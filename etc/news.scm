;; GNU Guix news, for use by 'guix pull'.
;;
;; Copyright © 2019-2024 Ludovic Courtès <ludo@gnu.org>
;; Copyright © 2019–2021 Tobias Geerinckx-Rice <me@tobias.gr>
;; Copyright © 2019, 2020 Miguel Ángel Arruga Vivas <rosen644835@gmail.com>
;; Copyright © 2019, 2020 Konrad Hinsen <konrad.hinsen@fastmail.net>
;; Copyright © 2019, 2020, 2021, 2023 Julien Lepiller <julien@lepiller.eu>
;; Copyright © 2019–2023 Florian Pelz <pelzflorian@pelzflorian.de>
;; Copyright © 2020, 2022 Marius Bakke <marius@gnu.org>
;; Copyright © 2020, 2021 Mathieu Othacehe <m.othacehe@gmail.com>
;; Copyright © 2020 Jan (janneke) Nieuwenhuizen <janneke@gnu.org>
;; Copyright © 2020, 2021, 2022, 2023 Maxim Cournoyer <maxim.cournoyer@gmail.com>
;; Copyright © 2021–2023 Leo Famulari <leo@famulari.name>
;; Copyright © 2021 Zhu Zihao <all_but_last@163.com>
;; Copyright © 2021 Chris Marusich <cmmarusich@gmail.com>
;; Copyright © 2021, 2022 Maxime Devos <maximedevos@telenet.be>
;; Copyright © 2021 Xinglu Chen <public@yoctocell.xyz>
;; Copyright © 2021 Andrew Tropin <andrew@trop.in>
;; Copyright © 2021, 2023 Jonathan Brielmaier <jonathan.brielmaier@web.de>
;; Copyright © 2022 Thiago Jung Bauermann <bauermann@kolabnow.com>
;; Copyright © 2024 Oleg Pykhalov <go.wigust@gmail.com>
;; Copyright © 2024 Wilko Meyer <w@wmeyer.eu>
;; Copyright © 2024 Hilton Chain <hako@ultrarare.space>
;; Copyright © 2024 Liliana Marie Prikler <liliana.prikler@gmail.com>
;; Copyright © 2024 Vivien Kraus <vivien@planete-kraus.eu>
;;
;; Copying and distribution of this file, with or without modification, are
;; permitted in any medium without royalty provided the copyright notice and
;; this notice are preserved.

(channel-news
 (version 0)

<<<<<<< HEAD
 (entry (commit "523f3def65ab061a87f4fc9e6f9008e6a78fafb5")
        (title
         (en "GNOME updated to version 44 with a more modular desktop service")
         (de "GNOME auf Version 44 aktualisiert mit modularem Dienst")
         (fr "Mise à jour de GNOME en version 44 avec un service plus modulaire")
         (zh "GNOME 44 更新，帶來更加模塊化的桌面服務"))
        (body
         (en "The @code{gnome-desktop-service-type} now differentiates between
shell, utilities, and extra-packages among other fields to bring more structure
in its configuration.

With the update to GNOME 44, some shell extensions have been deprecated and
others removed.  If any @code{gnome-shell-extension-@dots{}} package causes
an error while running your usual update routine, make sure to remove it from
your profile.")
         (de "Der Dienst @code{gnome-desktop-service-type} unterscheidet nun
unter anderem zwischen den Feldern shell, utilities und extra-packages, und
bringt so etwas mehr Struktur in die Konfiguration.

Mit dem Update zu GNOME 44 wurden einige Erweiterungen als obsolet deklariert
und andere entfernt.  Falls ein Paket, dessen Name mit
@code{gnome-shell-extension-} beginnt, zu einem Fehler während Ihrer
Update-Routine führt, entfernen Sie es von Ihrem Profil.")
         (fr "Le service @code{gnome-desktop-service-type} sépare
maintenant les champs @code{shell}, @code{utilities} et @code{extra-
packages} (entre autres) pour donner plus de structure à sa
configuration.

Pendant la mise à jour vers GNOME 44, certaines extensions du shell ont
été dépréciées et d’autres supprimées. Si un paquet nommé
@code{gnome-shell-extension-@dots{}} émet une erreur quand vous
effectuez la mise à jour, vous devriez l’enlever de votre profil.")
         (zh "@code{gnome-desktop-service-type} 設置新增 @code{shell}、
@code{utilities}、@code{extra-packages} 等字段，使得 GNOME 桌面配置更加模塊化。

隨着 GNOME 44 更新，一些 GNOME Shell 拓展已被棄用或刪除。更新中若有關於
@code{gnome-shell-extension-@dots{}} 軟件包的錯誤，請將對應軟件包從 profile 中
刪除。")))

 (entry (commit "06d01c610e3bee61e38a177aecda5982d5b338ae")
        (title
         (en "The GNOME Display Manager uses Wayland by default")
         (de "GNOME Display Manager nutzt nun Wayland als Vorgabe")
         (fr "GDM utilise Wayland par défaut")
         (zh "GNOME 顯示管理器（GDM）服務默認啓用 Wayland 支持"))
        (body
         (en "The @code{gdm-service-type} is configured to use Wayland instead
of Xorg by default.")
         (de "Der Dienst @code{gdm-service-type} verwendet nun Wayland
als Vorgabe anstelle von Xorg.")
         (fr "Le service @code{gdm-service-type} est configuré par défaut pour
utiliser Wayland au lieu de Xorg.")
         (zh "@code{gdm-service-type} 預設已由 Xorg 改爲 Wayland。")))

 (entry (commit "498db4de1f09414adf68a3a383f0178434035179")
        (title
         (en "The udev service also manages hardware configuration files")
         (de "Udev verwaltet nun auch Hardwarekonfigurationen")
         (fr "Le service udev gère maintenant les configurations de matériel")
         (zh "udev 服務現可管理硬件配置文件"))
        (body
         (en "The @code{udev-service-type} can now be configured and extended
with eudev hardware configuration files (named @dfn{hwdb} by the eudev
project).")
         (de "Der Udev-Dienst kann nun mit Hardwaredatenbanken (auch als
@dfn{hwdb} bekannt) konfiguriert und erweitert werden.")
         (fr "Le type de service @code{udev-service-type} peut maintenant être
configuré et étendu avec des fichiers de configuration de matériel (appelés
@dfn{hwdb} par le projet eudev).")
         (zh "現可使用 eudev 的硬件配置文件（@dfn{hwdb}）設置及拓展
@code{udev-service-type}。")))
=======
 (entry (commit "ff1251de0bc327ec478fc66a562430fbf35aef42")
        (title
         (en "Daemon vulnerability allowing store corruption has been fixed")
         (de "Schwachstelle im Daemon behoben, durch die der Store verfälscht werden konnte")
         (fr "Une faille du démon permettant de corrompre le dépôt a été corrigée"))
        (body
         (en "A vulnerability in the build daemon, @command{guix-daemon}, was
identified and fixed.  The vulnerability would allow unprivileged users to
corrupt the result of @dfn{fixed-output derivations} such as source code
tarballs and Git checkouts, which in turn could lead to local privilege
escalation.

This bug is fixed and Guix System users are advised to upgrade their system,
with a command along the lines of:

@example
sudo guix system reconfigure /run/current-system/configuration.scm
sudo herd restart guix-daemon
@end example

If you are using Guix on another distro, run @command{info \"(guix) Upgrading
Guix\"} or visit
@uref{https://guix.gnu.org/manual/devel/en/html_node/Upgrading-Guix.html} to
learn how to upgrade Guix.

See @uref{https://issues.guix.gnu.org/69728} for more information on this
issue.")
         (de "Eine Sicherheitslücke im Erstellungs-Daemon,
@command{guix-daemon}, wurde gefunden und geschlossen.  Sie hatte es
unprivilegierten Nutzern ermöglicht, das Ergebnis einer @dfn{Ableitung mit
fester Ausgabe}, wie Quellcode-Tarballs und Git-Checkouts, zu manipulieren.
So war eine lokale Rechteausweitung möglich.

Der Fehler ist behoben und wir raten Nutzern von Guix System, ihr System zu
aktualisieren mit einem Befehl wie:

@example
sudo guix system reconfigure /run/current-system/configuration.scm
sudo herd restart guix-daemon
@end example

Wenn Sie Guix auf einer anderen Distribution verwenden, erfahren Sie mit dem
Befehl @command{info \"(guix.de) Aktualisieren von Guix\"} oder auf
@uref{https://guix.gnu.org/manual/devel/de/html_node/Aktualisieren-von-Guix.html},
wie Sie Guix aktualisieren.

Siehe @uref{https://issues.guix.gnu.org/69728} für mehr Informationen zu dem
Fehler.")
         (fr "Une faille de sécurité du démon de compilation,
@command{guix-daemon}, a été identifiée et corrigée.  La faille permettait à
un·e utilisateur·rice sans privilège de corrompre le résultat d'une
@dfn{dérivation à sortie fixe} telle qu'une archive ou un @i{checkout} Git, ce
qui peut ensuite permettre une élévation locale de privilèges.

Ce problème est corrigé et les utilisateur·rices de Guix System sont invité·es
à mettre à jour leur système avec une commande telle que :

@example
sudo guix system reconfigure /run/current-system/configuration.scm
sudo herd restart guix-daemon
@end example

Pour voir comment mettre à jour Guix sur une autre distribution, lancer
@command{info \"(guix.fr) Mettre à niveau Guix\"} ou visiter
@uref{https://guix.gnu.org/manual/devel/fr/html_node/Mettre-a-niveau-Guix.html}.

Voir @uref{https://issues.guix.gnu.org/69728} pour plus d'informations sur
cette anomalie.")))
>>>>>>> 00bf07ec

 (entry (commit "10a193596368443f441077525ebbddf787d91e4b")
        (title
          (en "Linux-libre 4.14 removed due to end of upstream support")
          (de "Linux-libre 4.14 wurde entfernt"))
        (body
          (en "The linux-libre 4.14 kernel series has reached the end of
             its life, and is no longer supported upstream.  For this
             reason, it has been removed from GNU Guix.")
          (de "Die @code{linux-libre} 4.14-Versionsreihe hat ihr
Supportende erreicht und wird nicht mehr unterstützt („end of life“). Daher ist die
Versionsreihe aus GNU Guix entfernt worden.")))

 (entry (commit "519e1e3eb88ec532fc83ebb742d9919269b57c87")
        (title
         (de "Neue Option @samp{--max-layers=N} für den Befehl @command{guix pack}")
         (en "New @samp{--max-layers=N} option for the @command{guix pack} command")
         (ru "Новая опция @samp{--max-layers=N} для @command{guix pack} команды"))
        (body
         (de "Sie können jetzt auch mehrschichtige Docker-Abbilder mit dem Befehl
@command{guix pack --format=docker --max-layers=N} erzeugen. Damit bekommen Sie ein
Docker-Abbild, bei dem Store-Pfade auf getrennten Schichten („Layer“)
untergebracht sind, die sich mehrere Abbilder teilen können.  Das Abbild wird
im Store als gzip-komprimierter Tarball erzeugt.  Hier ist ein einfaches
Beispiel, wo ein mehrschichtiges Docker-Abbild für das Paket @code{hello}
angelegt wird:

@example
guix pack --format=docker --max-layers=N --symlink=/usr/bin/hello=bin/hello hello
@end example

@command{guix system image} kann jetzt geschichtete Docker-Abbilder erzeugen,
indem Sie @code{--max-layers=N} übergeben.

Siehe @command{info \"(guix.de) Aufruf von guix pack\"} und
@command{info \"(guix.de) Systemabbilder\"} für weitere Informationen.")
         (en "Docker layered images can now be produced via the @command{guix
pack --format=docker --max-layers=N} command, providing a Docker image with
many of the store paths being on their own layer to improve sharing between
images.  The image is realized into the GNU store as a gzipped tarball.  Here
is a simple example that generates a layered Docker image for the @code{hello}
package:

@example
guix pack --format=docker --max-layers=N --symlink=/usr/bin/hello=bin/hello hello
@end example

The @command{guix system image} can now produce layered Docker image by passing
@code{--max-layers=N}.

See @command{info \"(guix) Invoking guix pack\"} and
@command{info \"(guix) System Images\"} for more information.")
         (ru "Появилась команда создания многослойных Docker образов с помощью
@command{guix pack --format=docker --max-layers=N}, которая соберет Docker образ с
путями в store расположенными на отдельных слоях, ускоряя таким образом
передачу образов.  Образ будет создан в GNU store в качестве gzipped tarball.

Пример создания Docker layered образ с @code{hello} пакетом:
@example
guix pack --format=docker --max-layers=N --symlink=/usr/bin/hello=bin/hello hello
@end example

@command{guix system image} теперь может создавать layered Docker образ путем
указания опции @option{--max-layers=N}.

Смотрите @command{info \"(guix) Invoking guix pack\"} и
@command{info \"(guix) System Images\"} для получения более детальных
сведений.")))

 (entry (commit "953c65ffdd43c02c934518fb7a1c68542584b223")
        (title
         (en "Declarative offloading on Guix System and childhurds")
         (de "Auslagern kann deklariert werden auf Guix System und Childhurds")
         (fr "Déclaration du déchargement dans Guix System et childhurds"))
        (body
         (en "When configuring Guix System, it is now possible to declare
build machines to offload to directly from the @code{operating-system}
declaration by specifying the @code{build-machines} field of
@code{guix-configuration}.  When you do this, @command{guix system} generates
a @file{/etc/guix/machines.scm} file by concatenating the @code{(build-machine
@dots{})} expressions you specified.

This mechanism is used by @code{hurd-vm-service-type}, also known as
``childhurd'', to create virtual machines running the GNU/Hurd operating
system one can offload to, without additional configuration steps.

Run @command{info \"(guix) Daemon Offload Setup\"} for more info on
offloading; run @command{info \"(guix) Virtualization Services\"} for info on
@code{hurd-vm-service-type}.")
         (de "In der Betriebssystemkonfiguration von Guix System können jetzt
auch die Erstellungsmaschinen deklariert werden, an die Erstellungen ausgelagert
werden.  Diese geben Sie im Feld @code{build-machines} einer
@code{guix-configuration} an.  In diesem Fall wird @command{guix system} eine
Datei @file{/etc/guix/machines.scm} anlegen, die der Aneinanderreihung der
angegebenen @code{(build-machine @dots{})}-Ausdrücke entspricht.

Der Mechanismus wird für @code{hurd-vm-service-type} eingesetzt, auch bekannt
als „Childhurd“, um virtuelle Maschinen anzulegen, auf denen das
GNU/Hurd-Betriebssystem läuft und auf die man auslagern kann, ohne weitere
Einstellungen vorzunehmen.

Führen Sie @command{info \"(guix.de) Auslagern des Daemons einrichten\"} aus, um
mehr Informationen über das Auslagern zu bekommen; führen Sie
@command{info \"(guix.de) Virtualisierungsdienste\"} aus für Informationen zu
@code{hurd-vm-service-type}.")
         (fr "Dans sa configuration Guix System, il est désormais possible de
déclarer les machines de construction vers lesquelles se décharger directement
dans la déclaration @code{operating-system} en spécifiant le champ
@code{build-machines} de @code{guix-configuration}.  Quand on fait cela,
@command{guix system} produit un fichier @file{/etc/guix/machines.scm} en
concaténant les expressions @code{(build-machine @dots{})} fournies.

Ce mécanisme est utilisé par @code{hurd-vm-service-type}, également appelé
« childhurd », pour créer des machines virtuelles faisant tourner le système
d'exploitation GNU/Hurd vers lesquelles se décharger, sans étape
supplémentaire de configuration.

Lancer @command{info \"(guix.fr) Réglages du déchargement du démon\"} pour
plus d'informations sur le délestage ; lancer @command{info \"(guix.fr)
Services de virtualisation\"} pour en apprendre sur
@code{hurd-vm-service-type}.")))

 (entry (commit "db775e7367e8deffb513aad94f4afb875d796d0b")
        (title
          (en "Linux-libre 6.3 removed due to end of upstream support")
          (de "Linux-libre 6.3 wurde entfernt"))
        (body
          (en "The linux-libre 6.3 kernel series has reached the end of
             its life, and is no longer supported upstream.  For this
             reason, it has been removed from GNU Guix.")
          (de "Vom Kernel @code{linux-libre} wird die 6.3-Versionsreihe keine
Unterstützung von dessen Anbieter mehr erfahren („end of life“).  Daher ist es
aus GNU Guix entfernt worden.")))

 (entry (commit "bff1f2d4d07e934ea296f9c724b5337996a27c44")
        (title
         (en "Linux-libre kernel updated to 6.4")
         (de "Linux-libre-Kernel wird auf 6.4 aktualisiert")
         (fr "Le noyau linux-libre est mis à jour vers la 6.4")
         (pt "Kernel linux-libre atualizado para 6.4"))
        (body
         (en "The default version of the linux-libre kernel has been updated to
              the 6.4 release series.")
         (de "Der standardmäßig verwendete @code{linux-libre}-Kernel basiert
              jetzt auf der 6.4-Versionsreihe.")
         (fr "La version par défaut du noyau linux-libre est mise à jour
              vers la série des 6.4.")
         (pt "A versão padrão do kernel linux-libre foi atualizada para a
              série do kernel 6.4.")))

 (entry (commit "1b7aabbc79969a89141aadd3d41d7a5329a3462e")
        (title
         (en "New @command{guix locate} command")
         (de "Neuer Befehl @command{guix locate}")
         (fr "Nouvelle commande @command{guix locate}"))
        (body
         (en "The new @command{guix locate} command lets you search for
packages containing a given file---at long last!  For instance, to find which
package(s) provide a file named @file{ls}, run:

@example
guix locate ls
@end example

Currently the command relies on purely local information.  It is thus unable
to find packages that have not reached your store.  This limitation will be
lifted in a future revision.

Run @command{info \"(guix) Invoking guix locate\"} for more info.")
         (de "Mit dem neuen Befehl @command{guix locate} können Sie nach
Paketen suchen, die eine angegebene Datei enthalten — endlich ist es
soweit!  Um zum Beispiel das Paket bzw.@: die Pakete zu finden, die eine
Datei namens @file{ls} bereitstellen, führen Sie aus:

@example
guix locate ls
@end example

Derzeit benutzt der Befehl ausschließlich lokal vorliegende
Informationen.  Daher können Sie damit nur Pakete finden, die sich in
Ihrem Store-Verzeichnis befinden.  Diese Einschränkung werden wir in
einer zukünftigen Version aufheben.

Führen Sie @command{info \"(guix) Invoking guix locate\"} aus, um mehr zu
erfahren.")
         (fr "La nouvelle commande @command{guix locate} permet de chercher le
ou les paquets contenant un fichier donné---enfin !  Par exemple, pour trouver
quel paquet fournit un fichier nommé @file{ls}, on lance :

@example
guix locate ls
@end example

Pour le moment la commande se base uniquement sur des informations locales.
Elle ne peut donc pas trouver des paquets absents de votre dépôt.  Cette limitation
sera levée dans une prochaine version.

Lancer @command{info \"(guix) Invoking guix locate\"} pour plus d'informations.")))

 (entry (commit "ba5da5125a81307500982517e2f458d57b024668")
        (title
         (en "New @code{arguments} rule for @command{guix style}")
         (de "Neue Stilregel @code{arguments} für @command{guix style}")
         (fr "Nouvelle règle @code{arguments} pour @command{guix style}"))
        (body
         (en "The @command{guix style} command has a new @dfn{styling rule}
for package definitions.  Package writers may now run the following command:

@example
guix style -L /path/to/channel -S arguments @var{package}
@end example

This command rewrites the @code{arguments} field of @var{package} so that it
uses G-expressions instead of classical quasiquotation.

Run @command{info \"(guix) Invoking guix style\"} for more info.")
         (de "Der Befehl @command{guix style} verfügt über eine neue @dfn{Stilregel}
für Paketdefinitionen.  Paketautoren können jetzt folgenden Befehl benutzen:

@example
guix style -L /pfad/zum/kanal -S arguments @var{Paket}
@end example

Dadurch wird das Feld @code{arguments} in @var{Paket} so umgeschrieben, dass
G-Ausdrücke (gexps) anstelle von klassischer Quasiquotierung verwendet
werden.

Führen Sie @command{info \"(guix.de) Aufruf von guix style\"} aus, um
mehr Informationen zu erhalten.")
         (fr "La commande @command{guix style} a une nouvelle @dfn{règle de
style} pour les définitions de paquets.  Les auteurices de paquets peuvent
maintenant lancer la commande suivante :

@example
guix style -L /chemin/vers/canal -S arguments @var{paquet}
@end example

Cette commande réécrit le champ @code{arguments} de @var{paquet} pour qu'il
utilise des G-expressions plutôt que des quasicitations classiques.

Lancer @command{info \"(guix.fr) Invoquer guix style\"} pour plus
d'informations.")))

 (entry (commit "ae11fcb84ac478dfa56d322ef08890645183a087")
        (title
         (en "New @option{--with-configure-flag} transformation option")
         (de "Neue Paketumwandlungsoption @option{--with-configure-flag}")
         (fr "Nouvelle option de transformation @option{--with-configure-flag}"))
        (body
         (en "The new @option{--with-configure-flag} package transformation
option lets you pass an additional configure flag to the build system of a
package.  For instance, here is how you would pass a flag to @command{cmake},
the build system of the @code{lapack} package:

@example
guix build lapack \\
  --with-configure-flag=lapack=-DBUILD_SHARED_LIBS=OFF
@end example

Run @command{info \"(guix) Package Transformation Options\"} for more info.")
         (de "Die neue Paketumwandlungsoption @option{--with-configure-flag}
macht es möglich, dem Erstellungssystem eines Pakets eine zusätzliche
Befehlszeilenoption für configure mitzugeben.  Zum Beispiel können Sie dem
@command{cmake}-Erstellungssystem des @code{lapack}-Pakets eine Option mitgeben:

@example
guix build lapack \\
  --with-configure-flag=lapack=-DBUILD_SHARED_LIBS=OFF
@end example

Führen Sie für mehr Informationen @command{info \"(guix.de)
Paketumwandlungsoptionen\"} aus.")
         (fr "La nouvelle option de transformation de paquets
@option{--with-configure-flag} permet de passer un drapeau supplémentaire au
système de construction d'un paquet.  Par exemple, voici comment on passerait
un drapeau à @command{cmake}, le système de construction du logiciel
@code{lapack} :

@example
guix build lapack \\
  --with-configure-flag=lapack=-DBUILD_SHARED_LIBS=OFF
@end example

Voir @command{info \"(guix.fr) Options de transformation de paquets\"} pour
plus de détails.")))

 (entry (commit "c919bfefd98bf2e29549539b4e28e6dc2a8a6f32")
        (title
         (en "Core packages updated")
         (de "Kern-Pakete aktualisiert")
         (fr "Mise à jour des logiciels importants"))
        (body
         (en "Core packages have been updated, following months of hard work
by contributors.  Noteworthy package upgrades include:

@itemize
@item glibc 2.35;
@item Python 3.10;
@item Perl 5.36;
@item Mesa 22;
@item GCC 11 is now used as the default compiler.
@end itemize

A major highlight is the introduction of the so-called @dfn{full-source
bootstrap}: packages are all built starting from a 500-byte program called
stage0, which is then used to build a higher-level interpreter, a basic Scheme
interpreter and C compiler (GNU Mes), and so on, until @acronym{GCC, the GNU
Compiler Collection} is finally built.  This is a premiere and a huge step
forward in terms of transparency of auditability.")
         (de "Die Pakete, die den Kern der Distribution ausmachen, haben eine
Aktualisierung bekommen.  Dies ist das Ergebnis monatelanger harter Arbeit
unserer Mitwirkenden.  Zu den wichtigen Paketaktualisierungen gehören:

@itemize
@item glibc 2.35,
@item Python 3.10,
@item Perl 5.36,
@item Mesa 22,
@item GCC 11 wird jetzt standardmäßig als Compiler benutzt.
@end itemize

Eine große Neuigkeit ist, dass Guix jetzt auf „Bootstrapping aus dem Quellcode
allein“ basiert: Grundlage der Pakete ist ein 500 Byte großes Programm namens
stage0, womit ein weiter abstrahierter Interpretierer kompiliert wird, dann ein
grundlegender Scheme-Interpretierer und C-Compiler (GNU Mes), und so geht es
weiter, bis endlich @acronym{GCC, die GNU Compiler Collection} erstellt wird. Es
ist eine Premiere und ein großer Schritt nach vorne, was Transparenz und
Auditierbarkeit angeht.")
         (fr "Les logiciels de base ont été mis à jour, après des mois de dur
labeur par les contributeur·rices du projet.  Parmi les mises à jour notables,
il y a :

@itemize
@item glibc 2.35 ;
@item Python 3.10 ;
@item Perl 5.36 ;
@item Mesa 22 ;
@item GCC 11 est dorénavant le compilateur par défaut.
@end itemize

Une autre nouveauté importante est l'introduction de @dfn{l'amorçage intégral
depuis le source} (@i{full-source bootstrap} en anglais) : les logiciels sont
compilés en partant d'un programme de 500 octets appelé stage0, à partir
duquel on compile un interprète de plus haut niveau, un interprète Scheme et
un compilateur C de base (GNU Mes), et ainsi de suite, jusqu'à ce que
@acronym{GCC, the GNU Compiler Collection} soit enfin compilé.  C'est une
première et un grand pas en avant en termes de transparence et
d'auditabilité.")))

 (entry (commit "21564fada141bfba25d471518b293b6004244c3a")
        (title
         (en "Linux-libre LTS kernel updated to 6.1")
         (de "Linux-libre LTS Kernel wird auf 6.1 aktualisiert"))
        (body
         (en "The default version of the @code{linux-libre-lts} kernel has been
             updated to the 6.1 longterm release series.")
         (de "Der standardmäßig verwendete @code{linux-libre-lts}-Kernel basiert
              jetzt auf der 6.1-Versionsreihe (Langzeitunterstützung).")))

 (entry (commit "57db09aae73e3713a10c5253758d84e1046f80dc")
        (title
         (en "Using Guix within @command{guix shell --container}")
         (de "Guix innerhalb @command{guix shell --container} nutzen")
         (fr "Utilisation de Guix dans @command{guix shell --container}"))
        (body
         (en "The @option{--container} (or @option{-C}) option lets you spawn
a container---an isolated software environment.  In some cases, it is useful
to use Guix from within the container, something that is normally not
possible.

The new @option{--nesting} (or @option{-W}) option lets you do exactly that: a
container created with that option will let you use @command{guix} commands,
including @command{guix shell -C}, @emph{inside} of it.

The example below shows how to evaluate a @file{guix.scm} file to build a
package from within an isolated container, which is useful if @file{guix.scm}
is untrusted:

@example
guix shell -CW -- guix build -f guix.scm
@end example

Run @command{info \"(guix) Invoking guix shell\"} for more information.")
         (de "Mit der Befehlszeilenoption @option{--container} (oder
@option{-C}) können Sie Container anlegen, also isolierte
Software-Umgebungen.  Allerdings will man manchmal Guix innerhalb eines
Containers nutzen, was unmöglich ist, wenn Sie es normal aufrufen.

Die neue Befehlszeilenoption @option{--nesting} (oder @option{-W}) ergänzt
genau das: In einem damit angelegten Container lassen sich
@command{guix}-Befehle, einschließlich @command{guix shell -C}, @emph{im
Container} benutzen.

Folgendes Beispiel zeigt, wie Sie eine Datei @file{guix.scm} auswerten lassen,
um ein Paket aus dem isolierten Container heraus erstellen zu lassen. Das
können Sie gebrauchen, wenn Sie @file{guix.scm} @emph{nicht} vertrauen:

@example
guix shell -CW -- guix build -f guix.scm
@end example

Führen Sie @command{info \"(guix.de) Aufruf von guix shell\"} aus, um mehr
zu erfahren.")
         (fr "L'option @option{--container} (ou @option{-C}) permet de
démarrer un conteneur---un environnement logiciel isolé.  Dans certains cas,
il peut être utile d'utiliser Guix à l'intérieur du conteneur, ce qui n'est
normalement pas possible.

La nouvelle option @option{--nesting} (ou @option{-W}) résoud ce problème : un
conteneur créé avec cette option permet d'utiliser des commandes
@command{guix} à l'intérieur, y compris @command{guix shell -C}.

L'exemple ci-dessous montre comment évaluer un fichier @file{guix.scm} pour
construire un paquet depuis un conteneur isolé, ce qui est utile si
@file{guix.scm} n'est pas de confiance :

@example
guix shell -CW -- guix build -f guix.scm
@end example

Lancer @command{info \"(guix.fr) Invoquer guix shell\"} pour plus
d'informations.")))

 (entry (commit "0e18c5e5bcb9204c278cfc75493d3b02b746d5c3")
        (title
         (en "Linux-libre kernel updated to 6.2")
         (de "Linux-libre-Kernel wird auf 6.2 aktualisiert")
         (fr "Le noyau linux-libre est mis à jour vers la 6.2")
         (pt "Kernel linux-libre atualizado para 6.2"))
        (body
         (en "The default version of the linux-libre kernel has been updated to
              the 6.2 release series.")
         (de "Der standardmäßig verwendete @code{linux-libre}-Kernel basiert
              jetzt auf der 6.2-Versionsreihe.")
         (fr "La version par défaut du noyau linux-libre est mise à jour
              vers la série des 6.2.")
         (pt "A versão padrão do kernel linux-libre foi atualizada para a
              série do kernel 6.2.")))

 (entry (commit "598f4c509bbfec2b983a8ee246cce0a0fe45ec7f")
        (title
         (de "Neues Format @samp{rpm} für den Befehl @command{guix pack}")
         (en "New @samp{rpm} format for the @command{guix pack} command")
         (fr "Nouveau format @samp{rpm} pour la commande @command{guix pack}"))
        (body
         (de "Sie können jetzt auch RPM-Archive (mit der Dateinamenserweiterung
.rpm) erzeugen mit dem Befehl @command{guix pack --format=rpm}.  Damit
haben Sie einen alternativen Distributionsweg für mit Guix erstellte
Software.  Hier sehen Sie ein einfaches Beispiel, wie Sie ein
RPM-Archiv für das Paket @code{hello} erzeugen:

@example
guix pack --format=rpm --symlink=/usr/bin/hello=bin/hello hello
@end example

Siehe @command{info \"(guix.de) Aufruf von guix pack\"} für mehr
Informationen.")
         (en "RPM archives (with the .rpm file extension) can now be produced
via the @command{guix pack --format=rpm} command, providing an alternative
distribution path for software built with Guix.  Here is a simple example that
generates an RPM archive for the @code{hello} package:

@example
guix pack --format=rpm --symlink=/usr/bin/hello=bin/hello hello
@end example

See @command{info \"(guix) Invoking guix pack\"} for more information.")
         (fr "Vous pouvez désormais produire une archive RPM (avec l'extension
.rpm) avec la commande @command{guix pack --format=rpm} qui propose
donc une nouvelle manière de distribuer les logiciels construits avec
Guix.  Voici un exemple permettant de générer une archive RPM pour le
paquet @code{hello} :

@example
guix pack --format=rpm --symlink=/usr/bin/hello=bin/hello hello
@end example

Consultez @command{info \"(guix.fr) Invoquer guix pack\"} pour plus
d'informations.")))

 (entry (commit "137b91f03bbb7f1df71cf10c4f79ae57fbcea400")
        (title
         (en "New @option{--with-version} package transformation option")
         (de "Neue Paketumwandlungsoption @option{--with-version}")
         (fr "Nouvelle option de transformation @option{--with-version}"))
        (body
         (en "The new @option{--with-version} package transformation option
generalizes @option{--with-latest}: it gets the specified upstream release of
a package and uses it instead of the currently-packaged version.

For example, the command below would spawn GNOME Clocks built against GTK
4.7.0, skipping its test suite:

@example
guix shell gnome-clocks --with-version=gtk=4.7.0 \\
  --without-tests=gtk -- gnome-clocks
@end example

Run @command{info \"(guix) Package Transformation Options\"} for more info.")
         (de "Die neue Paketumwandlungsoption @option{--with-version}
verallgemeinert @option{--with-latest}: Mit ihr kann man angeben, welche
vom Anbieter veröffentlichte Version man anstelle der derzeit im Paket
vorgegebenen haben möchte.

Zum Beispiel kann mit folgendem Befehl ein für die GTK-Version 4.7.0
erstelltes GNOME Clocks aufgerufen werden, wobei der Testkatalog dafür
übersprungen wird.

@example
guix shell gnome-clocks --with-version=gtk=4.7.0 \\
  --without-tests=gtk -- gnome-clocks
@end example

Führen Sie für mehr Informationen @command{info \"(guix.de)
Paketumwandlungsoptionen\"} aus.")
         (fr "La nouvelle option de transformation de paquets
@option{--with-version} généralise @option{--with-latest} : elle permet de
spécifier quelle version amont d'un logiciel utiliser à la place de celle
actuellement fournie.

Par exemple, la commande ci-dessous démarre GNOME Clocks construit avec GTK
4.7.0, sans lancer sa suite de tests :

@example
guix shell gnome-clocks --with-version=gtk=4.7.0 \\
  --without-tests=gtk -- gnome-clocks
@end example

Voir @command{info \"(guix.fr) Options de transformation de paquets\"} pour
plus de détails.")))

 (entry (commit "9ea37eb9f5329c213757bbfe5d9241cde8433858")
        (title
          (en "Linux-libre 6.0 removed due to end of upstream support")
          (de "Linux-libre 6.0 wurde entfernt"))
        (body
          (en "The linux-libre 6.0 kernel series has reached the end of
             its life, and no longer supported upstream.  For this
             reason, it has been removed from GNU Guix.")
          (de "Vom Kernel @code{linux-libre} wird die 6.0-Versionsreihe keine
Unterstützung von dessen Anbieter mehr erfahren („end of life“).  Daher ist es
aus GNU Guix entfernt worden.")))

 (entry (commit "ce8a34bc9ab89f31f107383ba791954864aed372")
        (title
         (en "Linux-libre kernel updated to 6.1")
         (de "Linux-libre-Kernel wird auf 6.1 aktualisiert")
         (fr "Le noyau linux-libre est mis à jour vers la 6.1")
         (pt "Kernel linux-libre atualizado para 6.1"))
        (body
         (en "The default version of the linux-libre kernel has been updated to
              the 6.1 release series.")
         (de "Der standardmäßig verwendete @code{linux-libre}-Kernel basiert
              jetzt auf der 6.1-Versionsreihe.")
         (fr "La version par défaut du noyau linux-libre est mise à jour
              vers la série des 6.1.")
         (pt "A versão padrão do kernel linux-libre foi atualizada para a
              série do kernel 6.1.")))

 (entry (commit "064c5b7e450f9f6d55cfcd0ec2bc9e96ee0b2958")
        (title
          (en "Linux-libre 4.9 removed due to end of upstream support")
          (de "Linux-libre 4.9 wurde entfernt"))
        (body
          (en "The linux-libre 4.9 kernel series has reach the end of its life,
and is no longer supported upstream.  For this reason, it has been removed from
GNU Guix.")
          (de "Vom Kernel @code{linux-libre} wird die 4.9-Versionsreihe keine
Unterstützung von dessen Anbieter mehr erfahren („end of life“).  Daher ist es
aus GNU Guix entfernt worden.")))

 (entry (commit "dfc6957a5af7d179d4618eb19d4f555c519bc6f2")
        (title
         (en "New @code{customize-linux} procedure")
         (de "Neue Prozedur @code{customize-linux}")
         (fr "Nouvelle procédure @code{customize-linux}"))
        (body
         (en "The @code{(gnu packages linux)} module includes a new
@code{customize-linux} procedure, which should now be used instead of
replacing the @samp{\"kconfig\"} native input of a @code{linux-libre}-derived
package, as the kernel config file is no longer provided as a native
input.")
         (de "Das Modul @code{(gnu packages linux)} enthält eine neue Prozedur
@code{customize-linux}, die von nun an für angepasste Linux-Pakete benutzt
werden sollte.  Die native Eingabe @samp{\"kconfig\"} eines von
@code{linux-libre} abgeleiteten Pakets zu ersetzen, funktioniert nicht mehr,
weil die Kernel-Konfigurationsdatei nicht mehr als native Eingabe vorliegt.")
         (fr "Le module @code{(gnu packages linux)} inclut une nouvelle
procédure @code{customize-linux}, qui devrait maintenant être utilisée au lieu
de remplacer l'entrée native @samp{\"kconfig\"} d'un paquet dérivé de
@code{linux-libre}, car le fichier de configuration du noyau n'est plus fourni
en tant qu'entrée native.")))

 (entry (commit "788602b37ff42f730d4b7b569b0fb51465f147da")
        (title
         (en "New @option{--symlink} option for @command{guix shell}")
         (de "Neue Option @option{--symlink} für @command{guix shell}")
         (fr "Nouvelle option @option{--symlink} pour @command{guix shell}"))
        (body
         (en "The @command{guix shell} command has a new
@option{--symlink} (or @option{-S}) option, to be used in conjunction with the
@option{--container} (or @option{-C}) option to create a symbolic link inside
the container.  Run @command{info \"(guix) Invoking guix shell\"} for more
information.")
         (de "Der Befehl @command{guix shell} verfügt jetzt über eine neue
Befehlszeilenoption @option{--symlink} (oder @option{-S}), die zusammen mit der
Option @option{--container} (oder @option{-C}) benutzt werden kann, um eine
symbolische Verknüpfung im Container anzulegen.  Führen Sie
@command{info \"(guix.de) Aufruf von guix shell\"} aus, um mehr zu erfahren.")
         (fr "La commande @command{guix shell} dispose d'une nouvelle option,
@option{--symlink} (ou @option{-S}), qui doit être utilisée en conjonction
avec l'option @option{--container} (ou @option{-C}) pour créer un lien
symbolique dans le conteneur.  Lancer @command{info \"(guix.fr) Invoquer guix
shell\"} pour plus d'informations.")))

 (entry (commit "82a0a395d7051eab7b9f15ec4740d58c86413604")
        (title
         (en "Linux-libre kernel updated to 6.0")
         (de "Linux-libre-Kernel wird auf 6.0 aktualisiert")
         (fr "Le noyau linux-libre est mis à jour vers la 6.0")
         (pt "Kernel linux-libre atualizado para 6.0"))
        (body
         (en "The default version of the linux-libre kernel has been
              updated to the 6.0 release series.")
         (de "Der standardmäßig verwendete @code{linux-libre}-Kernel basiert
              jetzt auf der 6.0-Versionsreihe.")
         (fr "La version par défaut du noyau linux-libre est mise à jour
              vers la série des 6.0.")
         (pt "A versão padrão do kernel linux-libre foi atualizada para a
              série do kernel 6.0.")))

 (entry (commit "400a7a4c80efbde1905ae98a298bbb5882d46a0d")
        (title
         (en "New build system for Python packages")
         (de "Neues Erstellungssystem für Python-Pakete")
         (fr "Nouveau système de construction pour les paquets Python")
         (pt "Novo sistema de compilação para pacotes Python"))
        (body
         (en "A new @var{pyproject-build-system} has been added.  This
is a redesign of @var{python-build-system} with support for @dfn{PEP 517}
and @file{pyproject.toml} files.  It also has built-in support for various
test frameworks such as @command{pytest} and @code{nosetests}.

There is a complementary @code{python-toolchain} package that comes with
updated versions of @command{pip}, @command{setuptools} and others.

The build system will eventually be merged into @var{python-build-system}
but you are encouraged to use it for packages in the @code{guix} channel.
Third party channels may want to wait until the API is stable (see the
Guix manual for caveats).

Despite the name, @var{pyproject-build-system} also works with the
``legacy'' @file{setup.py} format.")
         (de "Ein neues Erstellungssystem @var{pyproject-build-system} ist
verfügbar.  Es ist eine Neuauflage des @var{python-build-system}, die
@dfn{PEP 517} und @file{pyproject.toml}-Dateien unterstützt.  Auch wurde
Unterstützung für Testrahmen wie @command{pytest} und @code{nosetests}
eingebaut.

Ergänzend gibt es ein Paket @code{python-toolchain} mit aktualisierten Versionen
von @command{pip}, @command{setuptools} und mehr.

Das Erstellungssystem wird in Zukunft Teil von @var{python-build-system} werden,
aber wir würden es begrüßen, wenn Sie es für Pakete auf dem @code{guix}-Kanal
verwenden würden.  Drittanbieterkanäle warten vielleicht lieber auf eine
stabile Programmierschnittstelle (siehe die im Guix-Handbuch genannten
Einschränkungen).

Trotz dem Namen funktioniert @var{pyproject-build-system} auch mit dem „alten“
@file{setup.py}-Format.")
         (fr "Un nouveau système de construction, @var{pyproject-build-system},
a été ajouté.  Il s'agit d'une refonte du @var{python-build-system} qui rajoute
la prise en charge de @dfn{PEP 517} et des fichiers @file{pyproject.toml}.
Il intègre aussi la prise en charge de divers cadriciels de test comme
@command{pytest} ou @code{nosetests}.

Un paquet supplémentaire @code{python-toolchain} fournit des versions à jour
de @command{pip}, @command{setuptools} et autres.

Le système de construction finira par être intégré au @var{python-build-system}
mais nous vous encourageons à l'utiliser pour les paquets du canal @code{guix}.
Les canaux tiers devraient attendre que l'API se stabilise (voir le manuel de
Guix pour les mises en garde).

Contrairement à ce qu'indique son nom, @var{pyproject-build-system} fonctionne
aussi avec « l'ancien » format @file{setup.py}.")
         (pt "Um novo sistema de compilação chamado @var{pyproject-build-system}
foi adicionado.  É um redesign do @var{python-build-system} com suporte à
@dfn{PEP 517} e a arquivos @file{pyproject.toml}.  Ele também inclui suporte a
vários frameworks de teste tais como @command{pytest} e @code{nosetests}.

Há um pacote complementar @code{python-toolchain} que contém versões
atualizadas do @command{pip}, @command{setuptools} e outros.

O sistema de compilação será eventualmente incorporado ao
@var{python-build-system}, mas encorajamos você a usá-lo para pacotes no canal
@code{guix}.  Canais de terceiros podem querer esperar até a API se
estabilizar (veja o manual do Guix para ressalvas).

Apesar do nome, o @var{pyproject-build-system} também funciona com o formato
“legado” do @file{setup.py}.")))

 (entry (commit "c7ba5f38b80433b040d3946b8fc0b1e8621ba30a")
        (title
         (en "New @option{--emulate-fhs} option for @command{guix shell}")
         (de "Neue Option @option{--emulate-fhs} für @command{guix shell}")
         (fr "Nouvelle option @option{--emulate-fhs} pour @command{guix shell}")
         (pt "Nova opção @option{--emulate-fhs} para o @command{guix shell}"))
        (body
         (en "The @command{guix shell} command has a new
@option{--emulate-fhs} (or @option{-F}) option.  Combined with
@option{--container} (or @option{-C}), it emulates the file and directory
layout specified by the Filesystem Hierarchy Standard (FHS), providing
@file{/bin}, @file{/lib}, etc. within the container.

For example, the following command runs @file{/bin/ls} within such a
container:

@example
guix shell -CF coreutils -- /bin/ls
@end example

Run @command{info \"(guix) Invoking guix shell\"} for more information.")
         (de "Der Befehl @command{guix shell} verfügt jetzt über eine neue
Befehlszeilenoption @option{--emulate-fhs} (oder @option{-F}).  Zusammen mit
@option{--container} (oder @option{-C}) kann so die Datei- und
Verzeichnisstruktur, die im @i{Filesystem Hierarchy Standard} (FHS) vorgegeben
wird, nachgebildet werden. Das heißt, in der Container-Umgebung gibt es
@file{/bin}, @file{/lib} und so weiter.

Zum Beispiel wird folgender Befehl @file{/bin/ls} in einem solchen Container
ausführen:

@example
guix shell -CF coreutils -- /bin/ls
@end example

Führen Sie @command{info \"(guix.de) Aufruf von guix shell\"} aus, um mehr
zu erfahren.")
         (fr "La commande @command{guix shell} dispose d'une nouvelle option,
@option{--emulate-fhs} (ou @option{-F}).  Avec @option{--container} (ou
@option{-C}), elle permet d'imiter la disposition des fichiers et répertoires
spécifiée par le @i{Filesystem Hierarchy Standard} (FHS) en fournissant
@file{/bin}, @file{/lib}, etc. dans le conteneur.

Par exemple, la commande ci-dessous lance @file{/bin/ls} dans un tel
conteneur :

@example
guix shell -CF coreutils -- /bin/ls
@end example

Lancer @command{info \"(guix.fr) Invoquer guix shell\"} pour plus
d'informations.")
         (pt "O comando @command{guix shell} tem uma nova opção
@option{--emulate-fhs} (ou @option{-F}).  Combinada com
@option{--container} (ou @option{-C}), ela emula o layout de arquivos e
diretórios especificado pelo Padrão de Hierarquia do Sistema de
Arquivos (Filesystem Hierarchy Standard — FHS), provendo @file{/bin},
@file{/lib}, etc. dentro do contêiner.

Por exemplo, o comando seguinte executa @file{/bin/ls} dentro de um contêiner
desse tipo:

@example
guix shell -CF coreutils -- /bin/ls
@end example

Execute @command{info \"(guix) Invoking guix shell\"} para mais informações.")))

 (entry (commit "28ade1bab207974cce6a014e7187968511fc5526")
        (title
         (en "@option{--with-source} is now recursive")
         (de "@option{--with-source} ist jetzt rekursiv")
         (fr "@option{--with-source} est dorénavant récursive")
         (pt "@option{--with-source} agora é recursiva"))
        (body
         (en "The @option{--with-source} package transformation option now
uses the specified source for all matching packages, including dependencies.
This option is useful for all package maintainers, developers, and, in
general, all users who want Guix to facilitate their rights to modify their
software and share their changes.

Run @command{info \"(guix) Package Transformation Options\"} for more
info.")
         (de "Die Paketumwandlungsoption @option{--with-source} wird jetzt den
angegebenen Quellcode für sämtliche passende Pakete benutzen, Abhängigkeiten
eingeschlossen. Die Option hilft Paketbetreuern, Entwicklern und allgemein allen
Nutzern, die Guix benutzen, das Recht, ihre Software anzupassen und
Änderungen zu teilen, leichter auszuüben.

Führen Sie für mehr Informationen @command{info \"(guix.de)
Paketumwandlungsoptionen\"} aus.")
         (fr "L'option de transformation de paquet @option{--with-source}
s'applique désormais à tous les paquets correspondant, y compris les
dépendances.  Cette option est utile pour les personnes qui maintiennent un
logiciel, en développent un ou, plus généralement, pour toute personne qui
souhaite que Guix facilite l'exercice de ses droits à modifier le logiciel et
à partager ses changements.

Lancer @command{info \"(guix.fr) Options de transformation de paquets\"} pour
plus d'informations.")
         (pt "A opção de transformação de pacote @option{--with-source} agora
usa a fonte especificada para todos os pacotes correspondentes, incluindo
dependências.  Essa opção é útil para todos os mantenedores de pacotes,
desenvolvedores e usuários em geral que querem que o Guix facilite seu direito
de modificar seu software e compartilhar suas mudanças.

Execute @command{info \"(guix) Package Transformation Options\"} para mais
informações.")))

 (entry (commit "a13f5ead0265cf0fe11e60150547c09dfc8c45b0")
        (title
         (en "Guix System image creation is now documented")
         (de "Es gibt eine Dokumentation, wie Sie Guix-System-Abbilder („Images“) erzeugen")
         (fr "La création d'images pour Guix System est à présent documentée")
         (pt "A criação de imagens do Guix System agora está documentada"))
        (body
         (en "The Guix System image API that allows you to create customized
system images and turn them into actual bootable images is now documented in
the @code{Creating System Images} chapter of the Guix documentation.  This
should be particularly useful for people trying to port Guix System to new
hardware.")
         (de "Sie können nun im Kapitel @code{Creating System Images} der
Dokumentation nachlesen, wie Sie mit der Schnittstelle für Guix-System-Abbilder
anpassbare, bootfähige Systemabbilder erzeugen können.  Das sollte vor allem
Personen unterstützen, die versuchen, Guix System auf neuer Hardware zum Laufen
zu bringen.")
         (fr "L'interface de programmation d'images pour Guix System,
permettant de créer des images personnalisées et de les transformer en images
amorçables est désormais documentée dans le chapitre @code{Création d'images
système}.  Cette interface devrait être particulièrement utile aux personnes
qui essaient de faire fonctionner Guix sur de nouvelles machines.")
         (pt "A API de imagens do Guix System que permite criar imagens de
sistema customizadas e torná-las inicializáveis agora está documentada no
capítulo @code{Creating System Images} da documentação do Guix.  Isso é
particularmente útil para pessoas tentando portar o Guix System para um novo
hardware.")))
 (entry (commit "c8112f3bd95269ce4aca12dedbfe61bb6b37acae")
        (title
         (en "WSL system images support")
         (de "WSL-Systemabbilder werden unterstützt")
         (fr "Support pour les images système WSL")
         (pt "Suporte a imagens de sistema WSL"))
        (body
         (en "The @command{guix system image} command can now generate system
images for the Windows Subsystem for Linux.  To get started, you can for
instance run from a Guix checkout:

@command{guix system image gnu/system/images/wsl2.scm},

and import the resulting image this way:

@command{wsl --import Guix ./guix ./wsl2-image.tar.gz}
@command{wsl -d Guix}.")
         (de "Mit dem Befehl @command{guix system image} können Sie
Systemabbilder erzeugen, die auf dem Windows-Subsystem für Linux laufen.  Wenn
Sie das ausprobieren möchten, führen Sie zum Beispiel Folgendes aus einem
Guix-Checkout heraus aus:

@command{guix system image gnu/system/images/wsl2.scm},

Das resultierende Abbild können Sie so importieren:

@command{wsl --import Guix ./guix ./wsl2-image.tar.gz}
@command{wsl -d Guix}.")
         (fr "La commande @command{guix system image} peut désormais générer
des images système pour le Windows Subystem for Linux.  Vous pouvez par
exemple lancer la commande suivante depuis un répertoire de sources Guix :

@command{guix system image gnu/system/images/wsl2.scm},

et importer l'image obtenue de cette manière :

@command{wsl --import Guix ./guix ./wsl2-image.tar.gz}
@command{wsl -d Guix}.")
         (pt "Agora o comando @command{guix system image} pode gerar imagens
de sistema para o Subsistema do Windows para Linux.  Para começar, você pode
por exemplo rodar a partir de um checkout do repositório do Guix:

@command{guix system image gnu/system/images/wsl2.scm},

e importar a imagem resultante da seguinte maneira:

@command{wsl --import Guix ./guix ./wsl2-image.tar.gz}
@command{wsl -d Guix}.")))
 (entry (commit "11a06d1e49f4d50d6789e05bbf35e2e145ff7838")
        (title
         (en "Emacs now supports native compilation")
         (de "Emacs kann Pakete nun nativ kompilieren")
         (pt "O Emacs agora suporta compilação nativa"))
        (body
         (en "Emacs can now compile packages natively.  Under the default
configuration, this means that Emacs packages will now be just-in-time (JIT)
compiled as you use them, and the results stored in a subdirectory of your
@code{user-emacs-directory}.

Furthermore, the build system for Emacs packages transparently supports native
compilation, but note, that @code{emacs-minimal}---the default Emacs for
building packages---has been configured without native compilation.
To natively compile your emacs packages ahead of time, use a transformation
like @option{--with-input=emacs-minimal=emacs}.")
         (de "Emacs kann nun native Maschinenbefehle erzeugen.  Standardgemäß
kompiliert es nun Pakete „just in time“, während Sie diese laden, und platziert
die so erzeugten nativen Bibliotheken in einem Unterverzeichnis Ihres
@code{user-emacs-directory}.

Darüber hinaus unterstützt das Erstellungssystem für Emacs-Pakete die Erzeugung
nativer Maschinenbefehle.  Beachten Sie jedoch, dass @code{emacs-minimal} –
die Emacs-Variante, mit der normalerweise Emacs-Pakete erstellt werden –
weiterhin keine nativen Befehle generiert.  Um native Befehle für Ihre
Emacs-Pakete schon im Voraus zu erzeugen, nutzen Sie eine Transformation, z.B.
@option{--with-input=emacs-minimal=emacs}.")
         (pt "Agora o Emacs pode compilar pacotes nativamente.  Na
configuração padrão os pacotes do Emacs serão compilados “just-in-time” (JIT)
conforme forem usados, e os resultados armazenados em um subdiretório de
@code{user-emacs-directory}.

Além disso, o sistema de compilação para pacotes do Emacs suporta compilação
nativa de forma transparente.  Note porém que o @code{emacs-minimal} --- a
variante padrão do Emacs para compilar pacotes --- foi configurado sem
compilação nativa.  Para pré-compilar nativamente seus pacotes do Emacs use
uma transformação, como por exemplo
@code{--with-input=emacs-minimal=emacs}.")))

 (entry (commit "c188cf57f161c0c26e2d7c8516bd1ddd1492d686")
        (title
         (en "Linux-libre kernel updated to 5.19")
         (de "Linux-libre-Kernel wird auf 5.19 aktualisiert")
         (fr "Le noyau linux-libre est mis à jour vers la 5.19")
         (pt "Kernel linux-libre atualizado para 5.19"))
        (body
         (en "The default version of the linux-libre kernel has been
              updated to the 5.19 release series.")
         (de "Der standardmäßig verwendete @code{linux-libre}-Kernel basiert
              jetzt auf der 5.19-Versionsreihe.")
         (fr "La version par défaut du noyau linux-libre est mise à jour
              vers la série des 5.19.")
         (pt "A versão padrão do kernel linux-libre foi atualizada para a
              série do kernel 5.19.")))

 (entry (commit "a15542d26df42dabdb5e2f76d150ae200230c3b0")
        (title
         (en "New @option{--whole-file} option for @command{guix style}")
         (de "Neue Option @option{--whole-file} für @command{guix style}")
         (fr "Nouvelle option @option{--whole-file} pour @command{guix style}")
         (pt "Nova opção @option{--whole-file} para @command{guix style}"))
        (body
         (en "The @command{guix style} command has a new @option{--whole-file}
option: instead of formatting individual package definitions, this option lets
you reformat entire Scheme files.  You might want to use it to format your
operating system configuration file, for instance.

Run @command{info \"(guix) Invoking guix style\"} for more info.")
         (de "Der Befehl @command{guix style} verfügt über eine neue
Befehlszeilenoption @option{--whole-file}: Mit ihr werden keine einzelnen
Paketdefinitionen umformatiert, sondern ganze Scheme-Dateien werden in die
richtige Darstellungsform gebracht.  Sie können damit zum Beispiel die
Konfigurationsdatei für Ihr Betriebssystem formatieren lassen.

Führen Sie @command{info \"(guix.de) Aufruf von guix style\"} aus, um mehr
Informationen zu erhalten.")
         (fr "La commande @command{guix style} a désormais une nouvelle option
@option{--whole-file} : au lieu de mettre en forme des définitions de paquets,
cette option permet de mettre en forme des fichiers Scheme entiers.  Ça peut
s'avérer utile par exemple pour mettre en forme son fichier de configuration
du système d'exploitation.

Lancer @command{info \"(guix.fr) Invoquer guix style\"} pour plus
d'informations.")
         (pt "O comando @command{guix style} tem uma nova opção
@option{--whole-file}: ao invés de formatar definições de pacote
individualmente, esta opção permite a reformatação de arquivos Scheme por
inteiro.  Você pode querer usá-la para formatar seu arquivo de configuração do
sistema operacional, por exemplo.

Execute @command{info \"(guix) Invoking guix style\"} para mais informações.")))

 (entry (commit "2ec7ab2610eb67e26dab52b671eb29e46f64ea0f")
        (title
         (en "Linux-libre kernel updated to 5.18")
         (de "Linux-libre-Kernel wird auf 5.18 aktualisiert")
         (fr "Le noyau linux-libre est mis à jour vers la 5.18"))
        (body
         (en "The default version of the linux-libre kernel has been
              updated to the 5.18 release series.")
         (de "Der standardmäßig verwendete @code{linux-libre}-Kernel basiert
jetzt auf der 5.18-Versionsreihe.")
         (fr "La version par défaut du noyau linux-libre est mise à jour
              vers la série des 5.18.")))

 (entry (commit "bdf422176739b473add66eb8cac9fdd8c654f794")
        (title
         (en "@option{-L} option of @command{guix refresh} repurposed")
         (de "Option @option{-L} von @command{guix refresh} wechselt Bedeutung")
         (fr "Option @option{-L} de @command{guix refresh} réutilisée"))
        (body
         (en "The @option{-L} option of @command{guix refresh} has been
repurposed: it used to be synonymous with @option{--list-updaters}; it is now
synonymous with @option{--load-path} as is the case with most other commands.

Run @command{info \"(guix) Invoking guix refresh\"} for more info.")
         (de "Die Befehlszeilenoption @option{-L} von @command{guix refresh} hat
einen anderen Zweck bekommen: Früher war sie gleichbedeutend mit
@option{--list-updaters}; jetzt ist sie gleichbedeutend mit
@option{--load-path}, wie bereits beim Großteil der anderen Befehle.

Führen Sie @command{info \"(guix.de) Aufruf von guix refresh\"} aus, wenn Sie
mehr wissen möchten.")
         (fr "L'option @option{-L} de @command{guix refresh} a changé de
signification : elle était auparavant synonyme de @option{--list-updaters} ;
elle est maintenant synonyme de @option{--load-path} comme c'est le cas pour
la plupart des autres commandes.

Lancer @command{info \"(guix.fr) Invoquer guix refresh\"} pour plus
d'informations.")))

 (entry (commit "35c1edb20ad07250728d3bdcd0296bd0cedaf6bb")
        (title
         (en "New @command{edit} sub-commands for services")
         (de "Neue @command{edit}-Unterbefehle für Dienste")
         (fr "Nouvelles commandes @command{edit} pour les services")
         (nl "Nieuwe deelopdracht @command{edit} voor diensten"))
        (body
         (en "The new @command{guix system edit} and @command{guix home edit} commands
allow you to view or edit service types defined for Guix System or Guix Home.
For example, here is how you would open the definition of the OpenSSH system
service:

@example
guix system edit openssh
@end example

Run @command{info \"(guix) Invoking guix system\"} or @command{info \"(guix)
Invoking guix home\"} for more info.")
         (de "Mit den neuen Befehlen @command{guix system edit} und
@command{guix home edit} können Sie Diensttypen für Guix System oder Guix Home
betrachten und bearbeiten.  Zum Beispiel würden Sie die Definition des
OpenSSH-Systemdienstes wie folgt öffnen:

@example
guix system edit openssh
@end example

Führen Sie @command{info \"(guix.de) Aufruf von guix system\"} oder
@command{info \"(guix.de) Aufruf von guix home\"} aus, um mehr zu erfahren.")
         (fr "Les nouvelles commandes @command{guix system edit} et
@command{guix home edit} permettent de visualiser ou d'éditer les types de
services définis pour Guix System ou Guix Home.  Par exemple, voici comment
ouvrir la définition du service système OpenSSH :

@example
guix system edit openssh
@end example

Lancer @command{info \"(guix.fr) Invoquer guix system\"} ou @command{info
\"(guix.fr) Invoquer guix home\"} pour plus d'informations.")
         ;; TODO: pas verwijzingen naar de handleiding aan wanneer ze vertaald is
         (nl "Met de nieuwe bewerkingen @command{guix system edit} en
@command{guix home edit} kan je dienstsoorten van Guix System en Guix
Home bekijken en bewerken.  Je kan bijvoorbeeld de definitie van de
systeemdienst OpenSSH als volgt openen:

@example
guix system edit openssh
@end example

Voer @command{info \"(guix) Invoking guix system\"} of @command{info
\"(guix)Invoking guix home\"} uit voor meer informatie.")))

 (entry (commit "903c82583e1cec4c9ff09d5895c5cc646c37b661")
        (title
         (en "New @command{guix import elm} command")
         (de "Neuer Befehl @command{guix import elm}")
         (fr "Nouvelle commande @command{guix import elm}"))
        (body
         (en "The new @command{guix import elm} command allows packagers to
generate a package definition or given the name of a package for Elm, a
functional programming language for the Web:

@example
guix import elm elm/bytes
@end example

Run @command{info \"(guix) Invoking guix import\"} for more info.

This comes with a new build system for Elm packages---run @command{info
\"(guix) Build Systems\"} for details.")
         (de "Mit dem neuen Befehl @command{guix import elm} können Paketautoren
eine Paketdefinition anhand des Namens eines Pakets für Elm, einer funktionalen
Programmiersprache für das Web, erzeugen:

@example
guix import elm elm/bytes
@end example

Führen Sie @command{info \"(guix.de) Aufruf von guix import\"} aus, um mehr
Informationen zu bekommen.

Dazu kommt ein neues Erstellungssystem für Elm-Pakete.  Führen Sie
@command{info \"(guix.de) Erstellungssysteme\"} aus, um mehr zu erfahren.")
         (fr "La nouvelle commande @command{guix import elm} permet de générer
une définition de paquet reposant sur Elm, un langage de programmation
fonctionnelle pour le Web:

@example
guix import elm elm/bytes
@end example

Lancer @command{info \"(guix.fr) Invoquer guix import\"} pour plus
d'informations.

Cela vient avec un nouveau système de construction pour paquets Elm---lancer
@command{info \"(guix.fr) Systèmes de construction\"} pour plus de détails.")))

 (entry (commit "b6b2de2a0d52530bc1ee128c61580bed662ee15c")
        (title (en "Linux-libre kernel updated to 5.17")
               (de "Linux-libre-Kernel wird auf 5.17 aktualisiert")
               (fr "Le noyau linux-libre est mis à jour vers la 5.17"))
        (body
         (en "The default version of the linux-libre kernel has been
              updated to the 5.17 release series.")
         (de "Der standardmäßig verwendete @code{linux-libre}-Kernel basiert
jetzt auf der 5.17-Versionsreihe.")
         (fr "La version par défaut du noyau linux-libre est mise à jour
              vers la série des 5.17.")))

 (entry (commit "c42b7baf13c7633b4512e94da7445299c57b247d")
        (title
         (en "New @option{--export-manifest} option for @command{guix shell}")
         (de "Neue Option @option{--export-manifest} für @command{guix shell}")
         (fr "Nouvelle option @option{--export-manifest} de @command{guix shell}"))
        (body
         (en "If you use @command{guix shell}, you might wonder how to
``translate'' a command line into a manifest file that you can keep under
version control, share with others, and pass to @command{guix shell -m} and in
fact to most @command{guix} commands.  This is what the new
@option{--export-manifest} option does.

For example, the command below prints a manifest for the given packages:

@lisp
guix shell --export-manifest \\
   -D guile git emacs emacs-geiser emacs-geiser-guile
@end lisp

Run @code{info \"(guix) Invoking guix shell\"} for more information.")
         (de "Wenn Sie @command{guix shell} benutzen, haben Sie sich vielleicht
einmal gefragt, wie Sie eine Befehlszeile in eine Manifest-Datei „übersetzen“
können, die Sie unter Versionskontrolle stellen können, mit anderen teilen
können und an @command{guix shell -m} oder tatsächlich die meisten anderen
@command{guix}-Befehle übergeben können.  Die Antwort ist die neue
Befehlszeilenoption @option{--export-manifest}.

Zum Beispiel gibt der folgende Befehl ein Manifest mit den genannten Paketen
aus:

@lisp
guix shell --export-manifest \\
   -D guile git emacs emacs-geiser emacs-geiser-guile
@end lisp

Führen Sie @command{info \"(guix.de) Aufruf von guix shell\"} aus, um mehr
zu erfahren.")
         (fr "Si tu utilises @command{guix shell}, tu t'es peut-être déjà
demandé comment « traduire » une ligne de commande en un fichier manifeste que
tu puisse garder en gestion de version, partager et passer à @command{guix
shell -m} et autres commandes @command{guix}.  C'est ce que la nouvelle option
@option{--export-manifest} fait.

Par exemple, la commande ci-dessous affiche un manifeste pour les paquets
donnés :

@lisp
guix shell --export-manifest \\
   -D guile git emacs emacs-geiser emacs-geiser-guile
@end lisp

Lancer @code{info \"(guix.fr) Invoquer guix shell\"} pour plus
d'informations.")))

 (entry (commit "094a2cfbe45c104d0da30ff9d975d052ca0c118c")
        (title
         (en "New @command{guix home container} command")
         (de "Neuer Befehl @command{guix home container}")
         (fr "Nouvelle commande @command{guix home container}"))
        (body
         (en "The new @command{guix home} tool, which lets you to manage
entire \"home environments\" in a declarative fashion, has gained a
@command{container} sub-command.  The new @command{guix home container}
command allows you to test your configuration in an isolated @dfn{container},
without touching your home directory:

@example
guix home container config.scm
@end example

This provides a simple and safe way to test your configuration before
deploying it with @command{guix home reconfigure}.  Run @code{info \"(guix)
Invoking guix home\"} for more information.")
         (de "Das neue Werkzeug @command{guix home}, womit Sie vollständige
„Persönliche Umgebungen“ deklarativ verwalten können, hat einen neuen
Unterbefehl @command{container} hinzubekommen.  Mit dem neuen Befehl
@command{guix home container} können Sie Ihre Konfiguration in einem isolierten
@dfn{Container} ausprobieren, ohne Ihr Persönliches Verzeichnis anzutasten.

@example
guix home container config.scm
@end example

So ist es ein Leichtes, Ihre Konfiguration in einer sicheren Umgebung zu testen,
bevor Sie mit @command{guix home reconfigure} auf sie umsteigen.  Führen Sie
@code{info \"(guix.de) Aufruf von guix home\"} aus, um mehr zu erfahren.")
         (fr "La nouvelle commande @command{guix home}, qui sert à gérer son
« environnement d'accueil » de manière déclarative, dispose maintenant d'une
sous-commande @command{container}.  La nouvelle commande @command{guix home
container} permet de tester sa configuration dans un @dfn{conteneur} isolé,
sans toucher à son répertoire d'accueil :

@example
guix home container config.scm
@end example

C'est un moyen simple et sûr de tester sa configuration avant de la déployer
avec @command{guix home reconfigure}.  Lancer @code{info \"(guix.fr) Invoquer
guix home\"} pour plus d'informations.")))

 (entry (commit "f1d18adbed39a3bacae93be29346fd4c86b480ef")
        (title
         (en "More compact @samp{guix pull --news}")
         (de "@samp{guix pull --news} wird knapper")
         (nl "Meer beknopte @samp{guix pull --news}"))
        (body
         (en "The output of @samp{guix pull --news} has been shortened to
display only fresh news items such as this one.  It no longer includes the
partial selection of new and updated packages, which was often long enough to
be distracting whilst being too short to be useful.

The complete list of new and updated packages can now be obtained separately
using @samp{guix pull --news --details}.")
         (de "Die Ausgabe von @samp{guix pull --news} wurde gekürzt
und informiert nur mehr über ungezeigte Neuigkeiten wie diese. Es
fehlt der unvollständige Bericht über neue und aktualisierte Pakete,
der oft so lang war, dass er gestört hat, doch zu kurz war, um
nützlich zu sein.

Die vollständige Liste neuer und aktualisierter Pakete bekommen Sie
jetzt mit @samp{guix pull --news --details}.")
         (nl "De uitvoer van @samp{guix pull --news} is vanaf nu beperkt tot
verse nieuwsberichten zoals dit, zonder de onvolledige bloemlezing van nieuwe
en bijgewerkte pakketten.  Die was vaak lang genoeg om de lezer af te leiden
maar te kort om nuttig te zijn.

De volledige list van nieuwe en bijgewerkte pakketten is nu afzonderlijk
beschikbaar met @samp{guix pull --news --details}.")))

 (entry (commit "96d7535b030c65b2d8cb0bea52c4bd96cbdefaf0")
        (title
         (en "ci.guix.gnu.org to stop offering Gzip substitutes")
         (de "ci.guix.gnu.org wird keine Substitute mit Gzip mehr anbieten"))
        (body
         (en "This is a notice to let you know that starting next
month (2022/03/01), Gzip-compressed substitutes will no longer be available,
which means that Guix daemons from a revision older than commit
@samp{3092f1b835d79655eecb2f8a79dda20ad9ba6bd6} (2019/06/02) will loose the
ability to download binary substitutes.  Starting next month, only lzip and
zstd substitutes will be offered.  Dropping Gzip substitutes will free about
6.5 TiB of storage space from the build farm.")
         (de "Hiermit weisen wir Sie darauf hin, dass ab nächstem
Monat (2022/03/01) keine Gzip-komprimierten Substitute mehr zur Verfügung
stehen.  Dadurch können Guix-Daemons, deren Version älter ist als Commit
@samp{3092f1b835d79655eecb2f8a79dda20ad9ba6bd6} (2019/06/02), keine binären
Substitute mehr beziehen.  Ab kommendem Monat werden nur Substitute mit lzip
und zstd angeboten.  Indem wir auf Gzip-Substitute verzichten, sparen wir 6.5
TiB Speicherplatz auf der Erstellungsfarm.")))

 (entry (commit "5c13484646069064c834bbd3cd02c3bc80d94cb6")
        (title
         (en "New @option{--execute} option to @command{guix deploy}")
         (de "Neue Option @option{--execute} für @command{guix deploy}")
         (fr "Nouvelle option @option{--execute} pour @command{guix deploy}"))
        (body
         (en "The @command{guix deploy} command has a new @option{--execute}
or @option{-x} option, which allows you to execute a command on all the
machines that your configuration file specifies, as in this example:

@example
guix deploy deploy.scm -x -- herd restart guix-daemon
@end example

This is no substitute for full-featured tools such as pdsh but it is a useful
helper.")
         (de "Der Befehl @command{guix deploy} verfügt über eine neue Option
@option{--execute} oder @option{-x}, mit der Sie einen Befehl auf allen in der
Konfigurationsdatei angegebenen Maschinen ausführen können.  Zum Beispiel:

@example
guix deploy deploy.scm -x -- herd restart guix-daemon
@end example

Dies ist kein Ersatz für vollumfängliche Werkzeuge wie pdsh, aber es kann doch
von Nutzen sein.")
         (fr "La commande @command{guix deploy} a une nouvelle option
@option{--execute} ou @option{-x} qui permet d'exécuter une commande sur
toutes les machines spécifiées dans son fichier de configuration, comme dans
cet exemple :

@example
guix deploy deploy.scm -x -- herd restart guix-daemon
@end example

Ça ne remplace pas les outils sophistiqués comme pdsh mais c'est bien
pratique.")))

 (entry (commit "c4fe13c294cc1e31dd8a49ce3981f603fb169e0a")
        (title
         (en "@command{guix style} can format package definitions")
         (de "@command{guix style} kann Paketdefinitionen formatieren")
         (fr "@command{guix style} peut mettre en forme les définitions de paquets"))
        (body
         (en "The recently-introduced @command{guix style} command can now be
used to automatically format package definitions according to the Guix
project's formatting guidelines.  If you contribute packages to Guix or to a
third-party channel, you may find it useful.

The new @option{--styling} option can currently be passed one of the following
@dfn{styling rules}: @code{format}, to format package definitions, or
@code{inputs}, to remove labels from package inputs.  Omitting
@option{--styling} is equivalent to passing @samp{--styling=format};
previously it was equivalent to @samp{--styling=inputs}.

Run @code{info \"(guix) Invoking guix style\"}, for more info.")
         (de "Der kürzlich eingeführte Befehl @command{guix style} kann jetzt
benutzt werden, um Paketdefinitionen automatisch nach den
Formatierungsrichtlinien des Guix-Projekts zu formatieren. Wenn Sie Pakete zu
Guix oder zu einem Drittanbieterkanal beitragen, könnte Ihnen das helfen.

Für die neue Befehlszeilenoption @option{--styling} können Sie derzeit eine
der folgenden @dfn{Stilregeln} angeben: @code{format}, wodurch
Paketdefinitionen formatiert werden, oder @code{inputs}, wodurch die
Bezeichnungen aus Paketeingaben entfernt werden. Wenn Sie {--styling}
weglassen, passiert das Gleiche wie wenn Sie @samp{--styling=format} angeben;
früher war es das Gleiche wie @samp{--styling=inputs}.

Führen Sie @command{info \"(guix.de) Aufruf von guix style\"} aus, um mehr
Informationen zu erhalten.")
         (fr "La commande @command{guix style}, récemment introduite, peut
désormais être utilisée pour mettre en forme des définitions de paquets
suivant les règles de style du projet Guix.  Si vous contribuez des paquets à
Guix ou à un canal tiers, cela peut vous être utile.

La nouvelle option @option{--style} peut pour le moment recevoir une des deux
@dfn{règles de style} suivantes : @code{format}, pour mettre en forme les
définitions de paquet, ou @code{inputs}, pour retirer les étiquettes des
champs @code{inputs} des paquets.  Omettre @option{--styling} revient à passer
@samp{--styling=format} ; auparavant c'était équivalent à
@samp{--styling=inputs}.

Lancer @command{info \"(guix.fr) Invoquer guix style\"}, pour plus
d'informations.")))

 (entry (commit "d090e9c37d693f5a0f381482c17fb03462cb6a48")
        (title
         (en "New @option{--tune} option for CPU micro-architecture tuning")
         (de "Neue Option @option{--tune} ermöglicht mikroarchitekturspezifische Optimierungen")
         (fr "Nouvelle option @option{--tune} pour optimiser pour une
micro-architecture"))
        (body
         (en "The new @option{--tune} package transformation option instructs
Guix to tune relevant packages for the micro-architecture of the host CPU.
This lets the compiler use single-instruction/multiple-data (SIMD)
instructions beyond the baseline instruction set architecture (ISA), which can
noticeably improve performance in some cases such as linear algebra code.

As an example, here is how you would install the GNU Astronomy Utilities
against an optimized variant of the GNU Scientific Library (GSL):

@example
guix install gnuastro --tune
@end example

Run @command{info \"(guix) Package Transformation Options\"} for more
information.")
         (de "Die neue Paketumwandlungsoption @option{--tune} lässt Guix die
betroffenen Pakete an die im Prozessor dieses Rechners benutzte
Mikroarchitektur anpassen.  Dadurch kann der Compiler Befehle für
Single-Instruction/Multiple-Data (SIMD) einsetzen, die über den gemeinsamen
Befehlssatz hinausgehen. Das kann in manchen Fällen die Leistung beträchtlich
steigern, etwa für Berechnungen der linearen Algebra.

Zum Beispiel würden Sie so die GNU-Astronomieprogramme unter Nutzung einer
optimierten Variante der GNU Scientific Library (GSL) installieren:

@example
guix install gnuastro --tune
@end example

Führen Sie für mehr Informationen @command{info \"(guix.de)
Paketumwandlungsoptionen\"} aus.")
         (fr "La nouvelle option de transformation de paquets @option{--tune}
demande à Guix d'optimiser les paquets pour lesquels c'est pertinent pour la
micro-architecture du processeur hôte.  Cela permet au compilateur d'utiliser
des instructions vectorielles (SIMD) en plus des instructions de base de
l'architecture, ce qui peut sensiblement améliorer les performance dans
certains cas tels que pour du code d'algèbre linéaire.

Par exemple, voici comment installer les Utilitaires d'astronomie GNU de
manière à ce qu'ils utilisent une variante optimisée de la Bibliothèque
scientifique GNU (GSL) :

@example
guix install gnuastro --tune
@end example

Lancer @command{info \"(guix.fr) Options de transformation de paquets\"} pour
plus d'informations.")))

 (entry (commit "ea2fd313d52dc62593b478acf5c3e7ea052c45de")
        (title
         (en "@samp{integer expected from stream}?  Update your Guix daemon")
         (de "@samp{integer expected from stream}? Aktualisieren Sie Ihren Guix-Daemon")
         (nl "@samp{integer expected from stream}?  Werk je Guix daemon bij"))
        (body
         (en "We recently fixed a bug where substitution would fail with
@samp{error: integer expected from stream}.  Be sure to update your system's
Guix package that provides the @command{guix-daemon} if you haven't done so
recently.  Run @command{info \"(guix) Upgrading Guix\"} for instructions.")
         (de "Unlängst haben wir einen Fehler behoben, dass die Substitution
mit der Fehlermeldung @samp{error: integer expected from stream}
fehlschlägt. Bitte aktualisieren Sie daher Ihr systemweites Guix-Paket, das
@command{guix-daemon} zur Verfügung stellt, wenn es noch nicht geschehen
ist. Führen Sie @command{info \"(guix.de) Aktualisieren von Guix\"} aus für
genaue Anweisungen.")
         (nl "Onlangs herstelden we een fout waarbij substitutie mislukt met
een @samp{error: integer expected from stream}.  Werk zeker je systeemwijde
Guix-pakket bij, dat de @command{guix-daemon} levert, als dat nog niet is
gebeurd.  Voer @command{info \"(guix) Upgrading Guix\"} uit voor meer uitleg.")))

 (entry (commit "223f1b1eb3707f1d3ef91200dd616ee6c8b77db0")
        (title
         (en "Improved static networking support on Guix System")
         (de "Bessere Unterstützung für statische Netzwerkanbindungen auf Guix System")
         (fr "Meilleure prise en charge des réseaux statiques sur Guix System"))
        (body
         (en "Support for declarative static networking setup on Guix System
has been improved.  It now allows you to list IPv4 and IPv6 addresses in
routes in a flexible way, similar to what you would do with the @command{ip}
command, but in a declarative fashion, as in this example:

@lisp
;; Static networking for one NIC, IPv4-only.
(service static-networking-service-type
         (list (static-networking
                (addresses
                 (list (network-address
                        (device \"eno1\")
                        (value \"10.0.2.15/24\"))))
                (routes
                 (list (network-route
                        (destination \"default\")
                        (gateway \"10.0.2.2\"))))
                (name-servers '(\"10.0.2.3\")))))
@end lisp

The @code{static-networking-service} procedure remains available but is
deprecated.  Run @command{info \"(guix) Networking Setup\"} for more
information.")
         (de "Die deklarative Konfiguration für statische Netzwerkanbindungen
auf Guix System wurde verbessert.  Sie können jetzt die IPv4- und
IPv6-Adressen in Routen flexibel auflisten, ähnlich wie Sie es mit dem
@command{ip}-Befehl tun würden, aber auf deklarative Weise wie in diesem
Beispiel:

@lisp
;; Statische Netzwerkkonfiguration mit einer Netzwerkkarte, nur IPv4.
(service static-networking-service-type
         (list (static-networking
                (addresses
                 (list (network-address
                        (device \"eno1\")
                        (value \"10.0.2.15/24\"))))
                (routes
                 (list (network-route
                        (destination \"default\")
                        (gateway \"10.0.2.2\"))))
                (name-servers '(\"10.0.2.3\")))))
@end lisp

Die Prozedur @code{static-networking-service} gibt es noch, aber sie gilt als
veraltet.  Führen Sie @command{info \"(guix) Networking Setup\"} aus für
weitere Informationen.")
         (fr "La configuration déclarative et statique du réseau est mieux
prise en charge sur Guix System.  Il est maintenant possible d'énumérer des
adresses IPv6 et IPv4 et les chemins avec plus de flexibilité, un peu comme ce
qu'on peut faire avec la commande @command{ip} mais de manière déclarative,
comme dans cet exemple :

@lisp
;; Réseau statique à une seule interface, IPv4 seulement.
(service static-networking-service-type
         (list (static-networking
                (addresses
                 (list (network-address
                        (device \"eno1\")
                        (value \"10.0.2.15/24\"))))
                (routes
                 (list (network-route
                        (destination \"default\")
                        (gateway \"10.0.2.2\"))))
                (name-servers '(\"10.0.2.3\")))))
@end lisp

La procédure @code{static-networking-service} reste disponible mais elle est
obsolète.  Lancer @command{info \"(guix) Networking Setup\"} pour plus
d'informations.")))

 (entry (commit "52cb5cf5b852117b5151a67af187d80764849ad3")
        (title
         (en "Icedove 91: profile folder moved to @file{~/.thunderbird}")
         (de "Icedove 91: Profilordner jetzt unter @file{~/.thunderbird}"))
        (body
         (en "Icedove 91 expects your profile folder under @file{~/.thunderbird}.
You need to manually copy your Icedove profiles from @file{~/.icedove} to
@file{~./thunderbird}.  It may be required to start Icedove with
@option{--ProfileManager} for the first time after the migration.")
         (de "Icedove 91 erwartet Ihren Profilordner unter @file{~/.thunderbird}.
Dafür müssen sie Ihre Icedove-Profile von @file{~/.icedove} nach
@file{~/.thunderbird} kopieren.  Eventuell muss Icedove das erste Mal nach der
Migration mit @option{--ProfileManager} gestartet werden.")))

 (entry (commit "746584e0ca200e7bf51b139ceb36c19ea81d6ef1")
        (title
         (en "New @command{guix shell} command supersedes @command{guix
environment}")
         (de "Neuer Befehl @command{guix shell} löst @command{guix
environment} ab")
         (fr "Nouvelle commande @command{guix shell} en remplacement de
@command{guix environment}"))
        (body
         (en "A new @command{guix shell} command is now available.  It is
similar to @command{guix environment}, but with a more convenient interface
(@command{guix environment} is deprecated but will remain available until May,
1st 2023).  The main difference compared to @command{guix environment} is that
the \"ad hoc\" mode is the default.  Thus, to create an interactive
environment containing Python, NumPy, and SciPy, you would run:

@example
guix shell python python-numpy python-scipy
@end example

To get a development environment for, say, Inkscape, pass the @option{-D}
flag:

@example
guix shell -D inkscape
@end example

Another difference is that running @command{guix shell} without arguments
loads @file{manifest.scm} or @file{guix.scm} for the current directory or an
ancestor, provided you allowed it.  The command maintains a cache to speed up
access to such environments.

Run @command{info \"(guix) Invoking guix shell\"} for more information.")
         (de "Ein neuer Befehl @command{guix shell} ist ab jetzt
verfügbar. Er ähnelt @command{guix environment}, ist aber leichter zu
benutzen (@command{guix environment} gilt als veraltet, bleibt aber
bis zum 1.@: Mai 2023 verfügbar). Der größte Unterschied ist, dass das
Verhalten mit @option{--ad-hoc} nun der Normalfall ist. D.h.@: um eine
interaktive Umgebung mit Python, NumPy und SciPy zu bekommen, lautet
der Befehl:

@example
guix shell python python-numpy python-scipy
@end example

Wenn Sie eine Entwicklungsumgebung für, sagen wir, Inkscape schaffen
wollen, übergeben Sie die Option @option{-D}:

@example
guix shell -D inkscape
@end example

Noch ein Unterschied ist, dass wenn Sie @command{guix shell} ohne
Argumente ausführen, @file{manifest.scm} oder @file{guix.scm} aus dem
aktuellen Arbeitsverzeichnis oder einem übergeordneten Verzeichnis
geladen wird, wenn Sie die Berechtigung dazu erteilt haben. Für den
Befehl wird ein Zwischenspeicher vorgehalten, damit Sie schneller auf
solche Umgebungen zugreifen können.

Führen Sie @command{info \"(guix) Invoking guix shell\"} aus, um mehr
zu erfahren.")
         (fr "Une nouvelle commande, @command{guix shell}, est maintenant
disponible.  Elle est similaire à @command{guix environment}, mais avec une
interface plus pratique (@command{guix environment} est désuet mais restera
disponible jusqu'au 1er mai 2023).  La principale différence par rapport à
@command{guix environment} est que le mode par défaut est le mode \"ad hoc\".
Pour créer un environnement interactif contenant Python, NumPy et SciPy, il
faut donc lancer :

@example
guix shell python python-numpy python-scipy
@end example

Pour obtenir un environnement de développement pour Inkscape, par exemple,
passer l'option @option{-D} :

@example
guix shell -D inkscape
@end example

Une autre différence est qu'en lançant @command{guix shell} sans argument, le
fichier @file{manifest.scm} ou @file{guix.scm} du répertoire courant ou d'un
parent est automatiquement chargé, à condition de l'avoir autorisé.  La
commande garde un cache pour accélérer l'accès à ces environnements.

Lancer @command{info \"(guix.fr) Invoquer guix shell\"} pour plus
d'informations.")))

 (entry (commit "a2324d8b56eabf8117bca220a507cc791edffd2e")
        (title
         (en "Guix Home is a part of GNU Guix")
         (de "Guix Home ist jetzt Teil von GNU Guix")
         (ru "Guix Home теперь поставляется в составе GNU Guix"))
        (body
         (en "Guix Home splitted out from rde project and now is a part of
Guix proper.  It is available as a @emph{technology preview} and thus subject
to change.

The new @command{guix home} command with its actions allows users to
manage their packages and configurations (aka. dotfiles) in a declarative way,
similar to how many people manage their system with @command{guix system}.

Take a look at available actions and arguments:
@example
guix home --help
@end example

See @command{info \"(guix) Home Configuration\"} for more information.")
         (de "Guix Home ist aus dem rde-Projekt ins offizielle Guix übernommen
worden. Es ist als @emph{Technologievorschau} bereits verfügbar, aber die
Schnittstelle kann sich in Zukunft noch ändern.

Der neue Befehl @command{guix home} ermöglicht es, die Pakete und
Konfigurationsdateien (Dotfiles) für ein Benutzerkonto im deklarativen Stil zu
verwalten. Es ist analog dazu, wie man @command{guix system} benutzen kann, um
sein System zu verwalten.

Werfen Sie einen Blick auf die verfügbaren Aktionen und Argumente:
@example
guix home --help
@end example

Führen Sie für mehr Informationen @command{info \"(guix) Home Configuration\"}
aus.")
         (ru "Guix Home отделился от проекта rde и теперь является частью
Guix.  Новая команда @command{guix home} даёт возможность пользователям
управлять их пакетами и конфигурациями (дотфайлами) для них в декларативном
стиле, аналогично тому, как многие люди управляют своими системами с помощью
@command{guix system}.

Чтобы получить список доступных действий и аргументов:
@example
guix home --help
@end example

Смотрите @command{info \"(guix) Home Configuration\"} для получения более
детальных сведений.")))

 (entry (commit "5b32ad4f6f555d305659cee825879df075b06331")
        (title
         (en "New @option{--max-depth} option for @command{guix graph}")
         (de "Neue Option @option{--max-depth} für @command{guix graph}")
         (fr "Nouvelle option @option{--max-depth} pour @command{guix graph}"))
        (body
         (en "The @command{guix graph} command has a new @option{--max-depth}
(or @option{-M}) option, which allows you to restrict a graph to the given
depth---very useful when visualizing large graphs.  For example, the command
below displays, using the @code{xdot} package, the dependency graph of
LibreOffice, including only nodes that are at most at distance 2 of
LibreOffice itself:

@example
guix graph -M 2 libreoffice | xdot -
@end example

See @command{info \"(guix) Invoking guix graph\"} for more information.")
         (de "Der Befehl @command{guix graph} verfügt über eine neue
Befehlszeilenoption @option{--max-depth} (oder @option{-M}), mit der
Sie einen Graphen auf die angegebene Tiefe einschränken. Das ist vor
allem bei großen Graphen nützlich; zum Beispiel zeigt der folgende
Befehl, unter Verwendung des Pakets @code{xdot}, den
Abhängigkeitsgraphen von LibreOffice unter Ausschluss der Knoten, die
eine Distanz größer als 2 von LibreOffice selbst haben:

@example
guix graph -M 2 libreoffice | xdot -
@end example

Führen Sie @code{info \"(guix.de) Aufruf von guix graph\"} aus, um mehr zu
erfahren.")
         (fr "La commande @command{guix graph} dispose d'une nouvelle option
@option{--max-depth} (ou @option{-M}) pour restreindre la profondeur d'un
graphe---très utile pour visualiser des gros graphes.  Par exemple, la
commande ci-dessous affiche, en utilisant @code{xdot}, le graphe de dépendance
de LibreOffice en n'incluant que les nœuds qui sont au plus à distance 2 de
LibreOffice soi-même :

@example
guix graph -M 2 libreoffice | xdot -
@end example

Voir @command{info \"(guix.fr) Invoquer guix graph\"} pour plus
d'informations.")))

 (entry (commit "05f44c2d858a1e7b13c90362c35fa86bdc4d5a24")
        (title
         (en "Channel clones fall back to Software Heritage")
         (de "Zum Klonen von Kanälen wird notfalls auf Software Heritage zurückgegriffen")
         (fr "Les clones de canaux peuvent recourir à Software Heritage"))
        (body
         (en "When @command{guix time-machine} or @command{guix pull} fetches
a channel pinned to a specific commit, it now automatically falls back to
cloning it from the Software Heritage archive if the original URL is
unreachable.  This contributes to long-term reproducibility.  See
@command{info \"(guix) Replicating Guix\"}.

Automatic fallback also works for other Git clones made on your behalf, such
as when using @option{--with-commit} and related package transformation
options.")
         (de "Wenn bei @command{guix time-machine} oder @command{guix
pull} ein bestimmter Commit eines Kanals bezogen werden soll, wird
jetzt für den Fall, dass die ursprüngliche URL unerreichbar ist,
automatisch vom Software-Heritage-Archiv geklont. Das trägt zur
langfristigen Reproduzierbarkeit bei. Siehe @command{info \"(guix.de)
Guix nachbilden\"}.

Der automatische Rückgriff auf Software Heritage findet auch
Verwendung bei anderen Arten von Git-Klon, die Guix durchführt, z.B.@:
wenn Sie @option{--with-commit} und ähnliche Paketumwandlungsoptionen
einsetzen.")
         (fr "Quand la commande @command{guix time-machine} ou @command{guix
pull} récupère un canal fixé à une révision spécifique, elle est maintenant
capable de le cloner depuis l'archive Software Heritage si l'URL initiale
n'est plus disponible.  Cela contribue à la reproductibilité à long terme.
Voir @command{info \"(guix.fr) Répliquer Guix\"}.

Ce recours à Software Heritage fonctionne aussi pour les autres clones Git que
Guix peut faire, comme lorsqu'on utilise @option{--with-commit} et les options
de transformation de paquet similaires.")))

 (entry (commit "db4681a4c17d282a661552f2f57e5c453d02e414")
        (title
         (en "@code{gdm-service-type} now supports Wayland")
         (de "@code{gdm-service-type} bietet nun Unterstützung für Wayland")
         (fr "@code{gdm-service-type} prend maintenant en charge Wayland"))
        (body
         (en "@code{gdm-service-type} has been updated to support being launched
as a Wayland client, and to launch Wayland sessions. The @code{wayland?} boolean
field in @code{gdm-configuration} controls whether GDM starts in Wayland or X
mode. See @command{info \"(guix) X Window\"} for more information.

Wayland mode for GDM will soon become the default in Guix, so if your
hardware doesn't support Wayland (Nvidia users are the most concerned here),
please consider disabling it now.")
         (de "@code{gdm-service-type} wurde um Unterstützung dafür
aktualisiert, als Wayland-Client gestartet zu werden und Wayland-Sitzungen zu
starten.  Der Boolesche Wert im Feld @code{wayland?} in
@code{gdm-configuration} bestimmt, ob GDM im Wayland- oder X-Modus gestartet
wird.  Siehe @command{info \"(guix.de) X Window\"} für weitere Informationen.

Bald wird der Wayland-Modus für GDM die Vorgabeeinstellung in Guix werden,
daher sollten Sie, wenn Ihre Hardware kein Wayland unterstützt (Nvidia-Nutzer
betrifft dies am ehesten), ihn jetzt ausdrücklich abschalten.")
         (fr "@code{gdm-service-type} a été mis à jour et peut maintenant être
lancé comme client Wayland, ainsi que lancer des sessions Wayland. Le champ
booléen @code{wayland?} de @code{gdm-configuration} contrôle le mode dans lequel
GDM est lancé (Wayland ou X). Pour plus d'informations, voir
@command{info \"(guix) X Window\"} (en anglais).

GDM sera bientôt lancé en mode Wayland par défaut sur Guix, donc si votre matériel
ne le prend pas en charge (les utilisateur·ices de cartes Nvidia sont les plus
concerné·es), merci de le désactiver dès maintenant.")))

 (entry (commit "f23803af2018a148fb088f2516d79c20d6bf95f0")
        (title
         (en "Input labels can now be omitted in package definitions")
         (de "Eingaben in Paketdefinitionen brauchen keine Bezeichnungen mehr"))
        (body
         (en "If you have written package definitions before, you may know
that package inputs required a bit of boilerplate: each input needs to have an
associated label (a string), which you can refer to in ``build-side code''.

Input labels are now unnecessary, meaning that you can write code like:

@lisp
(package
  ;; @dots{}
  (inputs (list libunistring libffi libgc)))
@end lisp

Notice that the @code{inputs} field is simplified compared to the ``old
style''.  When needed, you can now use g-expressions (gexps) to refer to
another package in build-side code.  Additionally, the new
@code{modify-inputs} macro facilitates common operations on inputs---deleting,
replacing, adding inputs.

To ease transition to the ``new style'', a new @command{guix style} command is
provided.  Run @command{info \"(guix) Invoking guix style\"} for more info.")
         (de "Wenn Sie bereits Paketdefinitionen verfasst haben,
erinnern Sie sich vielleicht, dass Sie für Paketeingaben manches
doppelt schreiben mussten: Jede Eingabe wird assoziiert mit einer
Bezeichnung (als Zeichenkette), auf die Sie sich in
„erstellungsseitigem Code“ beziehen können.

Diese Eingabebezeichnungen sind @emph{nicht} mehr nötig.  Sie können
jetzt solchen Code schreiben:

@lisp
(package
  ;; …
  (inputs (list libunistring libffi libgc)))
@end lisp

Achten Sie auf das gegenüber früher vereinfachte @code{inputs}-Feld.
Wenn nötig können Sie in erstellungsseitigem Code G-Ausdrücke (gexps)
benutzen, um andere Pakete zu referenzieren.  Des Weiteren erleichtert
das Makro @code{modify-inputs} geläufige Operationen auf Eingaben —
das Löschen, Ersetzen, Hinzufügen von Eingaben.

Um den Übergang zum „neuen Stil“ zu erleichtern, steht ein neuer
Befehl @command{guix style} zur Verfügung.  Führen Sie @command{info
\"(guix.de) Aufruf von guix style\"} aus, um mehr Informationen zu
erhalten.")))

 (entry (commit "82daab42811a2e3c7684ebdf12af75ff0fa67b99")
        (title
         (en "New @samp{deb} format for the @command{guix pack} command")
         (de "Neues Format @samp{deb} für den Befehl @command{guix pack}"))
        (body
         (en "Debian archives (with the .deb file extension) can now be
produced via the @command{guix pack --format=deb} command, providing an
alternative distribution path for software built with Guix.  Here is a simple
example that generates a Debian archive for the @code{hello} package:

@example
guix pack --format=deb --symlink=/usr/bin/hello=bin/hello hello
@end example

See @command{info \"(guix) Invoking guix pack\"} for more information.")
         (de "Debian-Archive (mit der Dateinamenserweiterung .deb) können
jetzt auch mit dem Befehl @command{guix pack --format=deb} erzeugt werden, um
mit Guix erstellte Software auf andere Art anzubieten.  Hier sehen Sie ein
einfaches Beispiel, wie ein Debian-Archiv für das Paket @code{hello} angelegt
wird:

@example
guix pack --format=deb --symlink=/usr/bin/hello=bin/hello hello
@end example

Siehe @command{info \"(guix.de) Aufruf von guix pack\"} für mehr
Informationen.")))

 (entry (commit "bdc298ecee15283451d3aa20a849dd7bb22c8538")
        (title
         (en "New @command{guix import egg} command")
         (de "Neuer Befehl @command{guix import egg}")
         (zh "新的 @command{guix import egg} 命令"))
        (body
         (en "The new @command{guix import egg} command allows packagers to
generate a package definition or a template thereof given the name of a
CHICKEN egg package, like so:

@example
guix import egg sourcehut
@end example

Run @command{info \"(guix) Invoking guix import\"} for more info.")
         (de "Mit dem neuen Befehl @command{guix import egg} können
Paketautoren eine Paketdefinition oder eine Vorlage dafür anhand des Namens
eines „Egg“-Pakets für CHICKEN erzeugen, etwa so:

@example
guix import egg sourcehut
@end example

Führen Sie @command{info \"(guix.de) Aufruf von guix import\"} aus, um mehr
Informationen zu bekommen.")
         (zh "新的 @command{guix import egg} 命令能让贡献者从一个CHICKEN egg生
成一个包装或包装样板。

@example
guix import egg sourcehut
@end example

想了解更多可以运行 @command{info \"(guix) Invoking guix import\"}。")))

 (entry (commit "2161820ebbbab62a5ce76c9101ebaec54dc61586")
        (title
         (en "Risk of local privilege escalation during user account creation")
         (de "Risiko lokaler Rechteausweitung während der Erstellung von Benutzerkonten"))
        (body
         (en "A security vulnerability that can lead to local privilege
escalation has been found in the code that creates user accounts on Guix
System---Guix on other distros is unaffected.  The system is only vulnerable
during the activation of user accounts that do not already exist.

This bug is fixed and Guix System users are advised to upgrade their system,
with a command along the lines of:

@example
guix system reconfigure /run/current-system/configuration.scm
@end example

The attack can happen when @command{guix system reconfigure} is running.
Running @command{guix system reconfigure} can trigger the creation of new user
accounts if the configuration specifies new accounts.  If a user whose account
is being created manages to log in after the account has been created but
before ``skeleton files'' copied to its home directory have the right
ownership, they may, by creating an appropriately-named symbolic link in the
home directory pointing to a sensitive file, such as @file{/etc/shadow}, get
root privileges.

See @uref{https://issues.guix.gnu.org/47584} for more information on this
bug.")
         (de "Eine Sicherheitslücke, die eine lokale Rechteausweitung zur
Folge haben kann, wurde in dem Code gefunden, mit dem Benutzerkonten auf Guix
System angelegt werden — Guix auf anderen Distributionen ist nicht betroffen.
Das System kann nur während der Aktivierung noch nicht existierender
Benutzerkonten angegriffen werden.

Der Fehler wurde behoben und wir empfehlen Nutzern von Guix System, ihre
Systeme zu aktualisieren, mit einem Befehl wie:

@example
guix system reconfigure /run/current-system/configuration.scm
@end example

Der Angriff kann erfolgen, während @command{guix system reconfigure} läuft.
Wenn @command{guix system reconfigure} ausgeführt wird, kann das die Erzeugung
neuer Benutzerkonten auslösen, wenn in der Konfiguration neue Konten angegeben
wurden.  Wenn ein Benutzer, dessen Konto gerade angelegt wird, es
fertigbringt, sich anzumelden, bevor „Skeleton-Dateien“ in seinem Persönlichen
Verzeichnis den richtigen Besitzer haben, kann er durch Anlegen einer gezielt
benannten symbolischen Verknüpfung in seinem Persönlichen Verzeichnis auf eine
sensible Datei wie @file{/etc/shadow} Administratorrechte erlangen.

Siehe @uref{https://issues.guix.gnu.org/47584} für mehr Informationen zu
diesem Fehler.")))

 (entry (commit "e52ec6c64a17a99ae4bb6ff02309067499915b06")
        (title
         (en "New supported platform: powerpc64le-linux")
         (de "Neue Plattform wird unterstützt: powerpc64le-linux")
         (fr "Nouvelle plate-forme prise en charge : powerpc64le-linux"))
        (body
         (en "A new platform, powerpc64le-linux, has been added for
little-endian 64-bit Power ISA processors using the Linux-Libre kernel.  This
includes POWER9 systems such as the
@uref{https://www.fsf.org/news/talos-ii-mainboard-and-talos-ii-lite-mainboard-now-fsf-certified-to-respect-your-freedom,
RYF Talos II mainboard}. This platform is available as a \"technology
preview\": although it is supported, substitutes are not yet available from
the build farm, and some packages may fail to build.  In addition, Guix System
is not yet available on this platform.  That said, the Guix community is
actively working on improving this support, and now is a great time to try it
and get involved!")
         (de "Eine neue Plattform, powerpc64le-linux, wurde hinzugefügt. Mit
ihr können Prozessoren mit 64-Bit-Power-Befehlssatz, little-endian, mit dem
Linux-Libre-Kernel betrieben werden.  Dazu gehören POWER9-Systeme wie die
@uref{https://www.fsf.org/news/talos-ii-mainboard-and-talos-ii-lite-mainboard-now-fsf-certified-to-respect-your-freedom,
RYF-zertifizierte Talos-II-Hauptplatine}.  Bei der Plattform handelt es sich
um eine „Technologievorschau“; obwohl sie unterstützt wird, gibt es noch keine
Substitute von der Erstellungsfarm und bei manchen Paketen könnte die
Erstellung fehlschlagen.  Des Weiteren ist Guix System auf dieser Plattform
noch nicht verfügbar.  Dennoch arbeitet die Guix-Gemeinde aktiv daran, diese
Unterstützung auszubauen, und jetzt ist eine gute Gelegenheit, sie
auszuprobieren und mitzumachen!")
         (fr "Une nouvelle plate-forme, powerpc64le-linux, a été ajoutée pour
les processeurs POWER 64-bits utilisant le noyau Linux-libre.  Ça inclut les
systèmes POWER9 tels que les
@uref{https://www.fsf.org/news/talos-ii-mainboard-and-talos-ii-lite-mainboard-now-fsf-certified-to-respect-your-freedom,
cartes Talos II RYF}.  Il s'agit pour le moment d'un « avant-goût » de la
technologie : bien que la plate-forme soit prise en charge, la ferme de
compilation ne fournit pas encore de substituts et certains paquets risquent
de ne pas compiler.  En outre, Guix System n'est pas encore disponible sur
cette plate-forme.  Ceci dit, la communauté Guix travaille activement pour
améliorer cette prise en charge et c'est maintenant un bon moment pour
l'essayer et pour s'impliquer !")))

 (entry (commit "9ade2b720af91acecf76278b4d9b99ace406781e")
        (title
         (en "Update on previous @command{guix-daemon} local privilege escalation")
         (de "Nachtrag zur lokalen Rechteausweitung bei @command{guix-daemon}")
         (nl "Aanvulling bij escalatie van bevoegdheden via @command{guix-daemon}"))
        (body
         (en "The previous news item described a potential local privilege
escalation in @command{guix-daemon}, and claimed that systems with the Linux
@uref{https://www.kernel.org/doc/Documentation/sysctl/fs.txt,
``protected hardlink''} feature enabled were unaffected by the vulnerability.

This is not entirely correct.  Exploiting the bug on such systems is harder,
but not impossible.  To avoid unpleasant surprises, all users are advised to
upgrade @command{guix-daemon}.  Run @command{info \"(guix) Upgrading Guix\"}
for info on how to do that.  See
@uref{https://guix.gnu.org/en/blog/2021/risk-of-local-privilege-escalation-via-guix-daemon/}
for more information on this bug.")
         (de "In der letzten Neuigkeit wurde eine mögliche lokale
Rechteausweitung im @command{guix-daemon} beschrieben und behauptet, dass
Systeme, auf denen Linux’
@uref{https://www.kernel.org/doc/Documentation/sysctl/fs.txt,
„Geschützte-Hardlinks“-Funktionalität} aktiviert ist, von der Sicherheitslücke
nicht betroffen seien.

Das stimmt nicht ganz.  Die Lücke auf solchen Systemen auszunutzen, ist
schwerer, aber nicht unmöglich.  Um unangenehme Überraschungen zu vermeiden,
empfehlen wir allen Nutzern, @command{guix-daemon} zu aktualisieren.  Führen
Sie @command{info \"(guix.de) Aktualisieren von Guix\"} aus, um zu erfahren,
wie Sie ihn aktualisieren können.  Siehe
@uref{https://guix.gnu.org/de/blog/2021/risk-of-local-privilege-escalation-via-guix-daemon/}
für mehr Informationen zu diesem Fehler.")
         (nl "Het vorige nieuwsbericht beschreef een beveiligingsprobleem in
@command{guix-daemon} dat kan leiden tot de escalatie van lokale bevoegdheden.
Het bericht stelde dat machines waarop de
@uref{https://www.kernel.org/doc/Documentation/sysctl/fs.txt,
``protected hardlink''}-optie van Linux is inschakeld niet kwetsbaar zijn.

Dit is niet volledig juist.  De optie maakt het uitbuiten van de fout
moeilijker maar niet onmogelijk.  Om onaangename verrassingen te voorkomen
is het voor iedereen aangeraden om @command{guix-daemon} op te waarderen.
Voer @command{info \"(guix) Upgrading Guix\"} uit voor meer informatie
daarover.  Lees
@uref{https://guix.gnu.org/en/blog/2021/risk-of-local-privilege-escalation-via-guix-daemon/}
voor meer informatie over het probleem.")))

 (entry (commit "ec7fb669945bfb47c5e1fdf7de3a5d07f7002ccf")
        (title
         (en "Risk of local privilege escalation @i{via} @command{guix-daemon}")
         (de "Risiko lokaler Rechteausweitung über @command{guix-daemon}")
         (fr "Risque d'élévation locale de privilèges @i{via} @command{guix-daemon}")
         (nl "Risico op escalatie van bevoegdheden via @command{guix-daemon}"))
        (body
         (en "A security vulnerability that can lead to local privilege
escalation has been found in @command{guix-daemon}.  It affects multi-user
setups in which @command{guix-daemon} runs locally.

It does @emph{not} affect multi-user setups where @command{guix-daemon} runs
on a separate machine and is accessed over the network, @i{via}
@env{GUIX_DAEMON_SOCKET}, as is customary on cluster setups.  Machines where
the Linux @uref{https://www.kernel.org/doc/Documentation/sysctl/fs.txt,
``protected hardlink''} feature is enabled, which is common, are also
unaffected---this is the case when the contents of
@file{/proc/sys/fs/protected_hardlinks} are @code{1}.

The attack consists in having an unprivileged user spawn a build process, for
instance with @command{guix build}, that makes its build directory
world-writable.  The user then creates a hardlink within the build directory
to a root-owned file from outside of the build directory, such as
@file{/etc/shadow}.  If the user passed the @option{--keep-failed} option and
the build eventually fails, the daemon changes ownership of the whole build
tree, including the hardlink, to the user.  At that point, the user has write
access to the target file.

You are advised to upgrade @command{guix-daemon}.  Run @command{info \"(guix)
Upgrading Guix\"}, for info on how to do that.  See
@uref{https://issues.guix.gnu.org/47229} for more information on this bug.")
         (de "Eine Sicherheitslücke, die zu einer lokalen Rechteausweitung
führen kann, wurde in @command{guix-daemon} gefunden.  Sie betrifft
Mehrbenutzersysteme, auf denen @command{guix-daemon} lokal läuft.

@emph{Nicht} betroffen sind Mehrbenutzersysteme, auf denen
@command{guix-daemon} auf einer separaten Maschine läuft und darauf über das
Netzwerk mittels @env{GUIX_DAEMON_SOCKET} zugegriffen wird, was auf
Rechen-Clustern üblich ist.  Auch Maschinen, auf denen Linux’
@uref{https://www.kernel.org/doc/Documentation/sysctl/fs.txt,
„Geschützte-Hardlinks“-Funktionalität} aktiviert ist@tie{}– was häufig der
Fall ist@tie{}–, sind nicht betroffen; sie ist aktiviert, wenn
@file{/proc/sys/fs/protected_hardlinks} den Inhalt @code{1} hat.

Der Angriff besteht darin, dass ein unprivilegierter Benutzer einen
Erstellungsprozess startet, etwa mit @command{guix build}, der allen
Schreibberechtigung auf sein Erstellungsverzeichnis erteilt.  In diesem
Erstellungsverzeichnis erzeugt der Benutzer nun eine harte Verknüpfung auf
eine Datei außerhalb des Erstellungsverzeichnisses, die dem
Administratornutzer root gehört, etwa @file{/etc/shadow}.  Wenn der Nutzer die
Befehlszeilenoption @option{--keep-failed} angegeben hat und die Erstellung
irgendwann fehlschlägt, trägt der Daemon als Besitzer des gesamten
Erstellungsverzeichnisses den Benutzer ein, Hardlink eingeschlossen.  Jetzt
hat der Benutzer Schreibzugriff auf die Zieldatei bekommen.

Wir empfehlen, dass Sie @command{guix-daemon} aktualisieren.  Führen Sie
@command{info \"(guix.de) Aktualisieren von Guix\"} aus, um zu erfahren, wie
Sie ihn aktualisieren können.  Siehe @uref{https://issues.guix.gnu.org/47229}
für mehr Informationen zu diesem Fehler.")
         (fr "Une faille de sécurité pouvant mener à une élévation locale de
privilèges a été trouvée dans @command{guix-daemon}.  Elle touche les
installations multi-utilisateur·ices dans lesquelles @command{guix-daemon}
tourne en local.

Elle @emph{n'affecte pas} les installations où @command{guix-daemon} tourne
sur une machine séparée et qu'on y accède à travers le réseau, @i{via}
@env{GUIX_DAEMON_SOCKET}, comme c'est typiquement le cas sur les grappes de
calcul (@i{clusters}).  Les machines où les
@uref{https://www.kernel.org/doc/Documentation/sysctl/fs.txt, ``liens
protégés''} de Linux sont activés, ce qui est courant, ne sont pas non plus
touchées ; cette fonctionnalité est activée si le contenu de
@file{/proc/sys/fs/protected_hardlinks} est @code{1}.

Pour mener cette attaque, un·e utilisateur·rice démarre un processus de
compilation, par exemple avec @command{guix build}, qui rend le répertoire de
compilation inscriptible pour tout le monde.  La personne créée ensuite un
lien dur (@i{hard link}) dans ce répertoire vers un fichier appartenant à
@code{root}, tel que @file{/etc/shadow}.  Si on a passé l'option
@option{--keep-failed} et que la compilation finit par échouer, le démon met
l'utilisateur·rice appelant·e comme propriétaire de l'ensemble du répertoire
de compilation, y compris le lien.  À ce stade, cette personne a accès en
écriture sur le fichier cible.

Nous conseillons de mettre à jour @command{guix-daemon}.  Lancer @command{info
\"(guix.fr) Mettre à niveau Guix\"} pour voir comment faire.  Voir
@uref{https://issues.guix.gnu.org/47229} pour plus d'informations sur cette
faille.")
         (nl "In @command{guix-daemon} werd een beveiligingsprobleem
gevonden dat kan leiden tot de escalatie van lokale bevoegdheden.  Het
probleem doet zich voor bij installaties met meerdere gebruikers waarop een
lokale @command{guix-daemon} draait.

Het heeft @emph{geen} invloed op systemen met meerdere gebruikers waarbij de
@command{guix-daemon} op een afzonderlijke machine draait en via
@env{GUIX_DAEMON_SOCKET} over het netwerk wordt aangesproken, zoals
gebruikelijk bij computerclusters.  Ook machines waarop de
@uref{https://www.kernel.org/doc/Documentation/sysctl/fs.txt,
``protected hardlink''}-optie van Linux is inschakeld, wat vaak het geval is,
zijn niet kwetsbaar.

De aanval bestaat erin dat een gebruiker zonder privileges een bouwproces
opstart, bijvoorbeeld met @command{guix build}, dat zijn werkmap beschrijfbaar
maakt voor alle gebruikers.  Vervolgens maakt de gebruiker vanuit deze map een
harde link naar een bestand erbuiten met @code{root} als eigenaar, zoals
@file{/etc/shadow}.  Als de gebruiker de @option{--keep-failed}-optie opgaf
en de bouw faalt, maakt @command{guix-daemon} de gebruiker eigenaar van de
volledige inhoud van de werkmap, met inbegrip van de harde link.  Op dat
moment bezit de gebruiker schrijfrechten over het doelbestand.

Het is aangeraden om @command{guix-daemon} op te waarderen.  Voer
@command{info \"(guix) Upgrading Guix\"} uit voor meer informatie daarover.
Lees @uref{https://issues.guix.gnu.org/47229} voor meer informatie over het
probleem.")))

 (entry (commit "77c2f4e2068ebec3f384c826c5a99785125ff72c")
        (title
         (en "@code{qemu-binfmt-service-type} is usable for any container")
         (de "@code{qemu-binfmt-service-type} funktioniert mit jedem Container")
         (fr "@code{qemu-binfmt-service-type} fonctionne avec tous les conteneurs"))
        (body
         (en "The service now makes use of the statically built QEMU binaries
along with the fix binary (F) @code{binfmt_misc} flag, which allows the kernel
to fully pre-load it in memory.  QEMU can thus now be used with any container
without extra configuration.  The @code{guix-support?} field of the
@code{qemu-binfmt-configuration} record is removed, as it is no longer
necessary.")
         (de "Der Dienst benutzt jetzt statisch gebundene QEMU-Binärdateien
zusammen mit der Fix-Binary-Flag (F) von @code{binfmt_misc}.  Dadurch kann der
Kernel die QEMU-Binärdatei als Ganzes vorab in den Speicher laden.  Dann kann
sie auch ohne weitere Konfiguration in jeder Art von isolierter Umgebung
benutzt werden. Darum wurde das Feld @code{guix-support?} des
@code{qemu-binfmt-configuration}-Verbundsobjekts entfernt; es wird nicht mehr
gebraucht.")
         (fr "Le service utilise maintenant les binaire QEMU statiques avec
le drapeau « fixed » (F) de @code{binfmt_misc}, ce qui permet au noyau
de le charger entièrement en mémoire.  On peut donc maintenant utiliser QEMU
avec n'importe quel conteneur sans configuration supplémentaire.  Le champ
@code{guix-support?} de l'enregistrement @code{qemu-binfmt-configuration} a
été supprimé car il n'est pas nécessaire.")))

 (entry (commit "02e2e093e858e8a0ca7bd66c1f1f6fd0a1705edb")
        (title
         (en "New @command{guix import go} command")
         (de "Neuer Befehl @command{guix import go}")
         (fr "Nouvelle commande @command{guix import go}")
         (nl "Nieuwe @command{guix import go}-opdracht"))
        (body
         (en "The new @command{guix import go} command allows packagers to
generate a package definition or a template thereof given the name of a Go
package available through @url{https://proxy.golang.org}, like so:

@example
guix import go golang.org/x/sys
@end example

Run @command{info \"(guix) Invoking guix import\"} for more info.")
         (de "Mit dem neuen Befehl @command{guix import go} können
Paketautoren eine Paketdefinition oder eine Vorlage dafür anhand des Namens
eines auf @url{https://proxy.golang.org} verfügbaren Go-Pakets erzeugen, etwa
so:

@example
guix import go golang.org/x/sys
@end example

Führen Sie @command{info \"(guix.de) Aufruf von guix import\"} aus, um mehr
Informationen zu bekommen.")
         (fr "La nouvelle commande @command{guix import go} permet aux
empaqueteur·ice·s de générer une définition de paquet ou un modèle de
définition à partir du nom d'un paquet Go disponible via
@url{https://proxy.golang.org}, comme ceci :

@example
guix import go golang.org/x/sys
@end example

Lancez @command{info \"(guix.fr) Invoquer guix import\"} pour en savoir plus.")
         (nl "Met de nieuwe @command{guix import go}-opdracht kunnen
pakketschrijvers een pakketdefinitie of -sjabloon aanmaken, op basis van de
naam van een Go-pakket te vinden op @url{https://proxy.golang.org}:

@example
guix import go golang.org/x/sys
@end example

Voer @command{info \"(guix) Invoking guix import\"} uit voor meer
informatie.")))

 (entry (commit "1b5b882120daf7d111aa351a919a90e818324347")
        (title
         (en "The @code{linux-libre} kernel is updated to 5.11.2")
         (de "Der Kernel @code{linux-libre} wird auf 5.11.2 aktualisiert")
         (fr "Le noyau @code{linux-libre} est mis à jour vers la 5.11.2")
         (nl "De @code{linux-libre}-kernel werd bijgewertk naar 5.11.2"))
        (body
         (en "The default @code{linux-libre} kernel is now based on the 5.11
stable kernel series, beginning with version 5.11.2.  Promiment features include
improved Wine performance, unprivileged Overlayfs mounts, support for Intel SGX,
support for new graphics hardware, and improved performance of the Btrfs
file system.")
         (de "Der standardmäßig verwendete @code{linux-libre}-Kernel basiert
jetzt auf der 5.11-„stable“-Versionsreihe, angefangen mit Version 5.11.2.  Zu
den markanten Neuerungen gehören bessere Wine-Unterstützung, Einbinden per
Overlayfs für Nutzer ohne erweiterte Rechte, Unterstützung für Intel SGX, für
neue Grafikhardware und bessere Leistung beim Btrfs-Dateisystem.")
         (fr "Le noyau @code{linux-libre} par défaut est maintenant basé sur la
lignée stable 5.11 du noyau, à commencer par la version 5.11.2.  Parmi les
fonctionnalités notables on trouve des performances améliorées pour Wine, le
montage Overlayfs non privilégié, la prise en charge d'Intel SGX, celle des
nouveaux périphériques graphiques et de meilleures performances du système de
fichiers Btrfs.")
         (nl "De standaard @code{linux-libre}-kernel is nu geëent op de
stabiele 5.11-reeks, te beginnen met versie 5.11.2.  Deze update biedt onder
andere verbeterde prestaties voor Wine en het Btfrs-bestandssysteem, laat
gewone gebruikers toe om met Overlayfs bestandssystemen te combineren, en
ondersteunt Intel SGX en nieuwe grafische apparatuur.")))

 (entry (commit "6e8cdf1d26092cb9654e179b04730fff7c15c94f")
        (title
         (en "The @command{guix system image} command can now operate on image records")
         (de "Der Befehl @command{guix system image} kann jetzt auch mit @code{image}-Verbundsobjekten umgehen")
         (fr "La commande @command{guix system image} peut désormais fonctionner sur des images"))
        (body
         (en "The @command{guix system image} command can now operate on
@code{image} records.  This means that the file parameter or the expression
passed to this command can return @code{image} or @code{operating-system}
records.

The @file{gnu/system/images} directory contains default images that can be
built by running @command{guix system image gnu/system/images/pine64.scm} for
instance.")
         (de "Sie können den Befehl @command{guix system image} jetzt auch auf
Verbundsobjekte vom Typ @code{image} anwenden.  Das heißt, wenn Sie eine Datei
oder einen Ausdruck als Parameter übergeben, darf dieser ein Verbundsobjekt
vom Typ @code{image} oder @code{operating-system} zurückliefern.

Im Verzeichnis @file{gnu/system/images} finden Sie vorkonfigurierte Abbilder
als @code{image}-Verbundsobjekte. Sie können zum Beispiel @command{guix system
image gnu/system/images/pine64.scm} ausführen, um das Abbild zu erstellen.")
         (fr "La commande @command{guix system image} peut désormais
fonctionner sur des images.  Cela signifie que le fichier ou l'expression
passé en paramètre de cette commande peuvent retourner une structure de type
@code{image} ou @code{operating-system}.

Le dossier @file{gnu/system/images} contient des images par défaut qui peuvent
être construites en lançant la commande @command{guix system image
gnu/system/images/pine64.scm} par exemple.")))

 (entry (commit "aa8de806252e3835d57fab351b02d13db762deac")
        (title
         (en "Risk of local privilege escalation @i{via} setuid programs")
         (de "Risiko lokaler Rechteausweitung bei setuid-Programmen")
         (fr "Risque de gain local de privilèges @i{via} les programmes setuid")
         (zh "存在通过 setuid 程序进行本地提权的风险"))
        (body
         (en "On Guix System, setuid programs were, until now, installed as
setuid-root @emph{and} setgid-root (in the @file{/run/setuid-programs}
directory).  However, most of these programs are meant to run as setuid-root,
but not setgid-root.  Thus, this setting posed a risk of local privilege
escalation.

This bug has been fixed and users are advised to upgrade their system, with a
command along the lines of:

@example
guix system reconfigure /run/current-system/configuration.scm
@end example

Users of Guix on a ``foreign distro'' are unaffected.  See
@url{https://issues.guix.gnu.org/46395} for more information.")
         (de "Auf Guix System wurden setuid-Programme bisher mit setuid-root
@emph{und} setgid-root ausgestattet (im Verzeichnis
@file{/run/setuid-programs}).  Die meisten solchen Programme sind jedoch nur
dafür gedacht, mit setuid-root zu laufen, ohne setgid-root.  Durch diese
Einstellung war daher vielleicht eine lokale Rechteausweitung („local
privilege escalation“) möglich.

Dieser Fehler wurde behoben und Benutzern wird geraten, ihr System zu
aktualisieren, etwa mit diesem Befehl:

@example
guix system reconfigure /run/current-system/configuration.scm
@end example

Benutzer von Guix auf einer „Fremddistribution“ sind @emph{nicht} betroffen.
Siehe @url{https://issues.guix.gnu.org/46395} für weitere Informationen.")
         (fr "Sur Guix System, les programmes setuid étaient jusqu'à présent
installés setuid-root @emph{et} setgid-root (dans le répertoire
@file{/run/setuid-programs}).  Ces programmes sont généralement conçus pour
être setuid-root, mais pas setgid-root, et cette situation posait donc un
risque de gain local de privilèges.

Ce problème est corrigé et vous êtes encouragé·e à mettre à jour votre
système, avec une commande de ce genre :

@example
guix system reconfigure /run/current-system/configuration.scm
@end example

Les usagers de Guix sur une distrib externe ne sont pas touché·es.  Plus
d'informations sont disponibles à @url{https://issues.guix.gnu.org/46395} (en
anglais).")
         (zh "到目前为止，Guix 系统上的 setuid 程序（位于 @file{/run/setuid-programs}）
同时具有 setuid-root @emph{和} setgid-root 权限。然而，此类程序大多被设计为在拥有
setuid 权限而非 setgid 权限时运行。因此，这样的设置可能会使系统受到本地提权攻击。

此漏洞已经被修复，同时建议用户使用下列命令升级他们的系统：

@example
guix system reconfigure /run/current-system/configuration.scm
@end example

在 ``第三方宿主系统'' 上使用 Guix 的用户不受此漏洞影响，详情请参阅
@url{https://issues.guix.gnu.org/46395}。")))

 (entry (commit "aedbc5ff32a62f45aeed74c6833399a6cf2c22dc")
        (title
         (en "Create a manifest with @command{guix package --export-manifest}")
         (de "Manifest erzeugen mit @command{guix package --export-manifest}")
         (fr "Créer un manifeste avec @command{guix package --export-manifest}"))
        (body
         (en "The @command{guix package --export-manifest} command outputs a
@dfn{manifest} from your profile.  This manifest is a code snippet that can
then be passed to @command{guix package --manifest} (or any other command that
accepts the @option{--manifest} option) to deploy these packages.

The goal of this new @option{--export-manifest} option is to make it easier to
migrate from an ``imperative'' style where you repeatedly invoke @command{guix
install} and similar commands, to the declarative style where you write in a
manifest file the list of packages you want to have.

Similarly, the new @option{--export-channels} option outputs a @dfn{channel
specification} suitable for @command{guix pull --channels} from your profile.
This allows you to ``pin'' Guix to the revision that was used to build the
profile.

Run @command{info \"(guix) Invoking guix package\"} for more info.")
         (de "Mit dem Befehl @command{guix package --export-manifest} wird ein
@dfn{Manifest} aus Ihrem Profil erzeugt. Bei einem Manifest handelt es sich um
ein Stück Code, das Sie an @command{guix package --manifest} zum Einspielen
der Pakete aus dem Manifest übergeben können (oder an jeden anderen Befehl,
der die Befehlszeilenoption @option{--manifest} versteht).

Die Absicht hinter dieser neuen Befehlszeilenoption @option{--export-manifest}
ist, dass man leichter von einem „imperativen“ Stil, bei dem man wiederholt
@command{guix install} und ähnliche Befehle aufruft, zum deklarativen Stil
wechseln kann. Im deklarativen Stil tragen Sie die Liste der Pakete, die Sie
haben möchten, in eine Manifest-Datei ein.

Analog können Sie mit der neuen Befehlszeilenoption @option{--export-channels}
zu Ihrem Profil eine @dfn{Kanalspezifikation} erzeugen, die für @command{guix
pull --channels} geeignet ist.  Damit können Sie für Guix immer die Version
benutzen, mit der das Profil erstellt wurde.

Führen Sie für mehr Informationen @command{info \"(guix.de) Aufruf von guix
package\"} aus.")
         (fr "La commande @command{guix package --export-manifest} affiche un
@dfn{manifeste} pour le profil choisi.  Ce manifeste est un bout de code qu'on
peut passer à @command{guix package --manifest} (ou n'importe qu'elle commande
qui accepte l'option @option{--manifest}) pour déployer ces paquets.

L'objectif de cette nouvelle option @option{--export-manifest} est de
faciliter la migration du modèle ``impératif'', où on utilise @command{guix
install} et les commandes de ce genre, au modèle déclaratif où on écrit dans
un fichier la liste des paquets que l'on veut avoir.

De même, la nouvelle option @option{--export-channels} produit une
@dfn{spécification de canaux} pour @command{guix pull --channels} à partir du
profil.  Cela permet de ``figer'' Guix à la révision qui a été utilisée pour
produire le profil.

Voir @command{info \"(guix.fr) Invoquer guix package\"} pour plus
d'informations.")))

 (entry (commit "9ab817b2a4601b4a6755983590ed7d93ebdc8d09")
        (title (en "New @option{--with-latest} package transformation option")
               (de "Neue Paketumwandlungsoption @option{--with-latest}")
               (fr "Nouvelle option de transformation @option{--with-latest}"))
        (body
         (en "The new @option{--with-latest} package transformation option
gets the latest release of a package, as would be identified by @command{guix
refresh}, and uses it instead of the currently-packaged version.  For example,
to install the latest release of GNOME Weather linked against the latest
version of libgweather, run:

@example
guix install gnome-weather \\
  --with-latest=gnome-weather --with-latest=libgweather
@end example

Run @command{info \"(guix) Package Transformation Options\"} for more info.")
         (de "Mit der neuen Paketumwandlungsoption @option{--with-latest} wird
die neueste Veröffentlichung für ein Paket verwendet.  Diese wird wie bei
@command{guix refresh} bestimmt und anstelle der zurzeit im Paket festgelegten
Version verwendet.  Um zum Beispiel die neuste Veröffentlichung von GNOME
Weather gebunden an die neuste Version von libgweather zu installieren, führen
Sie dies aus:

@example
guix install gnome-weather \\
  --with-latest=gnome-weather --with-latest=libgweather
@end example

Führen Sie für mehr Informationen @command{info \"(guix.de)
Paketumwandlungsoptionen\"} aus.")
         (fr "La nouvelle option de transformation de paquets
@option{--with-latest} récupère la dernière version d'un logiciel telle
qu'elle serait trouvée par @command{guix refresh} et l'utilise à la place la
version actuellement fournie par le paquet.  Par exemple, pour installer la
dernière version de GNOME Weather, elle-même compilée avec la dernière version
de libgweather, on lancera :

@example
guix install gnome-weather \\
  --with-latest=gnome-weather --with-latest=libgweather
@end example

Voir @command{info \"(guix.fr) Options de transformation de paquets\"} pour
plus de détails.")))

 (entry (commit "a879e35116043d5daf3d9d175b697d10b9177fd5")
        (title (en "Substitutes can now be compressed with zstd")
               (de "Substitute können nun mit zstd komprimiert werden")
               (fr "Les substituts peuvent maintenant être compressés avec zstd"))
        (body
         (en "The @command{guix publish} command now supports substitute
compression with zstd and @command{guix-daemon} can now fetch and decompress
them.

The advantage of zstd over the other options is its high compression and
decompression throughput, with good compression ratios (not as good as lzip,
but slightly better than gzip).  Its high decompression throughput makes it a
good choice in situations where substitute downloads would otherwise be
CPU-bound, typically when having a high-speed connection to the substitute
server.  Run @command{info \"(guix) Invoking guix publish\"} for more info.

To be able to fetch zstd-compressed substitutes (if the substitute servers you
chose provide them), you need to upgrade your daemon.  Run @command{info
\"(guix) Upgrading Guix\"} to learn how to do it.")
         (de "Mit dem Befehl @command{guix publish} können Sie jetzt auch
Substitute mit zstd komprimieren und @command{guix-daemon} kann sie laden und
dekomprimieren.

zstd bietet gegenüber den anderen Optionen einen hohen Durchsatz bei
Kompression und Dekompression mit guten Kompressionsverhältnissen (nicht so
gut wie lzip, aber etwas besser als gzip).  Wegen des hohen Durchsatzes bei
der Dekompression ist zstd eine gute Wahl, wenn beim Herunterladen von
Substituten ansonsten der Engpass bei der Prozessorleistung läge, etwa weil
eine schnelle Netzwerkverbindung zum Substitutserver besteht.  Führen Sie für
mehr Informationen @command{info \"(guix.de) Aufruf von guix publish\"} aus.

Um zstd-komprimierte Substitute benutzen zu können (wenn der Substitutserver
sie anbietet), müssen Sie Ihren Daemon aktualisieren.  Führen Sie
@command{info \"(guix.de) Aktualisieren von Guix\"} aus, um zu erfahren, wie
Sie ihn aktualisieren.")
         (fr "La commande @command{guix publish} peut maintenant compresser
les substituts avec zstd et @command{guix-daemon} est capable de les récupérer
et de les décompresser.

L'avantage de zstd par rapport aux autres méthodes est son haut débit en
compression et décompression, avec un taux de compression correct (pas aussi
bon que lzip, mais légèrement meilleur que gzip).  Sa vitesse de décompression
en fait un bon choix dans les situations où le temps de téléchargement des
substituts se retrouve sinon limité par le temps de calcul comme c'est le cas
lorsqu'on bénéficie d'une connexion rapide au serveur de substitut.  Lancer
@command{info \"(guix.fr) Invoquer guix publish\"} pour plus d'informations.

Pour pouvoir télécharger des substituts compressés avec zstd (si les serveurs
de substituts choisis les fournissent), il faudra d'abord mettre à jour le
démon.  Lancer @command{info \"(guix.fr) Mettre à niveau Guix\"} pour voir
comment faire.")))

 (entry (commit "e38d90d497e19e00263fa28961c688a433154386")
        (title (en "New @option{--with-patch} package transformation option")
               (de "Neue Paketumwandlungsoption @option{--with-patch}")
               (fr "Nouvelle option de transformation @option{--with-patch}"))
        (body
         (en "The new @option{--with-patch} package transformation option
applies patches to the specified packages before building them.  The example
below builds the GNU Core Utilities against a patched C library (glibc):

@example
guix build coreutils --with-patch=glibc=./glibc-frob.patch
@end example

Run @command{info \"(guix) Package Transformation Options\"} for more info.")
         (de "Die neue Paketumwandlungsoption @option{--with-patch} wendet
Patches auf die angegebenen Pakete an, bevor sie erstellt werden. Das folgende
Beispiel lässt die GNU Core Utilities mit einer gepatchten
C-Bibliothek (glibc) erstellen:

@example
guix build coreutils --with-patch=glibc=./glibc-frob.patch
@end example

Führen Sie für mehr Informationen @command{info \"(guix.de)
Paketumwandlungsoptionen\"} aus.")
         (fr "La nouvelle option de transformation de paquets
@option{--with-patch} applique des modifications (@i{patches}) aux paquets
spécifiés avant de les compiler.  L'exemple suivant compile les utilitaires de
base GNU avec une bibliothèque C (glibc) modifiée :

@example
guix build coreutils --with-patch=glibc=./glibc-frob.patch
@end example

Voir @command{info \"(guix.fr) Options de transformation de paquets\"} pour
plus de détails.")))

 (entry (commit "79f9dee3c4c0e6d21066f142116a537207ae7ba4")
        (title (en "Local substitute servers discovery is now supported")
               (de "Substitutserver können jetzt im lokalen Netz erkannt werden")
               (es "Los servidores de sustituciones se pueden descubrir localmente")
               (fr "La découverte des serveurs de substituts locaux est désormais supportée"))
        (body
         (en "The @command{guix-daemon} can now discover local substitute
servers when the @option{--discover} option is passed.  Only the substitute
servers started with the @option{--advertise} option will be discovered.  The
network discovery is based on mDNS and DNS-SD protocols, using Guile-Avahi
library for now.")
         (de "Mit dem @command{guix-daemon} können jetzt lokal laufende
Substitutserver erkannt werden, wenn die Befehlszeilenoption
@option{--discover} übergeben wurde.  Nur solche Substitutserver werden
gefunden, die mit der Befehlszeilenoption @option{--advertise} gestartet
wurden.  Die Ermittlung im Netzwerk verfügbarer Substitutserver baut auf den
Protokollen mDNS und DNS-SD auf.  Derzeit wird dazu die Bibliothek Guile-Avahi
benutzt.")
         (es "El daemon @command{guix-daemon} ahora puede descubrir servidores
de sustituciones locales cuando se le proporciona la opción
@option{--discover}.  Únicamente se descubrirán los servidores de
sustituciones que se hayan arrancado con la opción @option{--advertise}. La
búsqueda en la red se basa en los protocolos mDNS y DNS-SD, actualmente
mediante el uso de la biblioteca Guile-Avahi.")
         (fr "Le @command{guix-daemon} peut désormais découvrir les serveurs
de substituts locaux lorsque l'option @option{--discover} est passée.  Seuls
les serveurs de substituts démarrés avec l'option @option{--advertise} seront
découverts.  La découverte réseau utilise les protocoles mDNS et DNS-SD, pour
l'instant grâce à la librairie Guile-Avahi.")))

 (entry (commit "a9a2fdaabcc78e7a54d9a6bcfa4ee3de308e9a90")
        (title (en "Logical Volume Manager (LVM) now supported on Guix System")
               (de "Logical Volume Manager (LVM) wird jetzt auf Guix System unterstützt")
               (es "El sistema Guix ahora implementa también volúmenes lógicos LVM")
               (fr "Le gestionnaire de volumes logiques (LVM) est maintenant pris en charge par le système Guix"))
        (body
         (en "On Guix System, the new @code{lvm-device-mapping} variable
allows you to declare ``mapped devices'' for LVM, the Linux Logical Volume
Manager.  For example, LVM logical volumes ``alpha'' and ``beta'' from volume
group ``vg0'' can be declared as follows:

@lisp
(mapped-device
  (source \"vg0\")
  (target (list \"vg0-alpha\" \"vg0-beta\"))
  (type lvm-device-mapping))
@end lisp

See @command{info \"(guix) Mapped Devices\"} for more information.")
         (de "Auf Guix System erlaubt Ihnen die neue Variable
@code{lvm-device-mapping}, „zugeordnete Geräte“ (Mapped Devices) für LVM, den
Linux Logical Volume Manager, zu deklarieren. Zum Beispiel können logische
Datenträger von LVM namens „alpha“ und „beta“ aus der
Datenträgergruppe (Volume Group) „vg0“ wie folgt deklariert werden:

@lisp
(mapped-device
  (source \"vg0\")
  (target (list \"vg0-alpha\" \"vg0-beta\"))
  (type lvm-device-mapping))
@end lisp

Siehe @command{info \"(guix.de) Zugeordnete Geräte\"} für nähere Informationen.")
         (es "En el sistema Guix, la nueva variable @code{lvm-device-mapping}
le permite declarar «dispositivos traducidos» para LVM, el gestor de volúmenes
lógicos de Linux. A continuación se muestra un ejemplo con la declaración de
los volúmenes lógicos «alfa» y «beta» del grupo de volúmenes «vg0»:

@lisp
(mapped-device
  (source \"vg0\")
  (target (list \"vg0-alfa\" \"vg0-beta\"))
  (type lvm-device-mapping))
@end lisp

Véase @command{info \"(guix.es) Dispositivos traducidos\"} para obtener más
información.")
         (fr "Sur le système Guix, la nouvelle variable @code{lvm-device-mapping}
vous permet de déclarer des « périphériques mappés » pour LVM, le gestionnaire
de volumes logiques.  Par exemple, vous pouvez déclarer les volumes logiques
« alpha » et « beta » du groupe « vg0 » comme ceci :

@lisp
(mapped-device
  (source \"vg0\")
  (target (list \"vg0-alpha\" \"vg0-beta\"))
  (type lvm-device-mapping))
@end lisp

Voir @command{info \"(guix.fr) Périphériques mappés\"} pour en savoir plus.")))

 (entry (commit "3b6e4e5fd05e72b8a32ff1a2d5e21464260e21e6")
        (title (en "List of substitute keys is now declarative on Guix System")
               (de "Liste der Substitutschlüssel auf Guix System ist jetzt deklarativ")
               (es "Claves para sustituciones del sistema Guix en formato declarativo")
               (fr "Liste des clefs de substituts désormais déclarative sur Guix System"))
        (body
         (en "The list of authorized substitute keys, available in
@file{/etc/guix/acl}, is now built by default in a purely declarative fashion
on Guix System based on the @code{authorized-keys} field of the configuration
of @code{guix-service-type}.  This means that manual changes to
@file{/etc/guix/acl} are now @emph{discarded} upon reconfiguration or
reboot (a backup is made as @file{/etc/guix/acl.bak} in that case).

We recommend updating your operating system configuration to explicitly list
all the authorized substitute keys.  See @command{info \"(guix) Base
Services\"}, for more info about @code{guix-configuration} and
@code{authorized-keys}.

Alternatively, you can set the @code{authorize-key?} field of
@code{guix-configuration} to @code{#f} to restore previous behavior.")
         (de "Die Liste von autorisierten Substitutschlüsseln, die in
@file{/etc/guix/acl} steht, wird auf Guix System nach Vorgabe jetzt auf rein
deklarative Weise erstellt, je nach Inhalt des @code{authorized-keys}-Feldes
der Konfiguration des @code{guix-service-type}. Das hat zur Folge, dass
manuelle Änderungen an @file{/etc/guix/acl} von jetzt an nach jedem
Rekonfigurieren oder Neustarten @emph{verworfen} werden (in diesem Fall wird
eine Sicherheitskopie namens @file{/etc/guix/acl.bak} angelegt).

Wir empfehlen, dass Sie Ihre Betriebssystemkonfiguration aktualisieren, damit
dort alle autorisierten Substitutschlüssel ausdrücklich aufgeführt
werden. Siehe @command{info \"(guix.de) Basisdienste\"} für mehr Informationen
zur @code{guix-configuration} und @code{authorized-keys}.

Alternativ können Sie das @code{authorize-key?}-Feld der
@code{guix-configuration} auf @code{#f} setzen, um zum alten Verhalten
zurückzugehen.")
         (es "El listado de claves autorizadas para la obtención de
sustituciones, disponible en @file{/etc/guix/acl}, ahora se genera de manera
predeterminada en el sistema Guix de forma completamente declarativa en base
al campo @code{authorized-keys} del la configuración para el servicio
@code{guix-service-type}. Esto significa que los cambios que se hayan
realizado de manera manual en @file{/etc/guix/acl} @emph{se descartan} tras
una reconfiguración del sistema o tras un reinicio (se realiza una copia de
seguridad en la ruta @file{/etc/guix/acl.bak} en este caso).

Le recomendamos que actualice su configuración del sistema operativo para que
enumere explícitamente todas las claves que desea autorizar para la obtención
de sustituciones.  Véase @command{info \"(guix.es) Servicios base\"}, para
obtener más información sobre @code{guix-configuration} y
@code{authorized-keys}.

También puede proporcionar el valor @code{#f} en el campo
@code{authorize-key?} de @code{guix-configuration} para volver al
comportamiento que se obtenía con versiones previas.")
         (fr "La liste des clefs de substituts autorisées, stockée dans
@file{/guix/guix/acl}, est dorénavant construite par défaut de manière
déclarative sur Guix System, en se basant sur le champs @code{authorized-keys}
de la configuration de @code{guix-service-type}.  Cela signifie que les
modifications apportées manuellement à @file{/etc/guix/acl} seront désormais
@emph{perdues} lors d'une reconfiguration ou d'un redémarrage (dans ce cas une
sauvegarde est faite dans @file{/etc/guix/acl.bak}).

Nous recommandons de mettre à jour sa configuration de système d'exploitation
pour y lister explicitement les clefs autorisées.  Lancez @command{info
\"(guix.fr) Services de base\"} pour plus d'informations sur
@code{guix-configuration} et @code{authorized-keys}.

Il est également possible de mettre le champs @code{authorize-key?} de
@code{guix-configuration} à @code{#f} pour restaurer le comportement qui
prévalait jusqu'à maintenant.")))

 (entry (commit "6aeda81602555fbeac0c0a209e74f5262093b513")
        (title (en "New @option{--with-debug-info} package transformation option")
               (de "Neue Paketumwandlungsoption @option{--with-debug-info}")
               (es "Nueva opción de transformación @option{--with-debug-info}")
               (fr "Nouvelle option de transformation @option{--with-debug-info}"))
        (body
         (en "The new @option{--with-debug-info} option builds a variant of a
package that includes debug info and grafts it onto the application you want
to debug.  Thus, only the package for which you want debug info needs to be
recompiled.  This is useful for packages that do not already have a
@code{debug} output.

For example, here is how you would obtain debug info for the @code{glib}
library so you can inspect it while debugging Inkscape:

@example
guix build --with-debug-info=glib inkscape
@end example

Run @command{info \"(guix) Package Transformation Options\"} for more info.")
         (de "Die neue Paketumwandlungsoption @option{--with-debug-info} lässt
eine Variante eines Pakets erstellen, die auch Informationen zur Fehlersuche
enthält. Damit wird die Anwendung veredelt, wo Sie Fehler nachvollziehen
möchten. Somit muss nur das Paket, für das Sie die Informationen brauchen, neu
kompiliert werden. Das ist hilfreich bei Paketen, die noch nicht über eine
@code{debug}-Ausgabe verfügen.

Zum Beispiel würden Sie so Informationen zur Fehlersuche für die
@code{glib}-Bibliothek bekommen, um sie inspizieren zu können, wenn Sie Fehler
in Inkscape nachvollziehen möchten:

@example
guix build --with-debug-info=glib inkscape
@end example

Führen Sie für mehr Informationen @command{info \"(guix.de)
Paketumwandlungsoptionen\"} aus.")
         (es "La nueva opción @option{--with-debug-info} construye una
variante del paquete que incluye la información de depuración y la injerta
en la aplicación que desee depurar.  Por tanto, únicamente el paquete del
que desee información de depuración debe construirse de nuevo.  Es útil
para paquetes que no tienen ya una salida @code{debug}.

El siguiente ejemplo muestra como obtener información de depuración
para la biblioteca @code{glib} de modo que pueda inspeccionarla mientras
depura Inkscape:

@example
guix build --with-debug-info=glib inkscape
@end example

Ejecute @command{info \"(guix.es) Opciones de transformación de paquetes\"}
para obtener más información.")
         (fr "La nouvelle option de transformation de paquets
@option{--with-debug-info} compile une variante d'un paquet avec les
informations de déboguage et la greffe sur l'application que l'on veut
déboguer.  Ainsi seul le paquet pour lequel on demande des informations de
déboguage a besoin d'être recompilé.  C'est utile pour les paquets n'ayant pas
déjà un résultat @code{debug}.

Voici par exemple comment obtenir des informations de déboguage pour la
bibliothèque @code{glib} de manière à pouvoir l'inspecter quand on débuggue
Inkscape :

@example
guix build --with-debug-info=glib inkscape
@end example

Voir @command{info \"(guix.fr) Options de transformation de paquets\"} pour
plus de détails.")))

 (entry (commit "abd7a474615353149a44f4504f0b4b248dcc0716")
        (title (en "New @option{--with-c-toolchain} package transformation option")
               (de "Neue Paketumwandlungsoption @option{--with-c-toolchain}")
               (es "Nueva opción de transformación @option{--with-c-toolchain}")
               (fr "Nouvelle option de transformation @option{--with-c-toolchain}"))
        (body
         (en "The new @option{--with-c-toolchain} package transformation
options provides an easy way for developers to rebuild their favorite packages
with the C/C++ tool chain of their choice instead of the default one.

For example, the following command rebuilds the @code{fftw} and @code{fftwf}
packages as well as every package that depends on them, up to and including
@code{octave-cli}, using GCC version 10 (currently GCC 7.5 is used by
default):

@example
guix build octave-cli \\
  --with-c-toolchain=fftw=gcc-toolchain@@10 \\
  --with-c-toolchain=fftwf=gcc-toolchain@@10
@end example

Run @command{info \"(guix) Package Transformation Options\"} for more info.")
         (de "Die neue Paketumwandlungsoption @option{--with-c-toolchain}
bietet Entwicklern die Möglichkeit, leicht ihre Lieblingspakete mit der
selbstgewählten Toolchain für C/C++ anstelle der vorgegebenen neu zu
erstellen.

Zum Beispiel werden mit folgendem Befehl die Pakete @code{fftw} und
@code{fftwf} sowie alle davon abhängigen Pakete bis einschließlich
@code{octave-cli} mit Version 10 der GCC erstellt (vorgegeben wäre zurzeit,
GCC 7.5 zu benutzen):

@example
guix build octave-cli \\
  --with-c-toolchain=fftw=gcc-toolchain@@10 \\
  --with-c-toolchain=fftwf=gcc-toolchain@@10
@end example

Führen Sie für mehr Informationen @command{info \"(guix.de)
Paketumwandlungsoptionen\"} aus.")
         (es "La nueva opción de transformación de paquetes
@option{--with-c-toolchain} proporciona a las desarrolladoras una manera
fácil de reconstruir sus paquetes favoritos con la cadena de herramientas
de compilación de C/C++ que elijan en vez de la predeterminada.

Por ejemplo, la siguiente orden reconstruye los paquetes @code{fftw} y
@code{fftwf} así como todos los paquetes que dependen de ellos hasta
@code{octave-cli}, usando la versión 10 de GCC (el compilador
predeterminado en estos momentos es GCC 7.5):

@example
guix build octave-cli \\
  --with-c-toolchain=fftw=gcc-toolchain@@10 \\
  --with-c-toolchain=fftwf=gcc-toolchain@@10
@end example

Ejecute @command{info \"(guix.es) Opciones de transformación de paquetes\"}
para obtener más información.")
         (fr "La nouvelle option de transformation de paquets
@option{--with-c-toolchain} permet aux développeur·euses de recompiler leurs
paquets préférés avec la chaîne d'outils C/C++ de leur choix à la place de
celle par défaut.

Par exemple, la commande ci-dessous recompile @code{fftw}, @code{fftwf} et
tous les paquets qui en dépendent, jusqu'à @code{octave-cli} inclus, avec GCC
10 (actuellement c'est GCC 7.5 qui est utilisé par défaut):

@example
guix build octave-cli \\
  --with-c-toolchain=fftw=gcc-toolchain@@10 \\
  --with-c-toolchain=fftwf=gcc-toolchain@@10
@end example

Voir @command{info \"(guix.fr) Options de transformation de paquets\"} pour
plus de détails.")))

 (entry (commit "8e1907a72430aa989125b053573ef0897c480697")
        (title (en "Package transformation options now recorded in profiles")
               (es "Las opciones de transformación de paquetes ahora se
quedan registradas en el perfil")
               (de "Paketumwandlungsoptionen werden nun in Profilen gesichert")
               (fr "Options de transformation sauvegardées dans les profils"))
        (body
         (en "When installing packages in a profile, package transformation
options such as @option{--with-input} are now recorded in the profile.  When
you eventually run @command{guix upgrade}, those transformations will be
automatically applied to the upgraded packages.

Run @command{info \"(guix) Package Transformation Options\"} for more info.")
         (es "Si durante la instalación de paquetes en un perfil se utilizaron
opciones de transformación de paquetes, como por ejemplo
@option{--with-input}, éstas se registran en el perfil. Cuando vuelva a
ejecutar @command{guix upgrade}, dichas transformaciones se aplicarán
automáticamente a los paquetes actualizados.

Ejecute @command{info \"(guix.es) Opciones de transformación de paquetes\"}
para obtener más información.")
         (de "Wenn Sie ein Paket in ein Profil installieren, werden nun
Paketumwandlungsoptionen wie @option{--with-input} im Profil gespeichert.
Sobald Sie später @command{guix upgrade} ausführen, werden dieselben
Umwandlungen automatisch auf die aktualisierten Pakete angewandt.

Führen Sie für mehr Informationen @command{info \"(guix.de)
Paketumwandlungsoptionen\"} aus.")
         (fr "Lorsqu'on installe des paquets dans un profil, les options de
transformation telles que @option{--with-input} sont désormais enregistrées
dans le profil.  Quand on le met plus tard à jour avec @command{guix upgrade},
ces transformations sont automatiquement appliquées aux nouveaux paquets.

Voir @command{info \"(guix.fr) Options de transformation de paquets\"} pour
plus de détails.")))

 (entry (commit "313f492657f1d0863c641fa5ee7f5b7028e27c94")
        (title (en "New @option{--image-type} option for @command{guix system disk-image}.")
               (es "Nueva opción @option{--image-type} para @command{guix system disk-image}.")
               (de "Neue Option @option{--image-type} für @command{guix system disk-image}.")
               (fr "Nouvelle option @option{--image-type} pour @command{guix system disk-image}."))
        (body
         (en "The @option{--file-system-type} option for @command{guix system
disk-image} command has been replaced by the new @option{--image-type} option.
By default, @code{raw} disk images are produced, but @code{hurd-qcow2},
@code{hurd-raw}, @code{uncompressed-iso9660} and @code{iso9660} image types
are also available.

The @option{--list-image-types} option lists all the available image types.")
         (es "La opción @option{--file-system-type} de @command{guix system
disk-image} se ha sustituido por la nueva opción @option{--image-type}.  De
manera predeterminada se producen imágenes en formato crudo (@code{raw}) pero
también están disponibles los tipos de imagen @code{hurd-qcow2},
@code{hurd-raw}, @code{uncompressed-iso9660} y @code{iso9660}.

La opción @option{--list-image-types} muestra una lista con todos los tipos
de imagen disponibles.")
         (de "Anstelle der Befehlszeilenoption @option{--file-system-type} für
@command{guix system disk-image} gibt es nun die neue Option
@option{--image-type}.  In der Vorgabeeinstellung @code{raw} werden rohe
Disk-Images erzeugt, aber es können auch die Abbildtypen @code{hurd-qcow2},
@code{hurd-raw}, @code{uncompressed-iso9660} und @code{iso9660} ausgewählt
werden.

Mit der Option @option{--list-image-types} werden alle verfügbaren Abbildtypen
aufgelistet.")
         (fr "L'option @option{--file-system-type} pour la commande
@command{guix system disk-image} a été remplacée par la nouvelle option
@option{--image-type}. Par défaut, l'option @code{raw}, produisant des images
disque brutes est sélectionnée. Les options @code{hurd-qcow2},
@code{hurd-raw}, @code{uncompressed-iso9660} et @code{iso9660} sont également
disponibles.

La nouvelle option @option{--list-image-types} énumère les types d'image
disponibles.")))

 (entry (commit "8819551c8d2a12cd4e84e09b51e434d05a012c9d")
        (title (en "Package transformations now apply to implicit inputs")
               (es "Las transformaciones de paquetes ahora afectan también
a las dependencias implícitas")
               (de "Paketumwandlungen betreffen jetzt auch implizite Eingaben")
               (fr "Les transformations de paquets s'appliquent aux
dépendances implicites"))
        (body
         (en "Package transformation options such as @option{--with-branch},
@option{--with-input}, and so on now apply to implicit inputs---previously
only a package's explicit inputs would be affected.  This allows for things
such as replacing the Python dependency of a package that uses
@code{python-build-system}:

@example
guix install --with-input=python=python2 python-itsdangerous
@end example

Another example is grafting a different version of the GNU C
Library (@code{glibc} is an implicit input of almost all the packages and is
``deep down'' in the dependency graph):

@example
guix build --with-graft=glibc=glibc@@2.31 hello
@end example

Run @command{info \"(guix) Package Transformation Options\"} for more
info.")
         (es "Las opciones de transformación de paquetes como
@option{--with-branch}, @option{--with-input}, etcétera, ahora también
influyen en las entradas implícitas---antes únicamente las entradas explícitas
del paquete se veían afectadas. Esto permite, por ejemplo, sustituir la
dependencia en python de un paquete que use @code{python-build-system}:

@example
guix install --with-input=python=python2 python-itsdangerous
@end example

Otro ejemplo podría ser el injerto de una versión diferente de la biblioteca
de C de GNU (@code{glibc} es una entrada implícita de casi todos los paquetes
y ``muy abajo'' en el grafo de dependencias):

@example
guix build --with-graft=glibc=glibc@@2.31 hello
@end example

Ejecute @command{info \"(guix.es) Opciones de transformación de paquetes\"}
para obtener más información.")
         (de "Paketumwandlungsoptionen wie @option{--with-branch},
@option{--with-input} und so weiter betreffen nun auch implizite Eingaben —
zuvor haben sie sich nur auf die expliziten Eingaben eines Pakets
ausgewirkt. Dadurch kann jetzt zum Beispiel die Python-Abhängigkeit eines
Pakets, welches @code{python-build-system} benutzt, ersetzt werden:

@example
guix install --with-input=python=python2 python-itsdangerous
@end example

Ein weiteres Beispiel ist, mit einer anderen Version der GNU-C-Bibliothek zu
veredeln (@code{glibc} ist eine implizite Eingabe fast aller Pakete und steckt
„ganz tief“ im Abhängigkeitsgraphen):

@example
guix build --with-graft=glibc=glibc@@2.31 hello
@end example

Führen Sie für mehr Informationen @command{info \"(guix.de)
Paketumwandlungsoptionen\"} aus.")
         (fr "Les options de transformation de paquets telles que
@option{--with-branch} et @option{--with-input} s'appliquent désormais aux
dépendances implicites — jusque là seules les dépendances explicites des
paquets étaient prises en compte.  Cela permet certaines choses telles que
remplacer la dépendance sur Python d'un paquet utilisant
@code{python-build-system} :

@example
guix install --with-input=python=python2 python-itsdangerous
@end example

Un autre exemple est la possibilité de greffer une version différente de la
bibliothèque C GNU (la @code{glibc} est une dépendance implicite de tous les
paquets et se trouve « tout en bas » du graphe de dépendance) :

@example
guix build --with-graft=glibc=glibc@@2.31 hello
@end example

Voir @command{info \"(guix.fr) Options de transformation de paquets\"} pour
plus de détails.")))

 (entry (commit "f458cfbcc54ed87b1a87dd9e150ea276f17eab74")
        (title (en "New @option{--without-tests} transformation option")
               (es "Nueva opción de transformación @option{--without-tests}")
               (de "Neue Paketumwandlungsoption @option{--without-tests}")
               (fr "Nouvelle option de transformation @option{--without-tests}"))
        (body
         (en "The new @option{--without-tests} package transformation option
instructs Guix to skip the test suite of a given package.  In the example
below, @code{guile-gcrypt} is built using a variant of @code{automake} itself
built without running its (lengthy) test suite:

@example
guix build guile-gcrypt --without-tests=automake
@end example

This is primarily useful as a way to speed up development cycles, or to work
around flaky test suites---skipping tests can hide real issues, so use with
care.  Run @command{info \"(guix) Package Transformation Options\"} for more
info.")
         (es "La nueva opción de transformación de paquetes
@option{--without-tests} indica a Guix que omita la batería de pruebas del
paquete proporcionado. En el siguiente ejemplo @code{guile-gcrypt} se
construye usando una variación de @code{automake}, la cual se ha construido
sin ejecutar su (larga) batería de pruebas:

@example
guix build guile-gcrypt --without-tests=automake
@end example

Esto es principalmente útil como una forma de acelerar ciclos de desarrollo o
de omitir temporalmente baterías de pruebas problemáticas---omitir las pruebas
puede ocultar problemas reales, por lo que debe usarse con precaución.
Ejecute @command{info \"(guix.es) Opciones de transformación de paquetes\"}
para obtener más información.")
         (de "Mit der neuen Paketumwandlungsoption @option{--without-tests}
wird Guix angewiesen, den Testkatalog des angegebenen Pakets zu
überspringen. Im folgenden Beispiel wird @code{guile-gcrypt} mit einer
Variante von @code{automake} erstellt, die wiederum ohne Durchlauf ihres (viel
Zeit in Anspruch nehmenden) Testkatalogs erstellt wird:

@example
guix build guile-gcrypt --without-tests=automake
@end example

Der hauptsächliche Nutzen liegt in der Beschleunigung von Entwicklungszyklen
oder im Umgehen unzuverlässiger Testkataloge. Allerdings kann das Überspringen
dazu führen, dass echte Probleme verborgen bleiben. Setzen Sie es mit Bedacht
ein. Führen Sie @command{info \"(guix.de) Paketumwandlungsoptionen\"} aus, um
mehr Informationen zu erhalten.")
         (fr "La nouvelle option de transformation de paquets
@option{--without-tests} demande à Guix de sauter la suite de tests d'un
paquet.  Dans l'exemple ci-dessous, @code{guile-gcrypt} est construit en
utilisant une variante de @code{automake} construite sans lancer sa suite de
tests :

@example
guix build guile-gcrypt --without-tests=automake
@end example

Cette option est surtout intéressante pour raccourcir le cycle de
développement ou pour contourner une suite de tests qui n'est pas
fiable — sauter les tests peut cacher des vrais problèmes, à utiliser avec
précaution donc.  Voir @command{info \"(guix.fr) Options de transformation de
paquets\"} pour plus de détails.")))

 (entry (commit "a98712785e0b042a290420fd74e5a4a5da4fc68f")
        (title (en "New @command{guix git authenticate} command")
               (es "Nueva orden @command{guix git authenticate}")
               (de "Neuer Befehl @command{guix git authenticate}")
               (fr "Nouvelle commande @command{guix git authenticate}"))
        (body
         (en "The new @command{guix git authenticate} command authenticates a
Git repository by verifying commit signatures and ensuring they all come from
authorized parties, exactly like @command{guix pull} now does.

This command is primarily useful to developers of channels.  It allows them to
ensure, before pushing, that the channel only contains commits signed with
authorized keys.  But this command is also useful anytime you use Git and want
to allow people to authenticate code fetched from your repository.

Run @command{info \"(guix) Invoking guix git authenticate\"} for more info,
and see @uref{https://guix.gnu.org/blog/2020/securing-updates/} for details on
these mechanisms.")
         (es "La nueva orden @command{guix git authenticate} comprueba la
validez de un repositorio git verificando las firmas de las revisiones y
comprobando que todas las firmas están autorizadas, exactamente igual que
@command{guix pull}.

Esta orden es principalmente útil para desarrolladoras de canales. Permite
asegurar, antes de subir nada al repositorio remoto, que el canal contiene
únicamente revisiones firmadas por claves autorizadas. No obstante esta orden
es útil siempre que use git y quiera que otras personas puedan verificar el
código obtenido de su repositorio.

Ejecute @command{info \"(guix.es) Invocación de guix git authenticate\"}
para obtener más información y vea detalles sobre estos mecanismos en
 @uref{https://guix.gnu.org/blog/2020/securing-updates/}.")
         (de "Mit dem neuen Befehl @command{guix git authenticate} können Sie
ein Git-Repository authentifizieren. Dazu werden alle Commit-Signaturen
verifiziert und geprüft, dass jede von einer autorisierten Quelle kommt, genau
wie es @command{guix pull} nun tut.

Dieser Befehl hilft in erster Linie den Entwicklern von Kanälen. Mit ihm kann
vor einem Push sichergestellt werden, dass der Kanal nur Commits enthält, die
mit autorisierten Schlüsseln signiert worden sind. Aber der Befehl kann auch
helfen, wann immer Sie Git verwenden und ermöglichen wollen, dass Nutzer von
Ihrem Repository geladenen Code authentifizieren können.

Führen Sie @command{info \"(guix) Invoking guix git authenticate\"} aus, um
mehr Informationen zu erhalten, und lesen Sie
@uref{https://guix.gnu.org/blog/2020/securing-updates/} für die Details dieser
Mechanismen.")
         (fr "La nouvelle commande @command{guix git authenticate} authentifie
un dépôt Git en vérifiant les signatures sur les changements (@i{commits}) et
en s'assurant qu'elles sont autorisées, exactement comme @command{guix pull}
le fait désormais.

Cette commande est avant tout utile aux personnes développant un canal.  Elle
leur permet de s'assurer, avant de pousser des changements, que le canal ne
contient que des changements signés par des clefs autorisées.  Mais cette
commande peut aussi s'avérer utile dès que tu veux utiliser Git et permettre
aux autres d'authentifier le code récupéré depuis ton dépôt.

Lance @command{info \"(guix.fr) Invoking guix git authenticate\"} pour plus
d'informations.  Voir @uref{https://guix.gnu.org/blog/2020/securing-updates/}
pour en savoir plus sur ces mécanismes.")))

 (entry (commit "43badf261f4688c8a7a7a9004a4bff8acb205835")
        (title (en "@command{guix pull} authenticates channels")
               (es "@command{guix pull} verifica los canales")
               (de "@command{guix pull} authentifiziert Kanäle")
               (fr "@command{guix pull} authentifie les canaux"))
        (body
         (en "The @command{guix pull} and @command{guix time-machine} commands
now authenticate the source code that they pull, unless the new
@option{--disable-authentication} option is passed.  What this means is that
Guix ensures that each commit received is cryptographically signed by an
authorized developer.  This protects you from attempts to tamper with the Guix
repository and from attempts to ship malicious code to users.

This feature is currently limited to the @code{guix} channel but will soon be
available to third-party channel authors.")
         (es "Las ordenes @command{guix pull} y @command{guix time-machine}
ahora verifican el código fuente que obtienen, a menos que se proporcione la
opción @option{--disable-authentication}. Lo que esto significa es que Guix se
asegura de que cada revisión que recibe está firmada criptográficamente por
una desarrolladora autorizada. Esto le protege de intentos de modificación del
repositorio de Guix y de entregas de código con malas intenciones sobre las
usuarias.

Esta característica está limitada actualmente al canal @code{guix} pero pronto
estará disponible para autoras de canales independientes.")
         (de "Die Befehle @command{guix pull} und @command{guix time-machine}
prüfen nun die Authentizität des heruntergeladenen Quellcodes, außer wenn die
neue Befehlszeilenoption @option{--disable-authentication} angegeben
wurde. Das bedeutet, Guix stellt sicher, dass jeder empfangene Commit durch
einen autorisierten Entwickler kryptografisch signiert wurde. Das schützt Sie
vor Versuchen, das Guix-Repository zu manipulieren oder bösartigen Code an die
Nutzer auszuliefern.

Diese Funktionalität ist auf den @code{guix}-Kanal beschränkt, sie wird jedoch
bald auch Autoren dritter Kanäle zur Verfügung stehen.")
         (fr "Les commandes @command{guix pull} et @command{guix time-machine}
authentifient dorénavant le code source qu'elles obtiennent, à moins que la
nouvelle option @option{--disable-authentication} soit utilisée.  Cela
signifie que Guix s'assure que chaque soumission (@i{commit}) récupéré dispose
d'une signature cryptographique par un·e développeur·euse autorisé·e.  Cela te
protège de tentatives de modifications du dépôt Guix et de tentatives de
livrer du code malintentionné.

Cette fonctionnalité n'est actuellement disponible que pour le canal
@code{guix} mais le sera bientôt pour les canaux tiers.")))

 (entry (commit "c924e541390f9595d819edc33c19d979917c15ec")
        (title (en "@command{guix repl} adds support for running Guile scripts")
               (es "@command{guix repl} puede ejecutar guiones de Guile")
               (de "@command{guix repl} kann Guile-Skripte ausführen")
               (fr "@command{guix repl} permet d'exécuter des scripts en langage Guile"))
        (body
         (en "The @command{guix repl} command can now be used to run
Guile scripts.  Compared to just launching the @command{guile} command,
@command{guix repl} guarantees that all the Guix modules and all its
dependencies are available in the search path.  Scripts are run like this:

@example
guix repl -- my-script,scm --option1 --option2=option-arg arg1 arg2
@end example

Run @command{info \"(guix) Invoking guix repl\"} for more information.")
         (es "La orden @command{guix repl} ahora se puede usar para
ejecutar guiones de Guile. En comparación con únicamente la ejecución
de la orden @command{guile}, @command{guix repl} garantiza que todos
los módulos de Guix y sus dependencias están disponibles en la ruta
 de búsqueda. Los guiones se ejecutan de este modo:

@example
guix repl -- mi-guion.scm --opcion1 --opcion2=param-op2 param1 param2
@end example

Ejecute @command{info \"(guix.es) Invocación de guix repl\"} para obtener
más información.")
         (de "Der Befehl @command{guix repl} kann jetzt zur Ausführung von
Guile-Skripten verwendet werden.  Im Vergleich zum Befehl
@command{guile} garantiert @command{guix repl}, dass alle Guix-Module und
alle seine Abhängigkeiten im Suchpfad verfügbar sind.  Skripte werden wie
folgt ausgeführt:

@example
guix repl -- my-script,scm --option1 --option2 --option2=option-arg arg1 arg2
@end example

Weitere Informationen erhalten Sie mit
@command{info \"(guix.de) Aufruf von guix repl\"}.")
         (fr "La commande @command{guix repl} peut maintenant être utilisée
pour exécuter des scripts en langage Guile.  Par rapport au simple lancement
de la commande @command{guile}, @command{guix repl} garantit que tous les
modules Guix et toutes ses dépendances sont disponibles dans le chemin
de recherche.  Les scripts sont exécutés comme ceci :

@example
guix repl -- my-script,scm --option1 --option2=option-arg arg1 arg2
@end example

Exécutez @command{info \"(guix.fr) Invoquer guix repl\"} pour plus d'informations.")))

 (entry (commit "b460ba7992a0b4af2ddb5927dcf062784539ef7b")
        (title (en "Add support to boot from a Btrfs subvolume")
               (es "Implementado el arranque desde un subvolumen de Btrfs")
               (de "Unterstützung für Systemstart von einem
Btrfs-Unterlaufwerk hinzugefügt")
               (fr "Ajout du support pour démarrer depuis un sous-volume Btrfs")
               (nl "Nieuwe ondersteuning voor het opstarten vanaf een Btrfs-subvolume"))
        (body
         (en "The generation of the GRUB configuration file produced from an
operating system declaration now takes into account the use of a Btrfs
subvolume for the partition holding @file{/gnu/store}.  Run the command
@command{info \"(guix) Btrfs file system\"} for more information and
examples.")
         (es "El fichero de configuración de GRUB producido por la
declaración de sistema operativo ahora tiene en cuenta el uso de
subvolúmenes de Btrfs en la partición que contiene @file{/gnu/store}.
Ejecute la orden @command{info \"(guix.es) Sistema de ficheros Btrfs\"}
 para obtener más información y ejemplos.")
         (de "Für die Erzeugung einer GRUB-Konfigurationsdatei aus einer
Betriebssystemdeklaration kann jetzt ein Btrfs-Unterlaufwerk („Subvolume“) für
die Partition mit @file{/gnu/store} angegeben werden.  Führen Sie
@command{info \"(guix) Btrfs file system\"} aus, wenn Sie mehr Informationen
und Beispiele sehen möchten.")
         (fr "La génération du fichier de configuration de GRUB produite à
partir de la déclaration d'un @code{operating-system} tient maintenant compte
de l'utilisation d'un sous-volume Btrfs pour la partition contenant
@file{/gnu/store}.  Exécutez la commande @command{info\"(guix) Btrfs file
system\"} pour des exemples et plus d'information.")
         (nl "Het opmaken van het GRUB-configuratiebestand op basis van
een @code{operating-system}-declaratie houdt nu rekening met het gebruik van
een Btrfs-subvolume voor de partitie die @file{/gnu/store} bevat.  Voer
@command{info \"(guix) Btrfs file system\"} uit voor meer informatie en
voorbeelden.")))

 (entry (commit "6456232164890dbf5aa20394ee24637feb4b7b9e")
        (title (en "@command{guix pack -RR} introduces a new execution
engine")
               (es "@command{guix pack -RR} introduce un nuevo motor
de ejecución")
               (de "@command{guix pack -RR} führt neuen Ausführungstreiber
ein")
               (fr "@command{guix pack -RR} introduit un nouveau moteur d'exécution"))
        (body
         (en "The @command{guix pack -RR} command allows you to create a
tarball containing @dfn{relocatable binaries}.  Until now, those would rely
either on Linux ``unprivileged user namespaces'' or on PRoot, when
unprivileged user namespaces are not supported.  However, PRoot introduces
significant overhead for some workloads.

To address that, @command{guix pack -RR} introduces a third option based on an
extension to the GNU run-time linker (ld.so) and on Fakechroot, which incurs
very little overhead.  You can select the fastest option when executing a
relocatable binary like this:

@example
GUIX_EXECUTION_ENGINE=performance
export GUIX_EXECUTION_ENGINE
@end example

Run @command{info \"(guix) Invoking guix pack\"} for more information.")
         (es "La orden @command{guix pack -RR} le permite crear un
archivador tar que contiene @dfn{binarios reposicionables}. Hasta ahora
dichos binarios dependían o bien de los ``espacios de nombres de usuarias
sin privilegios'' de Linux o en PRoot, cuando estos no estaban
implementados. No obstante, PRoot introduce una sobrecarga significativa
en algunos escenarios de trabajo.

Para estos casos @command{guix pack -RR} introduce una tercera opción
basada en una extensión al enlazador de tiempo de ejecución de GNU (ld.so)
y en Fakechroot, lo que conlleva muy poca sobrecarga. Puede seleccionar
la opción más rápida cuando ejecute un binario reposicionable de esta
manera:

@example
GUIX_EXECUTION_ENGINE=performance
export GUIX_EXECUTION_ENGINE
@end example

Ejecute @command{info \"(guix.es) Invocación de guix pack\"} para
obtener más información.")
         (de "Mit dem Befehl @command{guix pack -RR} können Sie einen Tarball
mit @dfn{verschieblichen Binärdateien} erzeugen (englisch „Relocatable
Binaries“).  Bisher wurden diese entweder in „unprivilegierten
Benutzernamensräumen“ ohne Berechtigungen ausgeführt, oder in PRoot, wenn
keine unprivilegierten Benutzernamensräume unterstützt wurden.  Allerdings
fällt bei der Ausführung mit PRoot bei manchen Anwendungen deutlich mehr
Rechenaufwand an.

Um dem entgegenzuwirken, stellt @command{guix pack -RR} nun eine dritte Option
zur Verfügung, die sich eine Erweiterung des GNU-Laufzeit-Binders („Run-Time
Linker“, ld.so) und Fakechroot zu Nutze macht.  Dadurch entsteht fast kein
Mehraufwand.  Sie können sich die schnellste Option aussuchen, wenn Sie eine
verschiebliche Binärdatei ausführen, zum Beispiel so:

@example
GUIX_EXECUTION_ENGINE=performance
export GUIX_EXECUTION_ENGINE
@end example

Führen Sie @command{info \"(guix.de) Aufruf von guix pack\"} aus, wenn Sie
mehr wissen wollen.")
         (fr "La commande @command{guix pack -RR} vous permet de créer une
archive tar contenant des @dfn{binaires repositionnables}.  Jusqu'ici, ils
s'appuyaient sur les « espaces de noms non privilégiés » de Linux ou sur
PRoot, quand les espaces de noms non privilégiés n'étaient pas disponibles.
Cependant, PRoot ralenti significativement certains profils d'exécution.

Pour éviter cela, @command{guix pack -RR} introduit une troisième possibilité
basée sur une extension de l'éditeur des liens à l'exécution de GNU (ld.so) et
sur Fakechroot, qui ralenti très peu l'exécution.  Vous pouvez choisir l'option
la plus rapide à l'exécution d'un binaire relocalisable de cette manière :

@example
GUIX_EXECUTION_ENGINE=performance
export GUIX_EXECUTION_ENGINE
@end example

Lancez @command{info \"(guix.fr) Invoquer guix pack\"} pour en savoir plus.")))

 (entry (commit "88a96c568c47c97d05d883ada5afbc4e1200b10f")
        (title (en "New @option{--path} option for @command{guix graph}")
               (es "Nueva opción @option{--path} para @command{guix graph}")
               (de "Neue Option @option{--path} für @command{guix graph}")
               (fr "Nouvelle option @option{--path} pour @command{guix graph}"))
        (body
         (en "The @command{guix graph} command has a new @option{--path}
option that instructs it to display the shortest path between two packages,
derivations, or store items.  For example, the command below displays the
shortest path from the @code{libreoffice} package to @code{libunistring}:

@example
guix graph --path libreoffice libunistring
@end example

Run @code{info \"(guix) Invoking guix graph\"} for more information.")
         (es "La orden @command{guix graph} tiene una nueva opción
@option{--path} que le indica que debe mostrar la ruta más corta entre dos
paquetes, derivaciones o elementos del almacén. Por ejemplo, la siguiente
orden muestra la ruta más corta desde el paquete @code{libreoffice} hasta
@code{libunistring}:

@example
guix graph --path libreoffice libunistring
@end example

Ejecute @code{info \"(guix.es) Invocación de guix graph\"} para obtener más
información.")
         (de "Der Befehl @command{guix graph} verfügt über eine neue
Befehlszeilenoption @option{--path}, die ihn den kürzesten Pfad zwischen zwei
Paketen, Ableitungen oder Store-Objekten ausgeben lässt.  Zum Beispiel zeigt
folgender Befehl den kürzesten Pfad vom Paket @code{libreoffice} zu
@code{libunistring}:

@example
guix graph --path libreoffice libunistring
@end example

Führen Sie @code{info \"(guix.de) Aufruf von guix graph\"} aus, um mehr zu
erfahren.")
         (fr "La commande @command{guix graph} a une nouvelle option
@option{--path} qui lui dit d'afficer le plus court chemin entre deux
paquets, dérivations ou éléments du dépôt.  Par exemple, la commande ci-dessous
affiche le plus court chemin entre le paquet @code{libreoffice} et
@code{libunistring} :

@example
guix graph --path libreoffice libunistring
@end example

Lancez @code{info \"(guix.fr) Invoquer guix graph\"} pour en savoir plus.")))

 (entry (commit "a33eac038a811603c8b9ed106ae405a5f80a0e9d")
        (title (en "GNU C Library upgraded")
               (de "GNU-C-Bibliothek aktualisiert")
               (es "Actualización de la biblioteca C de GNU")
               (fr "Mise à jour de la bibliothèque C de GNU")
               (nl "GNU C-bibliotheek bijgewerkt"))
        (body
         (en "The GNU C Library (glibc) has been upgraded to version 2.31.  To
run previously-installed programs linked against glibc 2.29, you need to
install locale data for version 2.29 in addition to locale data for 2.31:

@example
guix install glibc-locales glibc-locales-2.29
@end example

On Guix System, you can adjust the @code{locale-libcs} field of your
@code{operating-system} form.  Run @code{info \"(guix) Locales\"}, for more
info.")
         (de "Die GNU-C-Bibliothek (glibc) wurde auf Version 2.31
aktualisiert. Um zuvor installierte Programme, die an glibc 2.29 gebunden
worden sind, weiter benutzen zu können, müssen Sie Locale-Daten für Version
2.29 zusätzlich zu den Locale-Daten für 2.31 installieren:

@example
guix install glibc-locales glibc-locales-2.29
@end example

Auf Guix System genügt es, das @code{locale-libcs}-Feld Ihrer
@code{operating-system}-Form anzupassen. Führen Sie @code{info \"(guix.de)
Locales\"} aus, um weitere Informationen dazu zu erhalten.")
         (es "Se ha actualizado la biblioteca de C de GNU (glibc) a la versión
2.31. Para ejecutar programas instalados previamente que se encuentren
enlazados con glibc 2.29, es necesario que instale los datos de localización
de la versión 2.29 junto a los datos de localización de la versión 2.31:

@example
guix install glibc-locales glibc-locales-2.29
@end example

En el sistema Guix, puede ajustar el campo @code{locale-libcs} de su
declaración @code{operating-system}. Ejecute @code{info \"(guix.es)
Localizaciones\"} para obtener más información.")
         (fr "La bibliothèque C de GNU (glibc) a été mise à jour en version
2.31.  Pour pouvoir lancer tes programmes déjà installés et liés à glibc 2.29,
tu dois installer les données pour la version 2.29 en plus des données de
régionalisation pour la version 2.31:

@example
guix install glibc-locales glibc-locales-2.29
@end example

Sur le système Guix, tu peux ajuster le champ @code{locale-libcs} de ta forme
@code{operating-system}.  Lance @code{info \"(guix.fr) Régionalisation\"} pour
plus de détails.")
         (nl "De GNU C-bibliotheek (glibc) werd bijgewerkt naar versie 2.31.
Om gebruik te maken van reeds geïnstalleerde programma's die aan glibc 2.29
gebonden zijn, moet u de regionale informatie van versie 2.29 naast die van
versie 2.31 installeren:

@example
guix install glibc-locales glibc-locales-2.29
@end example

Op Guix System kunt u het @code{locale-libcs}-veld van uw
@code{operating-system}-vorm aanpassen.   Voer @code{info \"(guix) Locales\"}
uit voor verdere uitleg.")))

 (entry (commit "e1e6491226347d9fb93ff484d78cef98848a510a")
        (title (en "Guix Cookbook now available as Info")
               (de "Guix-Kochbuch jetzt als Info-Dokument verfügbar"))
        ;; TRANSLATORS: Adjust the URL and the 'info' command to refer to the
        ;; translated manual if it's available.
        (body (en "The new Guix Cookbook is now fetched by @command{guix pull}
and thus readily available in the Info format.  It aims to provide tutorials
and detailed examples covering a variety of use cases.  You can access it by
typing:

@example
info guix-cookbook
@end example

The Cookbook is currently available in English and German.  You can also find
it @uref{https://guix.gnu.org/cookbook/en/, on-line}.

Your contributions are welcome: @uref{https://guix.gnu.org/contact/, get in
touch with the developers} to share your recipes!")
              (de "Das neue Guix-Kochbuch wird nun von @command{guix pull}
geladen und steht dann im Info-Format zur Verfügung.  Darin sollen Anleitungen
und detaillierte Beispiele gezeigt werden, die eine breite Spanne an
Anwendungsfällen abdecken.  Um darauf zuzugreifen, geben Sie dies ein:

@example
info guix-cookbook.de
@end example

Das Kochbuch steht derzeit auf Deutsch und Englisch zur Verfügung.  Sie können
auch @uref{https://guix.gnu.org/cookbook/de/, online} darauf zugreifen.

Ihre Beiträge werden gerne gesehen.  Bitte
@uref{https://guix.gnu.org/contact/, kontaktieren Sie die Entwickler}, um Ihre
Rezepte mit uns zu teilen!")))

 (entry (commit "2ca7af43fe17d9acf082dce85d137a27a8ac4887")
        (title (en "Further reduced binary seed bootstrap")
               (de "Bootstrapping jetzt mit noch kleinerem Seed")
               (fr "Le bootstrap binaire est encore plus réduit"))
        (body
         (en "The package graph on x86_64 and i686 is now rooted in a further
@dfn{reduced set of binary seeds}.  The initial set of binaries from which
packages are built now weighs in at approximately 60 MiB, a quarter of what it
used to be.  Run @code{info \"(guix) Bootstrapping\"} to learn more, or watch
the talk at @uref{https://fosdem.org/2020/schedule/event/gnumes/}.")
         (de "Der Paketgraph auf x86_64 und i686 hat jetzt eine noch
@dfn{kleinere Menge an binären Seeds} als Wurzel. Das heißt, die ursprüngliche
Menge an Binärdateien, aus denen heraus Pakete erstellt werden, machen nun
ungefähr 60 MiB aus, ein Viertel der früheren Größe. Führen Sie @code{info
\"(guix.de) Bootstrapping\"} aus, um mehr zu erfahren, oder schauen Sie sich
den Vortrag auf @uref{https://fosdem.org/2020/schedule/event/gnumes/} an.")
         (fr "Le graphe des paquets sur x86_64 et i686 prend maintenant racine
dans un @dfn{ensemble de graines binaires} plus réduit.  L'ensemble initial
des binaires à partir desquels les paquets sont désormais construit pèse
environ 60 Mo, un quart de ce qu'il était.  Lancez
@code{info \"(guix.fr) Bootstrapping\"} pour en savoir plus, ou regardez
la présentation sur @uref{https://fosdem.org/2020/schedule/event/gnumes/}.")))

 (entry (commit "0468455e7d279c89ea3ad1b51935efb2b785ec47")
        (title (en "Rottlog service added to @code{%base-services}")
               (de "Rottlog-Dienst ist nun Teil der @code{%base-services}")
               (fr "Le service rottlog a été ajouté à @code{%base-services}"))
        (body (en "An instance of @code{rottlog-service-type}, the system
service responsible for log rotation, has been added to @code{%base-services}.
If your operating system configuration for Guix System is explicitly adding
@code{rottlog-service-type} to the services, you should now remove it.  See
the ``Log Rotation'' section of the manual for more information.")
              (de "Eine Instanz des @code{rottlog-service-type} für
Log-Rotation wurde zu den @code{%base-services} hinzugefügt.  Wenn der
Systemdienst bereits in Ihrer Konfiguration für Guix System ausdrücklich
genannt wurde, sollten Sie ihn jetzt daraus entfernen.  Siehe den Abschnitt
„Log-Rotation“ im Handbuch für weitere Informationen.")
              (fr "Une instance de @code{rottlog-service-type}, le service
système responsable de la rotation des journaux, a été ajoutée à
@code{%base-services}.  Si votre configuration de système d'exploitation Guix
System ajoute @code{rottlog-service-type} explicitement, vous devriez maintenant
le supprimer.  Voir la section « Rotation des journaux » dans le manuel
pour en savoir plus.")))

 (entry (commit "b6bee63bed4f013064c0d902e7c8b83ed7514ade")
        (title (en "@code{guile} package now refers to version 3.0")
               (de "Das @code{guile}-Paket bezeichnet jetzt Version 3.0")
               (fr "Le paquet @code{guile} se réfère maintenant à la version 3.0"))
        (body (en "The @code{guile} package has been upgraded to version 3.0
 (instead of 2.2).  The @code{guile3.0-} packages have been renamed to their
original name, and @code{guile2.2-} variants of these packages have been
defined.  Additionally, derivations are now all built with Guile 3.0, and
system services also run on 3.0.")
              (de "Das @code{guile}-Paket wurde auf Version 3.0
 (statt 2.2) aktualisiert. Die Pakete, deren Namen mit @code{guile3.0-}
beginnen, wurden umbenannt, so dass sie nun den unveränderten Namen tragen,
während ihre Varianten mit @code{guile2.2-} hinzugefügt wurden.  Des Weiteren
werden jetzt alle Ableitungen mit Guile 3.0 erstellt und die Systemdienste
laufen auch auf 3.0.")
              (fr "Le paquet @code{guile} a été mis à jour vers la version 3.0
(au lieu de la 2.2).  Les paquets @code{guile3.0-} ont été renommés en leur
nom d'origine et les variantes @code{guile2.2-} de ces paquets ont été définis.
En plus, les dérivation sont maintenant construites avec Guile 3.0, et les
services systèmes utilisent aussi la 3.0.")))

 (entry (commit "e3e1a7ba08af2d58c47264c543617e499c239444")
        (title (en "@command{guix pull} now supports SSH authenticated
repositories")
               (de "@command{guix pull} unterstützt nun SSH-authentifizierte
Repositorys")
               (fr "@command{guix pull} prend maintenant en charge
l'authentification en SSH pour les dépôts.")
               (nl "@command{guix pull} ondersteunt nu SSH-geauthenticeerde
repository's."))
        (body (en "The @command{guix pull} command now supports SSH
authenticated repositories as argument of @option{--url} and in custom
channels definitions.  The authentication requires that an @command{ssh-agent}
is running.")
              (de "Der Befehl @command{guix pull} unterstützt nun über SSH
authentifizierte Repositorys als Argument von @option{--url} und in
selbstgeschriebenen Kanaldefinitionen. Zur Authentisierung muss ein
@command{ssh-agent} laufen.")
              (fr "La commande @command{guix pull} prend maintenant en
charge l'authentification SSH pour les dépôts dans l'argument @option{--url}
et dans le définitions de canaux personnalisés.  L'authentification
nécessite qu'un @command{ssh-agent} soit lancé.")
              (nl "Het @command{guix pull}-commando ondersteunt nu
SSH-geauthenticeerde opslag als argument na @option{--url} en bij het
schrijven van eigen kanaaldefinities.  Hiervoor moet een @command{ssh-agent}
gestart zijn.")))

 (entry (commit "8234fe653e61d0090138cbd4c48d877568355439")
        (title (en "Guix now runs on Guile 3.0")
               (de "Guix läuft jetzt auf Guile 3.0")
               (fr "Guix tourne maintenant sous Guile 3.0")
               (nl "Guix draait nu op Guile 3.0"))
        (body (en "The Guix revision you just pulled runs on version 3.0 of
GNU@tie{}Guile (previously it would run on version 2.2).  Guile 3.0 improves
performance through the use of just-in-time (JIT) native code generation.  The
switch should be entirely transparent to you.  See
@uref{https://gnu.org/software/guile} for more information on Guile 3.0.")
              (de "Die Guix-Version, die Sie gerade gepullt haben, läuft auf
Version 3.0 von GNU@tie{}Guile (und nicht mehr auf Version 2.2).  Guile 3.0
verbessert die Rechenleistung, indem native Maschinenbefehle „just in time“
erzeugt werden (JIT-Kompilierung).  Der Wechsel sollte für Sie völlig
transparent sein und Guix verhält sich gleich.  Siehe
@uref{https://gnu.org/software/guile} für weitere Informationen zu Guile
3.0.")
              (fr "La révision de Guix que tu viens de récupérer tourne sous
la version 3.0 de GNU@tie{}Guile (Guix tournait avant sous la version 2.2).
Guile 3.0 améliore la performance en générant du code natif à la volée (JIT).
Le changement devrait être totalement transparent pour toi.  Voir
@uref{https://gnu.org/software/guile} pour plus d'information sur Guile 3.0.")
              (nl "De Guix die u net heeft gepulld gebruikt versie 3.0 van
GNU@tie{}Guile (voorheen was dat versie 2.2).  Guile@tie{}3.0 draait dezelfde
programma's doorgaans sneller door ze ‘just-in-time’ (JIT) te vertalen naar
machine-instructies.  De omschakeling zou voor u volledig naadloos moeten
zijn.  Lees @uref{https://gnu.org/software/guile} voor meer informatie over
Guile@tie{}3.0.")))

 (entry (commit "828a39da68a9169ef1d9f9ff02a1c66b1bcbe884")
        (title (en "New @option{--diff} option for @command{guix challenge}")
               (de "Neue @option{--diff}-Option für @command{guix challenge}")
               (fr "Nouvelle option @option{--diff} sur @command{guix challenge}"))
        (body (en "The @command{guix challenge} command, which compares
binaries provided by different substitute servers as well as those built
locally, has a new @option{--diff} option.  With @option{--diff=simple} (the
default), @command{guix challenge} automatically downloads binaries and
reports the list of differing files; @option{--diff=diffoscope} instructs it
to pass them to @command{diffoscope}, which simplifies the comparison process.
Run @command{info \"(guix) Invoking guix challenge\"}, for more info.")
              (fr "La commande @command{guix challenge} qui compare les binaires
fournis par différents serveurs de substituts aux contsructions locales a une
nouvelle option @option{--diff}.  Avec @option{--diff=simple} (par défaut),
@command{guix challenge} télécharge automatiquement les binaires et rapporte
la liste des fichiers différents@tie{}; @option{--diff=diffoscope} lui dit
de les passer à @command{diffoscope} qui simplifie le processus de comparaison.
Lance @command{info \"(guix.fr) Invoquer guix challenge\"} pour plus d'info.")
              (de "Der Befehl @command{guix challenge}, mit dem Binärdateien
von unterschiedlichen Substitut-Servern oder lokale Erstellungen miteinander
verglichen werden können, hat eine neue Befehlszeilenoption @option{--diff}
bekommen.  Bei @option{--diff=simple} (der Voreinstellung) lädt @command{guix
challenge} automatisch Binärdateien herunter und listet sich unterscheidende
Dateien auf; wird @option{--diff=diffoscope} angegeben, werden sie an
@command{diffoscope} geschickt, was deren Vergleich erleichtert.  Führen Sie
@command{info \"(guix.de) Aufruf von guix challenge\"} aus, um nähere
Informationen zu erhalten.")))

 (entry (commit "f675f8dec73d02e319e607559ed2316c299ae8c7")
        (title (en "New command @command{guix time-machine}")
               (de "Neuer Befehl @command{guix time-machine}")
               (fr "Nouvelle commande @command{guix time-machine}"))
        (body (en "The new command @command{guix time-machine} facilitates
access to older or newer revisions of Guix than the one that is installed.
It can be used to install different versions of packages, and to
re-create computational environments exactly as used in the past.")
              (de "Der neue Befehl @command{guix time-machine} vereinfacht
den Zugriff auf ältere oder neuere Guix-Versionen als die installierte.
Er kann zur Installation bestimmter Paketversionen verwendet werden, aber
auch zur Wiederherstellung von Entwicklungsumgebungen, wie sie in der
Vergangenheit verwendet wurden.")
              (fr "La nouvelle commande @command{guix time-machine}
facilite l'accès à des versions antérieures ou postérieures par rapport
à la version installée.  Elle sert à installer des versions spécifiques
de paquets, ainsi à la restauration d'environnements dans un état
historique.")))
 (entry (commit "3e962e59d849e4300e447d94487684102d9d412e")
        (title (en "@command{guix graph} now supports package
transformations")
               (de "@command{guix graph} unterstützt nun Paketumwandlungen")
               (fr "@command{guix graph} prend maintenant en charge les
transformations de paquets"))
        (body
         (en "The @command{guix graph} command now supports the common package
transformation options (see @command{info \"(guix) Package Transformation
Options\"}).  This is useful in particular to see the effect of the
@option{--with-input} dependency graph rewriting option.")
         (de "Der Befehl @command{guix graph} unterstützt nun die mit anderen
Befehlen gemeinsamen Umwandlungsoptionen (siehe @command{info \"(guix.de)
Paketumwandlungsoptionen\"}).  Sie helfen insbesondere dabei, die Wirkung der
Befehlszeilenoption @option{--with-input} zum Umschreiben des
Abhängigkeitsgraphen zu sehen.")
         (es "La orden @command{guix graph} ahora implementa las opciones
comunes de transformación de paquetes (véase @command{info \"(guix.es)
Opciones de transformación de paquetes\"}). Esto es particularmente
útil para comprobar el efecto de la opción de reescritura del grafo
de dependencias @option{--with-input}.")
         (fr "La commande @command{guix graph} prend maintenant en charge les
transformations de paquets communes (voir @command{info \"(guix.fr) Options de
transformation de paquets\"}).  C'est particulièrement utile pour voir l'effet
de l'option @option{--with-input} qui réécrit de graphe de dépendance.")))

 (entry (commit "49af34cfac89d384c46269bfd9388b2c73b1220a")
        (title (en "@command{guix pull} now honors
@file{/etc/guix/channels.scm}")
               (de "@command{guix pull} berücksichtigt nun
@file{/etc/guix/channels.scm}")
               (es "Ahora @command{guix pull} tiene en cuenta
@file{/etc/guix/channels.scm}")
               (fr "@command{guix pull} lit maintenant
@file{/etc/guix/channels.scm}"))
        (body
         (en "The @command{guix pull} command will now read the
@file{/etc/guix/channels.scm} file if it exists and if the per-user
@file{~/.config/guix/channels.scm} is not present.  This allows administrators
of multi-user systems to define site-wide defaults.")
         (de "Der Befehl @command{guix pull} liest nun die Datei
@file{/etc/guix/channels.scm}, wenn sie existiert und es für den jeweiligen
Benutzer keine @file{~/.config/guix/channels.scm} gibt.  Dadurch können
Administratoren von Mehrbenutzersystemen systemweite Voreinstellungen
vornehmen.")
         (es "Ahora la orden @command{guix pull} lee el fichero
@file{/etc/guix/channels.scm} si existe y el fichero personalizable
@file{~/.config/guix/channels.scm} no está presente. Esto permite a quienes
administran sistemas con múltiples usuarias definir valores predeterminados
en el sistema.")
         (fr "La commande @command{guix pull} lira maintenant le fichier
@file{/etc/guix/channels.scm} s'il existe et si le fichier
@file{~/.config/guix/channels.scm} par utilisateur·rice n'est pas présent.
Cela permet aux personnes administrant des systèmes multi-utilisateurs de
définir les canaux par défaut.")))

 (entry (commit "81c580c8664bfeeb767e2c47ea343004e88223c7")
        (title (en "Insecure @file{/var/guix/profiles/per-user} permissions (CVE-2019-18192)")
               (de "Sicherheitslücke in @file{/var/guix/profiles/per-user}-Berechtigungen (CVE-2019-18192)")
               (es "Vulnerabilidad en los permisos de @file{/var/guix/profiles/per-user} (CVE-2019-18192)")
               (fr "Permissions laxistes pour @file{/var/guix/profiles/per-user} (CVE-2019-18192)")
               (nl "Onveilige @file{/var/guix/profiles/per-user}-rechten (CVE-2019-18192)"))
        (body
         (en "The default user profile, @file{~/.guix-profile}, points to
@file{/var/guix/profiles/per-user/$USER}.  Until now,
@file{/var/guix/profiles/per-user} was world-writable, allowing the
@command{guix} command to create the @code{$USER} sub-directory.

On a multi-user system, this allowed a malicious user to create and populate
that @code{$USER} sub-directory for another user that had not yet logged in.
Since @code{/var/@dots{}/$USER} is in @code{$PATH}, the target user could end
up running attacker-provided code.  See
@uref{https://issues.guix.gnu.org/issue/37744} for more information.

This is now fixed by letting @command{guix-daemon} create these directories on
behalf of users and removing the world-writable permissions on
@code{per-user}.  On multi-user systems, we recommend updating the daemon now.
To do that, run @code{sudo guix pull} if you're on a foreign distro, or run
@code{guix pull && sudo guix system reconfigure @dots{}} on Guix System.  In
both cases, make sure to restart the service afterwards, with @code{herd} or
@code{systemctl}.")
         (de "Das voreingestellte Benutzerprofil, @file{~/.guix-profile},
verweist auf @file{/var/guix/profiles/per-user/$USER}.  Bisher hatte jeder
Benutzer Schreibzugriff auf @file{/var/guix/profiles/per-user}, wodurch der
@command{guix}-Befehl berechtigt war, das Unterverzeichnis @code{$USER}
anzulegen.

Wenn mehrere Benutzer dasselbe System benutzen, kann ein böswilliger Benutzer
so das Unterverzeichnis @code{$USER} und Dateien darin für einen anderen
Benutzer anlegen, wenn sich dieser noch nie angemeldet hat.  Weil
@code{/var/…/$USER} auch in @code{$PATH} aufgeführt ist, kann der betroffene
Nutzer dazu gebracht werden, vom Angreifer vorgegebenen Code auszuführen.
Siehe @uref{https://issues.guix.gnu.org/issue/37744} für weitere
Informationen.

Der Fehler wurde nun behoben, indem @command{guix-daemon} diese Verzeichnisse
jetzt selbst anlegt statt das dem jeweiligen Benutzerkonto zu überlassen.  Der
Schreibzugriff auf @code{per-user} wird den Benutzern entzogen.  Für Systeme
mit mehreren Benutzern empfehlen wir, den Daemon jetzt zu aktualisieren.  Auf
einer Fremddistribution führen Sie dazu @code{sudo guix pull} aus; auf einem
Guix-System führen Sie @code{guix pull && sudo guix system reconfigure …}
aus.  Achten Sie in beiden Fällen darauf, den Dienst mit @code{herd} oder
@code{systemctl} neuzustarten.")
         (es "El perfil predeterminado de la usuaria, @file{~/.guix-profile},
apunta a @file{/var/guix/profiles/per-user/$USUARIA}.  Hasta ahora cualquiera
podía escribir en @file{/var/guix/profiles/per-user}, lo cual permitía
a la orden @command{guix} crear el subdirectorio @code{$USUARIA}.

En un sistema con múltiples usuarias, esto permitiría a cualquiera con
intención de causar daño crear ese subdirectorio @code{$USUARIA} con el nombre
de alguien que no hubiese ingresado en el sistema. Puesto que ese
subdirectorio @code{/var/@dots{}/$USUARIA} se encuentra en la ruta de binarios
predeterminada @code{$PATH}, el objetivo del ataque podría ejecutar código
proporcionado por la parte atacante. Véase
@uref{https://issues.guix.gnu.org/issue/37744} para obtener más información.

Se ha solucionando delegando en @command{guix-daemon} la creación de esos
directorios y eliminando los permisos de escritura para todo el mundo en
@code{per-user}. En sistemas con múltiples usuarias recomendamos actualizar
cuanto antes el daemon. Para hacerlo ejecute @code{sudo guix pull} si se
encuentra en una distribución distinta, o ejecute @code{guix pull && sudo guix system reconfigure @dots{}} en el sistema Guix. En ambos casos, asegurese de
reiniciar el servicio tras ello, con @code{herd} o @code{systemctl}.")
         (fr "Le profil utilisateur par défaut, @file{~/.guix-profile},
pointe vers @file{/var/guix/profiles/per-user/$USER}.  Jusqu'à
maintenant, @file{/var/guix/profiles/per-user} était disponible en
écriture pour tout le monde, ce qui permettait à la commande
@command{guix} de créér le sous-répertoire @code{$USER}.

Sur un système multi-utilisateur, cela permet à un utilisateur
malveillant de créer et de remplir le sous-répertoire @code{USER} pour
n'importe quel utilisateur qui ne s'est jamais connecté.  Comme
@code{/var/@dots{}/$USER} fait partie de @code{$PATH}, l'utilisateur
ciblé pouvait exécuter des programmes fournis par l'attaquant.  Voir
@uref{https://issues.guix.gnu.org/issue/37744} pour plus de détails.

Cela est maintenant corrigé en laissant à @command{guix-daemon} le soin
de créer ces répertoire pour le compte des utilisateurs et en
supprimant les permissions en écriture pour tout le monde sur
@code{per-user}.  Nous te recommandons de mettre à jour le démon
immédiatement.  Pour cela, lance @code{sudo guix pull} si tu es sur
une distro externe ou @code{guix pull && sudo guix system reconfigure
@dots{}} sur le système Guix.  Dans tous les cas, assure-toi ensuite de
redémarrer le service avec @code{herd} ou @code{systemctl}.")
         (nl "Het standaard gebruikersprofiel, @file{~/.guix-profile}, verwijst
naar @file{/var/guix/profiles/per-user/$USER}.  Tot op heden kon om het even wie
in @file{/var/guix/profiles/per-user} schrijven, wat het @command{guix}-commando
toestond de @code{$USER} submap aan te maken.

Op systemen met meerdere gebruikers kon hierdoor een kwaadaardige gebruiker een
@code{$USER} submap met inhoud aanmaken voor een andere gebruiker die nog niet
was ingelogd.  Omdat @code{/var/@dots{}/$USER} zich in @code{$PATH} bevindt,
kon het doelwit zo code uitvoeren die door de aanvaller zelf werd aangeleverd.
Zie @uref{https://issues.guix.gnu.org/issue/37744} voor meer informatie.

Dit probleem is nu verholpen: schrijven door iedereen in @code{per-user} is niet
meer toegestaan en @command{guix-daemon} maakt zelf submappen aan namens de
gebruiker.  Op systemen met meerdere gebruikers raden we aan om
@code{guix-daemon} nu bij te werken.  Op Guix System kan dit met
@code{guix pull && sudo guix system reconfigure @dots{}}, op andere distributies
met @code{sudo guix pull}.  Herstart vervolgens in beide gevallen
@code{guix-daemon} met @code{herd} of @code{systemctl}.")))

 (entry (commit "5f3f70391809f8791c55c05bd1646bc58508fa2c")
        (title (en "GNU C Library upgraded")
               (de "GNU-C-Bibliothek aktualisiert")
               (es "Actualización de la biblioteca C de GNU")
               (fr "Mise à jour de la bibliothèque C de GNU")
               (nl "GNU C-bibliotheek bijgewerkt"))
        (body
         (en "The GNU C Library (glibc) has been upgraded to version 2.29.  To
run previously-installed programs linked against glibc 2.28, you need to
install locale data for version 2.28 in addition to locale data for 2.29:

@example
guix install glibc-locales glibc-locales-2.28
@end example

On Guix System, you can adjust the @code{locale-libcs} field of your
@code{operating-system} form.  Run @code{info \"(guix) Locales\"}, for more
info.")
         (de "Die GNU-C-Bibliothek (glibc) wurde auf Version 2.29
aktualisiert. Um zuvor installierte Programme, die an glibc 2.28 gebunden
worden sind, weiter benutzen zu können, müssen Sie Locale-Daten für Version
2.28 zusätzlich zu den Locale-Daten für 2.29 installieren:

@example
guix install glibc-locales glibc-locales-2.28
@end example

Auf Guix System genügt es, das @code{locale-libcs}-Feld Ihrer
@code{operating-system}-Form anzupassen. Führen Sie @code{info \"(guix.de)
Locales\"} aus, um weitere Informationen dazu zu erhalten.")
         (es "Se ha actualizado la biblioteca de C de GNU (glibc) a la versión
2.29. Para ejecutar programas instalados previamente que se encuentren
enlazados con glibc 2.28, es necesario que instale los datos de localización
de la versión 2.28 junto a los datos de localización de la versión 2.29:

@example
guix install glibc-locales glibc-locales-2.28
@end example

En el sistema Guix, puede ajustar el campo @code{locale-libcs} de su
declaración @code{operating-system}. Ejecute @code{info \"(guix.es)
Localizaciones\"} para obtener más información.")
         (fr "La bibliothèque C de GNU (glibc) a été mise à jour en version
2.29.  Pour pouvoir lancer tes programmes déjà installés et liés à glibc 2.28,
tu dois installer les données pour la version 2.28 en plus des données de
régionalisation pour la version 2.29 :

@example
guix install glibc-locales glibc-locales-2.28
@end example

Sur le système Guix, tu peux ajuster le champ @code{locale-libcs} de ta forme
@code{operating-system}.  Lance @code{info \"(guix.fr) Régionalisation\"} pour
plus de détails.")
         (nl "De GNU C-bibliotheek (glibc) werd bijgewerkt naar versie 2.29.
Om gebruik te maken van reeds geïnstalleerde programma's die aan glibc 2.28
gebonden zijn, moet u de regionale informatie van versie 2.28 naast die van
versie 2.29 installeren:

@example
guix install glibc-locales glibc-locales-2.28
@end example

Op Guix System kunt u het @code{locale-libcs}-veld van uw
@code{operating-system}-vorm aanpassen.   Voer @code{info \"(guix) Locales\"}
uit voor verdere uitleg.")))
 (entry (commit "cdd3bcf03883d129581a79e6d6611b2afd3b277b")
        (title (en "New reduced binary seed bootstrap")
               (de "Neues Bootstrapping mit kleinerem Seed")
               (es "Nueva reducción de la semilla binaria para el lanzamiento inicial")
               (fr "Nouvel ensemble de binaires de bootstrap réduit")
               (nl "Nieuwe bootstrap met verkleinde binaire kiem"))
        (body
         (en "The package graph on x86_64 and i686 is now rooted in a
@dfn{reduced set of binary seeds}.  The initial set of binaries from which
packages are built now weighs in at approximately 130 MiB, half of what it
used to be.  Run @code{info \"(guix) Bootstrapping\"} to learn more, or watch
the talk at @uref{https://archive.fosdem.org/2019/schedule/event/gnumes/}.")
         (de "Der Paketgraph auf x86_64 und i686 hat jetzt eine @dfn{kleinere
Menge an binären Seeds} als Wurzel. Das heißt, die ursprüngliche Menge an
Binärdateien, aus denen heraus Pakete erstellt werden, machen nun ungefähr
130 MiB aus, halb so viel wie früher. Führen Sie @code{info \"(guix.de)
Bootstrapping\"} aus, um mehr zu erfahren, oder schauen Sie sich den Vortrag
auf @uref{https://archive.fosdem.org/2019/schedule/event/gnumes/} an.")
         (fr "Le graphe des paquets sur x86_64 et i686 prend maintenant sa
source dans un @dfn{ensemble réduit de binaires}.  L'ensemble initial des
binaires à partir desquels les paquets sont construits pèse maintenant environ
130 Mio, soit la moitié par rapport à l'ensemble précédent.  Tu peux lancer
@code{info \"(guix) Bootstrapping\"} pour plus de détails, ou regarder la
présentation sur @uref{https://archive.fosdem.org/2019/schedule/event/gnumes/}.")
         (es "El grafo de paquetes en x86_64 y i686 ahora tiene su raíz en un
@dfn{conjunto reducido de semillas binarias}. El conjunto inicial de binarios
desde el que se construyen los paquetes ahora tiene un tamaño aproximado de
130_MiB , la mitad de su tamaño anterior. Ejecute @code{info \"(guix.es)
Lanzamiento inicial\"} para aprender más, o puede ver la charla en inglés
en@uref{https://archive.fosdem.org/2019/schedule/event/gnumes/}.")
         (nl "Het netwerk van pakketten voor x86_64 en i686 is nu geworteld in
een @dfn{verkleinde verzameling van binaire kiemen}.  Die beginverzameling
van binaire bestanden waaruit pakketten gebouwd worden is nu zo'n 130 MiB
groot; nog maar half zo groot als voorheen.  Voer @code{info \"(guix)
Bootstrapping\"} uit voor meer details, of bekijk de presentatie op
@uref{https://archive.fosdem.org/2019/schedule/event/gnumes/}.")))

 (entry (commit "dcc90d15581189dbc30e201db2b807273d6484f0")
        (title (en "New channel news mechanism")
               (de "Neuer Mechanismus, um Neuigkeiten über Kanäle anzuzeigen.")
               (es "Nuevo mecanismo de noticias de los canales")
               (fr "Nouveau mécanisme d'information sur les canaux")
               (nl "Nieuw mechanisme voor nieuwsberichten per kanaal"))
        (body
         (en "You are reading this message through the new channel news
mechanism, congratulations!  This mechanism allows channel authors to provide
@dfn{news entries} that their users can view with @command{guix pull --news}.
Run @command{info \"(guix) Invoking guix pull\"} for more info.")
         (de "Sie lesen diese Meldung mit Hilfe des neuen Mechanismus, um
Neuigkeiten über Kanäle anzuzeigen — Glückwunsch! Mit diesem
Mechanismus können Kanalautoren Ihren Nutzern @dfn{Einträge zu
Neuigkeiten} mitteilen, die diese sich mit @command{guix pull --news}
anzeigen lassen können. Führen Sie @command{info \"(guix.de) Aufruf
von guix pull\"} aus, um weitere Informationen zu erhalten.")
         (es "Está leyendo este mensaje a través del mecanismo de noticias del
canal, ¡enhorabuena! Este mecanismo permite a las autoras de canales
proporcionar @dfn{entradas de noticias} que las usuarias pueden ver con
@command{guix pull --news}. Ejecute @command{info \"(guix.es) Invocación de
guix pull\"} para obtener más información.")
         (fr "Ce message t'arrive à travers le nouveau mécanisme d'information
des canaux, bravo !  Ce mécanisme permet aux auteur·rice·s de canaux de
fournir des informations qu'on peut visualiser avec @command{guix pull
--news}.  Tape @command{info \"(guix.fr) Invoquer guix pull\"} pour plus de
détails.")
         (nl "U leest dit bericht door een nieuw mechanisme om per kanaal
@dfn{nieuwsberichten} te verspreiden.  Proficiat!  Hiermee kunnen kanaalauteurs
mededelingen uitzenden die hun gebruikers met @command{guix pull --news} kunnen
lezen.  Voer @command{info \"(guix) Invoking guix pull\"} uit voor meer
informatie."))))<|MERGE_RESOLUTION|>--- conflicted
+++ resolved
@@ -31,7 +31,6 @@
 (channel-news
  (version 0)
 
-<<<<<<< HEAD
  (entry (commit "523f3def65ab061a87f4fc9e6f9008e6a78fafb5")
         (title
          (en "GNOME updated to version 44 with a more modular desktop service")
@@ -103,7 +102,7 @@
 @dfn{hwdb} par le projet eudev).")
          (zh "現可使用 eudev 的硬件配置文件（@dfn{hwdb}）設置及拓展
 @code{udev-service-type}。")))
-=======
+
  (entry (commit "ff1251de0bc327ec478fc66a562430fbf35aef42")
         (title
          (en "Daemon vulnerability allowing store corruption has been fixed")
@@ -172,7 +171,6 @@
 
 Voir @uref{https://issues.guix.gnu.org/69728} pour plus d'informations sur
 cette anomalie.")))
->>>>>>> 00bf07ec
 
  (entry (commit "10a193596368443f441077525ebbddf787d91e4b")
         (title
