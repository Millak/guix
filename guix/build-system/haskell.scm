--- conflicted
+++ resolved
@@ -2,11 +2,8 @@
 ;;; Copyright © 2015 Federico Beffa <beffa@fbengineering.ch>
 ;;; Copyright © 2020 Timothy Sample <samplet@ngyro.com>
 ;;; Copyright © 2020 Simon Tournier <zimon.toutoune@gmail.com>
-<<<<<<< HEAD
 ;;; Copyright © 2021 Ludovic Courtès <ludo@gnu.org>
-=======
 ;;; Copyright © 2021 Xinglu Chen <public@yoctocell.xyz>
->>>>>>> 10554e0a
 ;;;
 ;;; This file is part of GNU Guix.
 ;;;
