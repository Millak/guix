;;; GNU Guix --- Functional package management for GNU
;;; Copyright © 2012, 2013, 2014, 2015, 2016, 2017, 2018 Ludovic Courtès <ludo@gnu.org>
;;; Copyright © 2014, 2015, 2018 Mark H Weaver <mhw@netris.org>
;;; Copyright © 2015, 2017 Christopher Allan Webber <cwebber@dustycloud.org>
;;; Copyright © 2016 Alex Sassmannshausen <alex@pompo.co>
;;; Copyright © 2016, 2017 Ricardo Wurmus <rekado@elephly.net>
;;; Copyright © 2016 Erik Edrosa <erik.edrosa@gmail.com>
;;; Copyright © 2016 Eraim Flashner <efraim@flashner.co.il>
;;; Copyright © 2016, 2017 Alex Kost <alezost@gmail.com>
;;; Copyright © 2016, 2017 Adonay "adfeno" Felipe Nogueira <https://libreplanet.org/wiki/User:Adfeno> <adfeno@openmailbox.org>
;;; Copyright © 2016 Amirouche <amirouche@hypermove.net>
;;; Copyright © 2016 Jan Nieuwenhuizen <janneke@gnu.org>
;;; Copyright © 2017 Andy Wingo <wingo@igalia.com>
;;; Copyright © 2017 David Thompson <davet@gnu.org>
;;; Copyright © 2017 Mathieu Othacehe <m.othacehe@gmail.com>
;;; Copyright © 2017 Theodoros Foradis <theodoros@foradis.org>
;;; Copyright © 2017 ng0 <ng0@infotropique.org>
;;; Copyright © 2017, 2018 Tobias Geerinckx-Rice <me@tobias.gr>
;;; Copyright © 2018 Maxim Cournoyer <maxim.cournoyer@gmail.com>
;;;
;;; This file is part of GNU Guix.
;;;
;;; GNU Guix is free software; you can redistribute it and/or modify it
;;; under the terms of the GNU General Public License as published by
;;; the Free Software Foundation; either version 3 of the License, or (at
;;; your option) any later version.
;;;
;;; GNU Guix is distributed in the hope that it will be useful, but
;;; WITHOUT ANY WARRANTY; without even the implied warranty of
;;; MERCHANTABILITY or FITNESS FOR A PARTICULAR PURPOSE.  See the
;;; GNU General Public License for more details.
;;;
;;; You should have received a copy of the GNU General Public License
;;; along with GNU Guix.  If not, see <http://www.gnu.org/licenses/>.

(define-module (gnu packages guile)
  #:use-module ((guix licenses) #:prefix license:)
  #:use-module (gnu packages)
  #:use-module (gnu packages admin) ;;for tree
  #:use-module (gnu packages aspell)
  #:use-module (gnu packages bash)
  #:use-module (gnu packages bdw-gc)
  #:use-module (gnu packages compression)
  #:use-module (gnu packages gawk)
  #:use-module (gnu packages gperf)
  #:use-module (gnu packages libffi)
  #:use-module (gnu packages autotools)
  #:use-module (gnu packages flex)
  #:use-module (gnu packages libunistring)
  #:use-module (gnu packages linux)
  #:use-module (gnu packages m4)
  #:use-module (gnu packages multiprecision)
  #:use-module (gnu packages pkg-config)
  #:use-module (gnu packages readline)
  #:use-module (gnu packages ncurses)
  #:use-module (gnu packages ed)
  #:use-module (gnu packages base)
  #:use-module (gnu packages texinfo)
  #:use-module (gnu packages man)
  #:use-module (gnu packages gettext)
  #:use-module (gnu packages databases)
  #:use-module (gnu packages python)
  #:use-module (gnu packages gl)
  #:use-module (gnu packages sdl)
  #:use-module (gnu packages maths)
  #:use-module (gnu packages image)
  #:use-module (gnu packages version-control)
  #:use-module (gnu packages xdisorg)
  #:use-module (gnu packages xorg)
  #:use-module (guix packages)
  #:use-module (guix download)
  #:use-module (guix git-download)
  #:use-module (guix build-system gnu)
  #:use-module (guix build-system trivial)
  #:use-module (guix utils)
  #:use-module (ice-9 match)
  #:use-module ((srfi srfi-1) #:prefix srfi-1:))

;;; Commentary:
;;;
;;; GNU Guile, and modules and extensions.
;;;
;;; Code:

(define-public guile-1.8
  (package
   (name "guile")
   (version "1.8.8")
   (source (origin
            (method url-fetch)
            (uri (string-append "mirror://gnu/guile/guile-" version
                                ".tar.gz"))
            (sha256
             (base32
              "0l200a0v7h8bh0cwz6v7hc13ds39cgqsmfrks55b1rbj5vniyiy3"))
            (patches (search-patches "guile-1.8-cpp-4.5.patch"))))
   (build-system gnu-build-system)
   (arguments '(#:configure-flags '("--disable-error-on-warning")

                ;; Insert a phase before `configure' to patch things up.
                #:phases
                (modify-phases %standard-phases
                  (add-before 'configure 'patch-stuff
                    (lambda* (#:key outputs #:allow-other-keys)
                      ;; Add a call to `lt_dladdsearchdir' so that
                      ;; `libguile-readline.so' & co. are in the
                      ;; loader's search path.
                      (substitute* "libguile/dynl.c"
                        (("lt_dlinit.*$" match)
                         (format #f
                                 "  ~a~%  lt_dladdsearchdir(\"~a/lib\");~%"
                                 match
                                 (assoc-ref outputs "out"))))

                      ;; The usual /bin/sh...
                      (substitute* "ice-9/popen.scm"
                        (("/bin/sh") (which "sh")))
                      #t)))))
   (inputs `(("gawk" ,gawk)
             ("readline" ,readline)))

   ;; Since `guile-1.8.pc' has "Libs: ... -lgmp -lltdl", these must be
   ;; propagated.
   (propagated-inputs `(("gmp" ,gmp)
                        ("libltdl" ,libltdl)))

   ;; When cross-compiling, a native version of Guile itself is needed.
   (self-native-input? #t)

   (native-search-paths
    (list (search-path-specification
           (variable "GUILE_LOAD_PATH")
           (files '("share/guile/site")))))

   (synopsis "Scheme implementation intended especially for extensions")
   (description
    "Guile is the GNU Ubiquitous Intelligent Language for Extensions, the
official extension language of the GNU system.  It is an implementation of
the Scheme language which can be easily embedded in other applications to
provide a convenient means of extending the functionality of the application
without requiring the source code to be rewritten.")
   (home-page "https://www.gnu.org/software/guile/")
   (license license:lgpl2.0+)))

(define-public guile-2.0
  (package
   (name "guile")
   (version "2.0.14")
   (source (origin
            (method url-fetch)
            (uri (string-append "mirror://gnu/guile/guile-" version
                                ".tar.xz"))
            (sha256
             (base32
              "10lxc6l5alf3lzbs3ihnbfy6dfcrsyf8667wa57f26vf4mk2ai78"))))
   (build-system gnu-build-system)
   (native-inputs `(("pkgconfig" ,pkg-config)))
   (inputs `(("libffi" ,libffi)
             ,@(libiconv-if-needed)

             ;; We need Bash when cross-compiling because some of the scripts
             ;; in bin/ refer to it.  Use 'bash-minimal' because we don't need
             ;; an interactive Bash with Readline and all.
             ,@(if (target-mingw?) '() `(("bash" ,bash-minimal)))))
   (propagated-inputs
    `( ;; These ones aren't normally needed here, but since `libguile-2.0.la'
       ;; reads `-lltdl -lunistring', adding them here will add the needed
       ;; `-L' flags.  As for why the `.la' file lacks the `-L' flags, see
       ;; <http://thread.gmane.org/gmane.comp.lib.gnulib.bugs/18903>.
      ("libunistring" ,libunistring)

      ;; Depend on LIBLTDL, not LIBTOOL.  That way, we avoid some the extra
      ;; dependencies that LIBTOOL has, which is helpful during bootstrap.
      ("libltdl" ,libltdl)

      ;; The headers and/or `guile-2.0.pc' refer to these packages, so they
      ;; must be propagated.
      ("bdw-gc" ,libgc)
      ("gmp" ,gmp)))

   (self-native-input? #t)

   (outputs '("out" "debug"))

   (arguments
    `(#:configure-flags '("--disable-static") ; saves 3 MiB
      #:phases
      (modify-phases %standard-phases
        (add-before 'configure 'pre-configure
          (lambda* (#:key inputs #:allow-other-keys)
            ;; Tell (ice-9 popen) the file name of Bash.
            (let ((bash (assoc-ref inputs "bash")))
              (substitute* "module/ice-9/popen.scm"
                ;; If bash is #f allow fallback for user to provide
                ;; "bash" in PATH.  This happens when cross-building to
                ;; MinGW for which we do not have Bash yet.
                (("/bin/sh")
                 ,@(if (target-mingw?)
                       '((if bash
                             (string-append bash "/bin/bash")
                             "bash"))
                       '((string-append bash "/bin/bash")))))
              #t))))))

   (native-search-paths
    (list (search-path-specification
           (variable "GUILE_LOAD_PATH")
           (files '("share/guile/site/2.0")))
          (search-path-specification
           (variable "GUILE_LOAD_COMPILED_PATH")
           (files '("lib/guile/2.0/site-ccache"
                    "share/guile/site/2.0")))))

   (synopsis "Scheme implementation intended especially for extensions")
   (description
    "Guile is the GNU Ubiquitous Intelligent Language for Extensions, the
official extension language of the GNU system.  It is an implementation of
the Scheme language which can be easily embedded in other applications to
provide a convenient means of extending the functionality of the application
without requiring the source code to be rewritten.")
   (home-page "https://www.gnu.org/software/guile/")
   (license license:lgpl3+)))

(define-public guile-2.2
  (package (inherit guile-2.0)
    (name "guile")
    (version "2.2.3")
    (source (origin
              (method url-fetch)

              ;; Note: we are limited to one of the compression formats
              ;; supported by the bootstrap binaries, so no lzip here.
              (uri (string-append "mirror://gnu/guile/guile-" version
                                  ".tar.xz"))
              (sha256
               (base32
                "11j01agvnci2cx32wwpqs9078856yxmvs15gcsz7ganpkj2ahlw3"))
              (modules '((guix build utils)))

              ;; Remove the pre-built object files.  Instead, build everything
              ;; from source, at the expense of significantly longer build
              ;; times (almost 3 hours on a 4-core Intel i5).
              (snippet '(begin
                          (for-each delete-file
                                    (find-files "prebuilt" "\\.go$"))
                          #t))))
    (properties '((timeout . 72000)               ;20 hours
                  (max-silent-time . 36000)))     ;10 hours (needed on ARM
                                                  ;  when heavily loaded)
    (native-search-paths
     (list (search-path-specification
            (variable "GUILE_LOAD_PATH")
            (files '("share/guile/site/2.2")))
           (search-path-specification
            (variable "GUILE_LOAD_COMPILED_PATH")
            (files '("lib/guile/2.2/site-ccache"
                     "share/guile/site/2.2")))))

    (arguments
     (if (%current-target-system)
         (substitute-keyword-arguments (package-arguments guile-2.0)
           ((#:phases phases '%standard-phases)
            `(modify-phases ,phases
               (add-after 'unpack 'sacrifice-elisp-support
                 (lambda _
                   ;; Cross-compiling language/elisp/boot.el fails, so
                   ;; sacrifice it.  See
                   ;; <https://git.savannah.gnu.org/cgit/guile.git/commit/?h=stable-2.2&id=988aa29238fca862c7e2cb55f15762a69b4c16ce>
                   ;; for the upstream fix.
                   (substitute* "module/Makefile.in"
                     (("language/elisp/boot\\.el")
                      "\n"))
                   #t)))))
         (package-arguments guile-2.0)))))

(define-public guile-2.2/fixed
  ;; A package of Guile 2.2 that's rarely changed.  It is the one used
  ;; in the `base' module, and thus changing it entails a full rebuild.
  (package
    (inherit guile-2.2)
    (properties '((hidden? . #t)            ;people should install 'guile-2.2'
                  (timeout . 72000)             ;20 hours
                  (max-silent-time . 36000))))) ;10 hours (needed on ARM
                                                ;  when heavily loaded)

(define-public guile-2.2.2
  ;; Keep it so that, when 'guix' runs on 2.2.2, 'guix pull' compiles objects
  ;; with 2.2.2, thereby avoiding the ABI incompatibility issues described in
  ;; <https://bugs.gnu.org/29570>.
  (package
    (inherit guile-2.2)
    (version "2.2.2")
    (source (origin
              (inherit (package-source guile-2.2))
              (uri (string-append "mirror://gnu/guile/guile-" version
                                  ".tar.xz"))
              (sha256
               (base32
                "1azm25zcmxif0skxfrp11d2wc89nrzpjaann9yxdw6pvjxhs948w"))))))

(define-public guile-next
  (deprecated-package "guile-next" guile-2.2))

(define (make-guile-readline guile)
  (package
    (name "guile-readline")
    (version (package-version guile))
    (source (package-source guile))
    (build-system gnu-build-system)
    (arguments
     '(#:configure-flags '("--disable-silent-rules")
       #:phases (modify-phases %standard-phases
                  (add-before 'build 'chdir
                    (lambda* (#:key outputs #:allow-other-keys)
                      (invoke "make" "-C" "libguile" "scmconfig.h")
                      (invoke "make" "-C" "lib")
                      (chdir "guile-readline")

                      (substitute* "Makefile"
                        (("../libguile/libguile-[[:graph:]]+\\.la")
                         ;; Remove dependency on libguile-X.Y.la.
                         "")
                        (("^READLINE_LIBS = (.*)$" _ libs)
                         ;; Link against the provided libguile.
                         (string-append "READLINE_LIBS = "
                                        "-lguile-$(GUILE_EFFECTIVE_VERSION) "
                                        libs "\n"))
                        (("\\$\\(top_builddir\\)/meta/build-env")
                         ;; Use the provided Guile, not the one from
                         ;; $(builddir).
                         "")

                        ;; Install modules to the 'site' directories.
                        (("^moddir = .*$")
                         "moddir = $(pkgdatadir)/site/$(GUILE_EFFECTIVE_VERSION)\n")
                        (("^ccachedir = .*$")
                         "ccachedir = $(pkglibdir)/$(GUILE_EFFECTIVE_VERSION)/site-ccache\n"))

                      ;; Load 'guile-readline.so' from the right place.
                      (substitute* "ice-9/readline.scm"
                        (("load-extension \"guile-readline\"")
                         (format #f "load-extension \
 (string-append ~s \"/lib/guile/\" (effective-version) \"/extensions/guile-readline\")"
                                 (assoc-ref outputs "out"))))
                      #t)))))
    (home-page (package-home-page guile))
    (native-inputs (package-native-inputs guile))
    (inputs
     `(,@(package-inputs guile)                   ;to placate 'configure'
       ,@(package-propagated-inputs guile)
       ("guile" ,guile)
       ("readline" ,readline)))
    (synopsis "Line editing support for GNU Guile")
    (description
     "This module provides line editing support via the Readline library for
GNU@tie{}Guile.  Use the @code{(ice-9 readline)} module and call its
@code{activate-readline} procedure to enable it.")
    (license license:gpl3+)))

(define-public guile-readline
  (make-guile-readline guile-2.2))

(define (guile-variant-package-name prefix)
  (lambda (name)
    "Return NAME with PREFIX instead of \"guile-\", when applicable."
    (if (string-prefix? "guile-" name)
        (string-append prefix "-"
                       (string-drop name
                                    (string-length "guile-")))
        name)))

(define package-for-guile-2.2
  ;; A procedure that rewrites the dependency tree of the given package to use
  ;; GUILE-2.2 instead of GUILE-2.0.
  (package-input-rewriting `((,guile-2.0 . ,guile-2.2))
                           (guile-variant-package-name "guile2.2")))

(define package-for-guile-2.0
  ;; Likewise, but the other way around.  :-)
  (package-input-rewriting `((,guile-2.2 . ,guile-2.0))
                           (guile-variant-package-name "guile2.0")))

(define-public guile-for-guile-emacs
  (package (inherit guile-2.2)
    (name "guile-for-guile-emacs")
    (version "20150510.d8d9a8d")
    (source (origin
              (method git-fetch)
              (uri (git-reference
                    (url "git://git.hcoop.net/git/bpt/guile.git")
                    (commit "d8d9a8da05ec876acba81a559798eb5eeceb5a17")))
              (file-name (string-append name "-" version "-checkout"))
              (sha256
               (base32
                "00sprsshy16y8pxjy126hr2adqcvvzzz96hjyjwgg8swva1qh6b0"))))
    (arguments
     (substitute-keyword-arguments `(;; Tests aren't passing for now.
                                     ;; Obviously we should re-enable this!
                                     #:tests? #f
                                     ,@(package-arguments guile-2.2))
       ((#:phases phases)
        `(modify-phases ,phases
           (add-after 'unpack 'autogen
                      (lambda _
                        (zero? (system* "sh" "autogen.sh"))))
           (add-before 'autogen 'patch-/bin/sh
                       (lambda _
                         (substitute* "build-aux/git-version-gen"
                           (("#!/bin/sh") (string-append "#!" (which "sh"))))
                         #t))))))
    (native-inputs
     `(("autoconf" ,autoconf)
       ("automake" ,automake)
       ("libtool" ,libtool)
       ("flex" ,flex)
       ("texinfo" ,texinfo)
       ("gettext" ,gettext-minimal)
       ,@(package-native-inputs guile-2.2)))
    ;; Same as in guile-2.0
    (native-search-paths
     (list (search-path-specification
            (variable "GUILE_LOAD_PATH")
            (files '("share/guile/site/2.0")))
           (search-path-specification
            (variable "GUILE_LOAD_COMPILED_PATH")
            (files '("lib/guile/2.0/site-ccache"
                     "share/guile/site/2.0")))))))

;; There has not been any release yet.
(define-public guildhall
  (let ((commit "2fe2cc539f4b811bbcd69e58738db03eb5a2b778")
        (revision "1"))
    (package
      (name "guildhall")
      (version (string-append "0-" revision "." (string-take commit 9)))
      (source (origin
                (method git-fetch)
                (uri (git-reference
                      (url "https://github.com/ijp/guildhall.git")
                      (commit commit)))
                (file-name (string-append name "-" version "-checkout"))
                (sha256
                 (base32
                  "115bym7bg66h3gs399yb2vkzc2ygriaqsn4zbrg8f054mgy8wzn1"))))
      (build-system gnu-build-system)
      (arguments
       `(#:phases
         (modify-phases %standard-phases
           ;; Tests fail without this fix because they try to load the bash
           ;; executable as a Scheme file.  See bug report at
           ;; https://github.com/ijp/guildhall/issues/22
           (add-after 'unpack 'fix-bug-22
             (lambda _
               (substitute* "Makefile.am"
                 (("TESTS_ENVIRONMENT=.*")
                  "AM_TESTS_ENVIRONMENT=srcdir=$(abs_top_srcdir)/tests/
TEST_EXTENSIONS = .scm
SCM_LOG_COMPILER= $(top_builddir)/env $(GUILE)
AM_SCM_LOG_FLAGS =  --no-auto-compile -s")
                 ;; FIXME: one of the database tests fails for unknown
                 ;; reasons.  It does not fail when run outside of Guix.
                 (("tests/database.scm") ""))
               #t))
           (add-after 'fix-bug-22 'autogen
             (lambda _
               (zero? (system* "sh" "autogen.sh")))))))
      (inputs
       `(("guile" ,guile-2.0)))
      (native-inputs
       `(("zip" ,zip) ; for tests
         ("autoconf" ,autoconf)
         ("automake" ,automake)
         ("texinfo" ,texinfo)))
      (synopsis "Package manager for Guile")
      (description
       "Guildhall is a package manager written for Guile Scheme.  A guild is
an association of independent craftspeople.  A guildhall is where they meet.
This Guildhall aims to make a virtual space for Guile wizards and journeyfolk
to share code.

On a practical level, Guildhall lets you share Scheme modules and programs
over the internet, and install code that has been shared by others.  Guildhall
can handle dependencies, so when a program requires several libraries, and
each of those has further dependencies, all of the prerequisites for the
program can be installed in one go.")
      (home-page "https://github.com/ijp/guildhall")
      (license license:gpl3+))))


;;;
;;; Extensions.
;;;

(define-public artanis
  (let ((release "0.2.1")
	(revision 3))
    (package
      (name "artanis")
      (version (if (zero? revision)
                   release
                   (string-append release "-"
                                  (number->string revision))))
      (source (origin
                (method url-fetch)
                (uri (string-append "mirror://gnu/artanis/artanis-"
                                    release ".tar.gz"))
                (file-name (string-append name "-" version ".tar.gz"))
                (sha256
                 (base32
                  "041ajcg2pz918kd9iqcj4inpzddc3impvz3r2nhlpbv8zrz011hn"))
                (modules '((guix build utils)))
                (snippet
                 '(begin
                    (delete-file-recursively "artanis/third-party/json.scm")
                    (delete-file-recursively "artanis/third-party/json")
                    (substitute* '("artanis/artanis.scm"
                                   "artanis/oht.scm")
                      (("(#:use-module \\()artanis third-party (json\\))" _
                        use-module json)
                       (string-append use-module json)))
                    (substitute* "artanis/oht.scm"
                      (("([[:punct:][:space:]]+)(->json-string)([[:punct:][:space:]]+)"
                        _ pre json-string post)
                       (string-append pre
                                      "scm" json-string
                                      post)))
                    (substitute* "artanis/artanis.scm"
                      (("[[:punct:][:space:]]+->json-string[[:punct:][:space:]]+")
                       ""))
                    #t))))
      (build-system gnu-build-system)
      ;; TODO: Add guile-dbi and guile-dbd optional dependencies.
      (inputs `(("guile" ,guile-2.2)
                ("guile-json" ,guile-json)))
      (native-inputs `(("bash"       ,bash)         ;for the `source' builtin
                       ("pkgconfig"  ,pkg-config)
                       ("util-linux" ,util-linux))) ;for the `script' command
      (arguments
       '(#:make-flags
         ;; TODO: The documentation must be built with the `docs' target.
         (let* ((out (assoc-ref %outputs "out"))
                (scm (string-append out "/share/guile/site/2.2"))
                (go  (string-append out "/lib/guile/2.2/site-ccache")))
           ;; Don't use (%site-dir) for site paths.
           (list (string-append "MOD_PATH=" scm)
                 (string-append "MOD_COMPILED_PATH=" go)))
         #:test-target "test"
         #:phases
         (modify-phases %standard-phases
           (add-before 'install 'substitute-root-dir
             (lambda* (#:key outputs #:allow-other-keys)
               (let ((out  (assoc-ref outputs "out")))
                 (substitute* "Makefile"   ;ignore the execution of bash.bashrc
                   ((" /etc/bash.bashrc") " /dev/null"))
                 (substitute* "Makefile"   ;set the root of config files to OUT
                   ((" /etc") (string-append " " out "/etc")))
                 (mkdir-p (string-append out "/bin")) ;for the `art' executable
                 #t)))
           (add-after 'install 'wrap-art
             (lambda* (#:key outputs #:allow-other-keys)
               (let* ((out (assoc-ref outputs "out"))
                      (bin (string-append out "/bin"))
                      (scm (string-append out "/share/guile/site/2.2"))
                      (go  (string-append out "/lib/guile/2.2/site-ccache")))
                 (wrap-program (string-append bin "/art")
                   `("GUILE_LOAD_PATH" ":" prefix (,scm))
                   `("GUILE_LOAD_COMPILED_PATH" ":" prefix (,go)))
                 #t))))))
      (synopsis "Web application framework written in Guile")
      (description "GNU Artanis is a web application framework written in Guile
Scheme.  A web application framework (WAF) is a software framework that is
designed to support the development of dynamic websites, web applications, web
services and web resources.  The framework aims to alleviate the overhead
associated with common activities performed in web development.  Artanis
provides several tools for web development: database access, templating
frameworks, session management, URL-remapping for RESTful, page caching, and
more.")
      (home-page "https://www.gnu.org/software/artanis/")
      (license (list license:gpl3+ license:lgpl3+))))) ;dual license

(define-public guile-reader
  (package
    (name "guile-reader")
    (version "0.6.2")
    (source  (origin
               (method url-fetch)
               (uri (string-append "mirror://savannah/guile-reader/guile-reader-"
                                   version ".tar.gz"))
               (sha256
                (base32
                 "0592s2s8ampqmqwilc4fvcild6rb9gy79di6vxv5kcdmv23abkgx"))))
    (build-system gnu-build-system)
    (native-inputs `(("pkgconfig" ,pkg-config)
                     ("gperf" ,gperf-3.0)))
    (inputs `(("guile" ,guile-2.2)))
    (synopsis "Framework for building readers for GNU Guile")
    (description
     "Guile-Reader is a simple framework for building readers for GNU Guile.

The idea is to make it easy to build procedures that extend Guile’s read
procedure.  Readers supporting various syntax variants can easily be written,
possibly by re-using existing “token readers” of a standard Scheme
readers.  For example, it is used to implement Skribilo’s R5RS-derived
document syntax.

Guile-Reader’s approach is similar to Common Lisp’s “read table”, but
hopefully more powerful and flexible (for instance, one may instantiate as
many readers as needed).")
    (home-page "https://www.nongnu.org/guile-reader/")
    (license license:gpl3+)))

(define-public guile2.0-reader
  (package-for-guile-2.0 guile-reader))
(define-public guile2.2-reader
  (deprecated-package "guile2.2-reader" guile-reader))

(define-public guile-ncurses
  (package
    (name "guile-ncurses")
    (version "2.2")
    (source (origin
             (method url-fetch)
             (uri (string-append "mirror://gnu/guile-ncurses/guile-ncurses-"
                                 version ".tar.gz"))
             (sha256
              (base32
               "1wvggbr4xv8idh1hzd8caj4xfp4pln78a7w1wqzd4zgzwmnzxr2f"))))
    (build-system gnu-build-system)
    (inputs `(("ncurses" ,ncurses)
              ("guile" ,guile-2.2)))
    (native-inputs `(("pkg-config" ,pkg-config)))
    (arguments
     '(#:configure-flags (list "--with-ncursesw"  ; Unicode support
                               "--with-gnu-filesystem-hierarchy")
       #:phases
       (modify-phases %standard-phases
         (add-before 'build 'fix-libguile-ncurses-file-name
           (lambda* (#:key outputs #:allow-other-keys)
             (and (zero? (system* "make" "install"
                                  "-C" "src/ncurses"
                                  "-j" (number->string
                                        (parallel-job-count))))
                  (let* ((out   (assoc-ref outputs "out"))
                         (dir   "src/ncurses")
                         (files (find-files dir ".scm")))
                    (substitute* files
                      (("\"libguile-ncurses\"")
                       (format #f "\"~a/lib/guile/2.2/libguile-ncurses\""
                               out)))
                    #t)))))))
    (home-page "https://www.gnu.org/software/guile-ncurses/")
    (synopsis "Guile bindings to ncurses")
    (description
     "guile-ncurses provides Guile language bindings for the ncurses
library.")
    (license license:lgpl3+)))

(define-public guile-ncurses/gpm
  (package
    (inherit guile-ncurses)
    (name "guile-ncurses-with-gpm")
    (inputs `(("ncurses" ,ncurses/gpm)
              ("guile" ,guile-2.2)))))

(define-public mcron
  (package
    (name "mcron")
    (version "1.1")
    (source (origin
              (method url-fetch)
              (uri (string-append "mirror://gnu/mcron/mcron-"
                                  version ".tar.gz"))
              (sha256
               (base32
                "1f547sqqfbp0k02sqk4ivwx8y9mx8l0rrx1c9rrj033av073h6xq"))))
    (build-system gnu-build-system)
    (arguments
     '(#:phases (modify-phases %standard-phases
                  (add-before 'check 'set-timezone
                    (lambda* (#:key inputs #:allow-other-keys)
                      ;; 'tests/schedule.sh' expects to be running in UTC+1.
                      (let ((tzdata (assoc-ref inputs "tzdata")))
                        (setenv "TZDIR"
                                (string-append tzdata
                                               "/share/zoneinfo"))
                        (setenv "TZ" "UTC+1")
                        #t)))
                  (add-before 'check 'disable-schedule-test
                    (lambda _
                      ;; But!  As it turns out, that test additionally relies
                      ;; on non-deterministic behavior; see
                      ;; <https://lists.gnu.org/archive/html/bug-mcron/2018-03/msg00001.html>.
                      (substitute* "tests/schedule.sh"
                        (("mkdir cron") "exit 77\n"))
                      #t))
                  (add-after 'install 'wrap-programs
                    (lambda* (#:key outputs #:allow-other-keys)
                      ;; By default mcron doesn't have its own modules in the
                      ;; search path, so the 'mcron' command fails to start.
                      (let* ((output  (assoc-ref outputs "out"))
                             (modules (string-append output
                                                     "/share/guile/site/2.2"))
                             (go      (string-append output
                                                     "/lib/guile/2.2/site-ccache")))
                        (wrap-program (string-append output "/bin/mcron")
                          `("GUILE_LOAD_PATH" ":" prefix
                            (,modules))
                          `("GUILE_LOAD_COMPILED_PATH" ":" prefix (,go)))
                        #t))))))
    (native-inputs `(("pkg-config" ,pkg-config)
                     ("tzdata" ,tzdata-for-tests)))
    (inputs `(("ed" ,ed) ("which" ,which) ("guile" ,guile-2.2)))
    (home-page "https://www.gnu.org/software/mcron/")
    (synopsis "Run jobs at scheduled times")
    (description
     "GNU Mcron is a complete replacement for Vixie cron.  It is used to run
tasks on a schedule, such as every hour or every Monday.  Mcron is written in
Guile, so its configuration can be written in Scheme; the original cron
format is also supported.")
    (license license:gpl3+)))

(define-public mcron2
<<<<<<< HEAD
  ;; This is mthl's mcron development branch, not yet merged in mcron.
  (let ((commit "31baff1a5187d8ddc89324cbe42dbeffc309c962"))
    (package
      (inherit mcron)
      (name "mcron2")
      (version (string-append (package-version mcron) "-0."
                              (string-take commit 7)))
      (source (origin
                (method git-fetch)
                (uri (git-reference
                      (url "https://notabug.org/mthl/mcron/")
                      (commit commit)))
                (sha256
                 (base32
                  "1h5wxy997hxi718hpx419c23q09939kbxrjbbq54lv0cgw1bb63z"))
                (file-name (string-append name "-" version "-checkout"))))
      (native-inputs
       `(("autoconf" ,autoconf)
         ("automake" ,automake)
         ("pkg-config" ,pkg-config)
         ("texinfo" ,texinfo)
         ("help2man" ,help2man)))
      (inputs
       `(("guile-2.2" ,guile-2.2)
         ,@(srfi-1:alist-delete "guile" (package-inputs mcron))))
      (arguments
       `(#:modules ((ice-9 match) (ice-9 ftw)
                    ,@%gnu-build-system-modules)
         ;; When building the targets in parallel, help2man tries to generate
         ;; the manpage from ./cron --help before it is built, which fails.
         #:parallel-build? #f
         #:phases
         (modify-phases %standard-phases
           (add-after 'unpack 'use-guile-2.2
             (lambda _
               (substitute* "configure.ac"
                 (("PKG_CHECK_MODULES\\(\\[GUILE\\],.*$")
                  "PKG_CHECK_MODULES([GUILE], [guile-2.2])\n")
                 (("guile/site/2.0")
                  "guile/site/2.2"))
               #t))
           (add-after 'install 'wrap-mcron
             (lambda* (#:key outputs #:allow-other-keys)
               ;; Wrap the 'mcron' command to refer to the right
               ;; modules.
               (let* ((out  (assoc-ref outputs "out"))
                      (bin  (string-append out "/bin"))
                      (site (string-append
                             out "/share/guile/site")))
                 (match (scandir site)
                   (("." ".." version)
                    (let ((modules (string-append site "/" version)))
                      (wrap-program (string-append bin "/mcron")
                        `("GUILE_LOAD_PATH" ":" prefix
                          (,modules))
                        `("GUILE_LOAD_COMPILED_PATH" ":" prefix
                          (,modules)))
                      #t))))))))))))
=======
  ;; This was mthl's mcron development branch, and it became mcron 1.1.
  (deprecated-package "mcron2" mcron))
>>>>>>> c657716e

(define-public guile-ics
  (package
    (name "guile-ics")
    (version "0.1.1")
    (source (origin
              (method git-fetch)
              (uri (git-reference
                    (url "https://github.com/artyom-poptsov/guile-ics")
                    (commit "v0.1.1")))
              (file-name (string-append name "-" version "-checkout"))
              (sha256
               (base32
                "1pvg6j48inpbq47hq00yh5hhl2qd2srvrx5yjl7w7ky1jsjadp86"))))
    (build-system gnu-build-system)
    (arguments
     '(#:phases (modify-phases %standard-phases
                  (add-after 'unpack 'autoreconf
                    (lambda _
                      ;; Repository comes with a broken symlink
                      (delete-file "README")
                      (symlink "README.org" "README")
                      (zero? (system* "autoreconf" "-fi")))))))
    (native-inputs
     `(("autoconf" ,autoconf-wrapper)
       ("automake" ,automake)
       ("texinfo" ,texinfo)
       ;; Gettext brings 'AC_LIB_LINKFLAGS_FROM_LIBS'.
       ("gettext" ,gettext-minimal)
       ("pkg-config" ,pkg-config)))
    (inputs `(("guile" ,guile-2.0) ("which" ,which)))
    (propagated-inputs `(("guile-lib" ,guile2.0-lib)))
    (home-page "https://github.com/artyom-poptsov/guile-ics")
    (synopsis "Guile parser library for the iCalendar format")
    (description
     "Guile-ICS is an iCalendar (RFC5545) format parser library written in
pure Scheme.  The library can be used to read and write iCalendar data.

The library is shipped with documentation in Info format and usage examples.")
    (license license:gpl3+)))

(define-public guile-lib
  (package
    (name "guile-lib")
    (version "0.2.5.1")
    (source (origin
              (method url-fetch)
              (uri (string-append "mirror://savannah/guile-lib/guile-lib-"
                                  version ".tar.gz"))
              (sha256
               (base32
                "19q420i3is3d4jmkdqs5y7ir7ipp4s795saflqgwf6617cx2zpj4"))))
    (build-system gnu-build-system)
    (arguments
     '(#:make-flags
       '("GUILE_AUTO_COMPILE=0")        ;to prevent guild errors
       #:phases
       (modify-phases %standard-phases
         (add-before 'configure 'patch-module-dir
           (lambda _
             (substitute* "src/Makefile.in"
               (("^moddir = ([[:graph:]]+)")
                "moddir = $(datadir)/guile/site/@GUILE_EFFECTIVE_VERSION@\n")
               (("^godir = ([[:graph:]]+)")
                "godir = \
$(libdir)/guile/@GUILE_EFFECTIVE_VERSION@/site-ccache\n"))
             #t)))))
    (native-inputs `(("pkg-config" ,pkg-config)))
    (inputs `(("guile" ,guile-2.2)))
    (home-page "https://www.nongnu.org/guile-lib/")
    (synopsis "Collection of useful Guile Scheme modules")
    (description
     "Guile-Lib is intended as an accumulation place for pure-scheme Guile
modules, allowing for people to cooperate integrating their generic Guile
modules into a coherent library.  Think \"a down-scaled, limited-scope CPAN
for Guile\".")

    ;; The whole is under GPLv3+, but some modules are under laxer
    ;; distribution terms such as LGPL and public domain.  See `COPYING' for
    ;; details.
    (license license:gpl3+)))

(define-public guile2.0-lib
  (package-for-guile-2.0 guile-lib))

(define-public guile2.2-lib
  (deprecated-package "guile2.2-lib" guile-lib))

(define-public guile-json
  (package
    (name "guile-json")
    (version "0.6.0")
    (source (origin
              (method url-fetch)
              (uri (string-append "mirror://savannah/guile-json/guile-json-"
                                  version ".tar.gz"))
              (sha256
               (base32
                "1qmjg7lbgciw95fkdzvlp9f68vv17kdjky42ywfzd4ffzwww0lgc"))
              (modules '((guix build utils)))
              (snippet
               ;; Make sure everything goes under .../site/X.Y, like Guile's
               ;; search paths expects.
               '(begin
                  (substitute* "configure"
                    (("ac_subst_vars='")
                     "ac_subst_vars='GUILE_EFFECTIVE_VERSION\n"))
                  (substitute* '("Makefile.in" "json/Makefile.in")
                    (("moddir =.*/share/guile/site" all)
                     (string-append all "/@GUILE_EFFECTIVE_VERSION@")))
                  #t))))
    (build-system gnu-build-system)
    (native-inputs `(("guile" ,guile-2.2)))
    (home-page "https://savannah.nongnu.org/projects/guile-json/")
    (synopsis "JSON module for Guile")
    (description
     "Guile-JSON supports parsing and building JSON documents according to the
specification.  These are the main features:

@itemize
@item Strictly complies to @uref{http://json.org, specification}.
@item Build JSON documents programmatically via macros.
@item Unicode support for strings.
@item Allows JSON pretty printing.
@end itemize\n")
    (license license:lgpl3+)))

(define-public guile2.2-json
  (deprecated-package "guile2.2-json" guile-json))

(define-public guile2.0-json
  (package-for-guile-2.0 guile-json))

(define-public guile-minikanren
  (package
    (name "guile-minikanren")
    (version "20150424.e844d85")
    (source (origin
              (method git-fetch)
              (uri (git-reference
                    (url "https://github.com/ijp/minikanren.git")
                    (commit "e844d85512f8c055d3f96143ee506007389a25e3")))
              (file-name (string-append name "-" version "-checkout"))
              (sha256
               (base32
                "0r50jlpzi940jlmxyy3ddqqwmj5r12gb4bcv0ssini9v8km13xz6"))))
    (build-system trivial-build-system)
    (arguments
     `(#:modules ((guix build utils))
       #:builder
       (begin
         (use-modules (guix build utils)
                      (ice-9 match)
                      (ice-9 popen)
                      (ice-9 rdelim))

         (let* ((out (assoc-ref %outputs "out"))
                (guile (assoc-ref %build-inputs "guile"))
                (effective (read-line
                            (open-pipe* OPEN_READ
                                        (string-append guile "/bin/guile")
                                        "-c" "(display (effective-version))")))
                (module-dir (string-append out "/share/guile/site/"
                                           effective))
                (source (assoc-ref %build-inputs "source"))
                (doc (string-append out "/share/doc/guile-minikanren"))
                (scm-files '("minikanren.scm"
                             "minikanren/mkextraforms.scm"
                             "minikanren/mkprelude.scm"
                             "minikanren/mk.scm"))
                (guild (string-append (assoc-ref %build-inputs "guile")
                                      "/bin/guild")))
           ;; Make installation directories.
           (mkdir-p (string-append module-dir "/minikanren"))
           (mkdir-p doc)

           ;; Compile .scm files and install.
           (chdir source)
           (setenv "GUILE_AUTO_COMPILE" "0")
           (for-each (lambda (file)
                       (let* ((dest-file (string-append module-dir "/"
                                                        file))
                              (go-file (match (string-split file #\.)
                                         ((base _)
                                          (string-append module-dir "/"
                                                         base ".go")))))
                         ;; Install source module.
                         (copy-file file dest-file)
                         ;; Install compiled module.
                         (unless (zero? (system* guild "compile"
                                                 "-L" source
                                                 "-o" go-file
                                                 file))
                           (error (format #f "Failed to compile ~s to ~s!"
                                          file go-file)))))
                     scm-files)

           ;; Also copy over the README.
           (install-file "README.org" doc)
           #t))))
    (inputs
     `(("guile" ,guile-2.0)))
    (home-page "https://github.com/ijp/minikanren")
    (synopsis "MiniKanren declarative logic system, packaged for Guile")
    (description
     "MiniKanren is a relational programming extension to the Scheme
programming Language, written as a smaller version of Kanren suitable for
pedagogical purposes.  It is featured in the book, The Reasoned Schemer,
written by Dan Friedman, William Byrd, and Oleg Kiselyov.

This is Ian Price's r6rs packaged version of miniKanren, which deviates
slightly from miniKanren mainline.

See http://minikanren.org/ for more on miniKanren generally.")
    (license license:expat)))

(define-public guile2.2-minikanren
  (package-for-guile-2.2 guile-minikanren))

(define-public guile-miniadapton
  (let ((commit "1b5749422304567c96ac5367f2221dda9eff5880")
        (revision "1"))
    (package
      (name "guile-miniadapton")
      (version (string-append "0-" revision "." (string-take commit 9)))
      (source (origin
                (method git-fetch)
                (uri (git-reference
                      (url "https://github.com/fisherdj/miniAdapton.git")
                      (commit commit)))
                (file-name (string-append name "-" version "-checkout"))
                (sha256
                 (base32
                  "09q51zkw2fypad5xixskfzw2cjhjgs5cswdp3i7cpp651rb3zndh"))))
      (build-system gnu-build-system)
      (arguments
       `(#:modules ((guix build utils)
                    (ice-9 popen)
                    (ice-9 rdelim)
                    (srfi srfi-1)
                    (guix build gnu-build-system))
         #:tests? #f                    ; there is no test target
         #:phases
         (modify-phases %standard-phases
           (delete 'configure)
           (delete 'build)
           (replace 'install
             (lambda* (#:key outputs #:allow-other-keys)
               (let* ((cwd        (getcwd))
                      (scm-files  (find-files "." "\\.scm$"))
                      (effective  (read-line
                                   (open-pipe* OPEN_READ
                                               "guile" "-c"
                                               "(display (effective-version))")))
                      (module-dir (string-append (assoc-ref outputs "out")
                                                 "/share/guile/site/"
                                                 effective)))

                 ;; Make installation directories.
                 (mkdir-p module-dir)

                 (setenv "GUILE_AUTO_COMPILE" "0")

                 ;; Compile .scm files and install.
                 (every (lambda (file)
                          (let ((go-file (string-append module-dir "/"
                                                        (basename file ".scm") ".go")))
                            ;; Install source module.
                            (install-file file module-dir)
                            ;; Compile and install module.
                            (zero? (system* "guild" "compile" "-L" cwd
                                            "-o" go-file file))))
                        scm-files)))))))
      (inputs
       `(("guile" ,guile-2.2)))
      (home-page "https://github.com/fisherdj/miniAdapton")
      (synopsis "Minimal implementation of incremental computation in Guile
Scheme")
      (description "This package provides a complete Scheme implementation of
miniAdapton, which implements the core functionality of the Adapton system for
incremental computation (also known as self-adjusting computation).  Like
Adapton, miniAdapton allows programmers to safely combine mutation and
memoization.  miniAdapton is built on top of an even simpler system,
microAdapton.  Both miniAdapton and microAdapton are designed to be easy to
understand, extend, and port to host languages other than Scheme.")
      (license license:expat))))

(define-public guile-irregex
  (package
    (name "guile-irregex")
    (version "0.9.6")
    (source (origin
              (method url-fetch)
              (uri (string-append
                    "http://synthcode.com/scheme/irregex/irregex-"
                    version ".tar.gz"))
              (sha256
               (base32
                "1ia3m7dp3lcxa048q0gqbiwwsyvn99baw6xkhb4bhhzn4k7bwyqq"))))
    (build-system gnu-build-system)
    (arguments
     `(#:modules ((guix build utils)
                  (ice-9 match)
                  (ice-9 rdelim)
                  (ice-9 popen)
                  (guix build gnu-build-system))
       #:phases
       (modify-phases %standard-phases
         (delete 'configure)
         (delete 'build)
         (delete 'check)
         (replace 'install
           (lambda* (#:key inputs outputs #:allow-other-keys)
             (let* ((out (assoc-ref outputs "out"))
                    (effective (read-line
                                (open-pipe* OPEN_READ
                                            "guile" "-c"
                                            "(display (effective-version))")))
                    (module-dir (string-append out "/share/guile/site/"
                                               effective))
                    (source (assoc-ref inputs "source"))
                    (doc (string-append out "/share/doc/guile-irregex/"))
                    (guild (string-append (assoc-ref %build-inputs "guile")
                                          "/bin/guild")))
               ;; Make installation directories.
               (mkdir-p (string-append module-dir "/rx/source"))
               (mkdir-p doc)

               ;; Compile .scm files and install.
               (setenv "GUILE_AUTO_COMPILE" "0")

               (for-each (lambda (copy-info)
                           (match copy-info
                             ((src-file dest-file-basis)
                              (let* ((dest-file (string-append
                                                 module-dir dest-file-basis
                                                 ".scm"))
                                     (go-file (string-append
                                               module-dir dest-file-basis
                                               ".go")))
                                ;; Install source module.
                                (copy-file src-file
                                           dest-file)
                                ;; Install compiled module.
                                (unless (zero? (system* guild "compile"
                                                        "-L" (getcwd)
                                                        "-o" go-file
                                                        src-file))
                                  (error (format #f "Failed to compile ~s to ~s!"
                                                 src-file dest-file)))))))
                         '(("irregex-guile.scm" "/rx/irregex")
                           ("irregex.scm" "/rx/source/irregex")
                           ;; Not really reachable via guile's packaging system,
                           ;; but nice to have around
                           ("irregex-utils.scm" "/rx/source/irregex-utils")))

               ;; Also copy over the README.
               (install-file "irregex.html" doc)
               #t))))))
    (inputs
     `(("guile" ,guile-2.0)))
    (home-page "http://synthcode.com/scheme/irregex")
    (synopsis "S-expression based regular expressions")
    (description
     "Irregex is an s-expression based alternative to your classic
string-based regular expressions.  It implements SRFI 115 and is deeply
inspired by the SCSH regular expression system.")
    (license license:bsd-3)))

(define-public guile2.2-irregex
  (package-for-guile-2.2 guile-irregex))

;; There are two guile-gdbm packages, one using the FFI and one with
;; direct C bindings, hence the verbose name.

(define-public guile-gdbm-ffi
  (package
    (name "guile-gdbm-ffi")
    (version "20120209.fa1d5b6")
    (source (origin
              (method git-fetch)
              (uri (git-reference
                    (url "https://github.com/ijp/guile-gdbm.git")
                    (commit "fa1d5b6231d0e4d096687b378c025f2148c5f246")))
              (file-name (string-append name "-" version "-checkout"))
              (sha256
               (base32
                "1j8wrsw7v9w6qkl47xz0rdikg50v16nn6kbs3lgzcymjzpa7babj"))))
    (build-system trivial-build-system)
    (inputs
     `(("guile" ,guile-2.2)
       ;; patch-and-repack doesn't work for git checkouts,
       ;; so we must apply the patch manually.
       ("patch" ,patch)
       ("patch-file" ,(search-patch
                       "guile-gdbm-ffi-support-gdbm-1.14.patch"))))
    (propagated-inputs
     `(("gdbm" ,gdbm)))
    (arguments
     `(#:modules
       ((guix build utils))
       #:builder
       (begin
         (use-modules (guix build utils)
                      (ice-9 rdelim)
                      (ice-9 popen))

         ;; Avoid warnings we can safely ignore
         (setenv "GUILE_AUTO_COMPILE" "0")

         (let* ((out (assoc-ref %outputs "out"))
                (effective-version
                 (read-line
                  (open-pipe* OPEN_READ
                              (string-append
                               (assoc-ref %build-inputs "guile")
                               "/bin/guile")
                              "-c" "(display (effective-version))")))
                (module-dir (string-append out "/share/guile/site/"
                                           effective-version))
                (source (assoc-ref %build-inputs "source"))
                (doc (string-append out "/share/doc"))
                (guild (string-append (assoc-ref %build-inputs "guile")
                                      "/bin/guild"))
                (gdbm.scm-dest
                 (string-append module-dir "/gdbm.scm"))
                (gdbm.go-dest
                 (string-append module-dir "/gdbm.go"))
                (compile-file
                 (lambda (in-file out-file)
                   (invoke guild "compile" "-o" out-file in-file))))
           ;; Switch directory for compiling and installing
           (chdir source)

           ;; Install the documentation.
           (install-file "README.md" doc)
           (copy-recursively "examples" (string-append doc "/examples"))

           ;; Make installation directories.
           (mkdir-p module-dir)

           ;; copy the source
           (copy-file "gdbm.scm" gdbm.scm-dest)

           ;; Patch the FFI
           (substitute* gdbm.scm-dest
             (("\\(dynamic-link \"libgdbm\"\\)")
              (format #f "(dynamic-link \"~a/lib/libgdbm.so\")"
                      (assoc-ref %build-inputs "gdbm"))))

           ;; Apply the patch to add support for gdbm-1.14.
           (let ((patch-command (string-append (assoc-ref %build-inputs "patch")
                                               "/bin/patch"))
                 (patch-file (assoc-ref %build-inputs "patch-file")))
             (with-directory-excursion (dirname gdbm.scm-dest)
               (format #t "applying '~a'...~%" patch-file)
               (invoke patch-command "--force" "--input" patch-file)))

           ;; compile to the destination
           (compile-file gdbm.scm-dest gdbm.go-dest)))))
    (home-page "https://github.com/ijp/guile-gdbm")
    (synopsis "Guile bindings to the GDBM library via Guile's FFI")
    (description
     "Guile bindings to the GDBM key-value storage system, using
Guile's foreign function interface.")
    (license license:gpl3+)))

(define-public guile2.0-gdbm-ffi
  (package-for-guile-2.0 guile-gdbm-ffi))

(define-public guile2.2-gdbm-ffi
  (deprecated-package "guile2.2-gdbm-ffi" guile-gdbm-ffi))

(define-public guile-sqlite3
  (let ((commit "10c13a7e02ab1655c8a758e560cafc9d6eff26f4")
        (revision "4"))
    (package
      (name "guile-sqlite3")
      (version (git-version "0.0" revision commit))

      ;; XXX: This used to be available read-only at
      ;; <https://www.gitorious.org/guile-sqlite3/guile-sqlite3.git/> but it
      ;; eventually disappeared, so we have our own copy here.
      (home-page "https://notabug.org/civodul/guile-sqlite3.git")
      (source (origin
                (method git-fetch)
                (uri (git-reference
                      (url home-page)
                      (commit commit)))
                (sha256
                 (base32
                  "0nhhswpd7nb2f0gfr55fzcc2xm3l2xx4rbljsd1clrm8fj2d7q9d"))
                (file-name (string-append name "-" version "-checkout"))
                (modules '((guix build utils)))
                (snippet
                 ;; Upgrade 'Makefile.am' to the current way of doing things.
                 '(begin
                    (substitute* "Makefile.am"
                      (("TESTS_ENVIRONMENT")
                       "TEST_LOG_COMPILER"))
                    #t))))

      (build-system gnu-build-system)
      (native-inputs
       `(("autoconf" ,autoconf)
         ("automake" ,automake)
         ("pkg-config" ,pkg-config)))
      (inputs
       `(("guile" ,guile-2.2)
         ("sqlite" ,sqlite)))
      (arguments
       '(#:phases (modify-phases %standard-phases
                    (add-after 'unpack 'autoreconf
                      (lambda _
                        (zero? (system* "autoreconf" "-vfi"))))
                    (add-before 'build 'set-sqlite3-file-name
                      (lambda* (#:key inputs #:allow-other-keys)
                        (substitute* "sqlite3.scm"
                          (("\"libsqlite3\"")
                           (string-append "\"" (assoc-ref inputs "sqlite")
                                          "/lib/libsqlite3\"")))
                        #t)))))
      (synopsis "Access SQLite databases from Guile")
      (description
       "This package provides Guile bindings to the SQLite database system.")
      (license license:gpl3+))))

(define-public haunt
  (package
    (name "haunt")
    (version "0.2.2")
    (source (origin
              (method url-fetch)
              (uri (string-append "https://files.dthompson.us/haunt/haunt-"
                                  version ".tar.gz"))
              (sha256
               (base32
                "0nm00krmqq4zmqi2irh35dbf2cn6al58s620hijmhfvhgvdqznlp"))))
    (build-system gnu-build-system)
    (arguments
     `(#:modules ((ice-9 match) (ice-9 ftw)
                  ,@%gnu-build-system-modules)
       #:tests? #f ; test suite is non-deterministic :(
       #:phases (modify-phases %standard-phases
                  (add-after 'install 'wrap-haunt
                    (lambda* (#:key outputs #:allow-other-keys)
                      ;; Wrap the 'haunt' command to refer to the right
                      ;; modules.
                      (let* ((out  (assoc-ref outputs "out"))
                             (bin  (string-append out "/bin"))
                             (site (string-append
                                    out "/share/guile/site")))
                        (match (scandir site)
                          (("." ".." version)
                           (let ((modules (string-append site "/" version))
                                 (compiled-modules (string-append
                                                    out "/lib/guile/" version
                                                    "/site-ccache")))
                             (wrap-program (string-append bin "/haunt")
                               `("GUILE_LOAD_PATH" ":" prefix
                                 (,modules))
                               `("GUILE_LOAD_COMPILED_PATH" ":" prefix
                                 (,compiled-modules)))
                             #t)))))))))
    (native-inputs
     `(("pkg-config" ,pkg-config)
       ("texinfo" ,texinfo)))
    (inputs
     `(("guile" ,guile-2.2)))
    (propagated-inputs
     `(("guile-reader" ,guile-reader)
       ("guile-commonmark" ,guile-commonmark)))
    (synopsis "Functional static site generator")
    (description "Haunt is a static site generator written in Guile
Scheme.  Haunt features a functional build system and an extensible
interface for reading articles in any format.")
    (home-page "http://haunt.dthompson.us")
    (license license:gpl3+)))

(define-public guile2.0-haunt
  (package-for-guile-2.0
   (package (inherit haunt) (name "guile2.0-haunt"))))
(define-public guile2.2-haunt
  (deprecated-package "guile2.2-haunt" haunt))

(define-public guile-config
  (package
    (name "guile-config")
    (version "0.1.1")
    (source (origin
              (method url-fetch)
              (uri (string-append
                    "http://alex.pompo.co/software/" name "-" version
                    ".tar.gz"))
              (sha256
               (base32
                "1b719bn192f9wg24rr0zx8jpmygsvyhfi35iy778pb5p392snrn8"))))
    (build-system gnu-build-system)
    (inputs
     `(("guile" ,guile-2.0)))
    (synopsis "Guile application configuration parsing library")
    (description
     "Guile Config is a library providing a declarative approach to
application configuration specification.  The library provides clean
configuration declaration forms, and processors that take care of:
configuration file creation; configuration file parsing; command-line
parameter parsing using getopt-long; basic GNU command-line parameter
generation (--help, --usage, --version); automatic output generation for the
above command-line parameters.")
    (home-page "https://github.com/a-sassmannshausen/guile-config")
    (license license:agpl3+)))

(define-public guile-redis
  (package
    (name "guile-redis")
    (version "0.1.0")
    (source (origin
              (method url-fetch)
              (uri (string-append "mirror://savannah/guile-redis/guile-redis-"
                                  version ".tar.gz"))
              (sha256
               (base32
                "0vx6if6b4r3kwx64vzbs6vpc0cpcr85x11w9vkzq27gw8n7isv56"))
              (modules '((guix build utils)))
              (snippet
               ;; Make sure everything goes under .../site/X.Y, like Guile's
               ;; search paths expects.
               '(begin
                  (substitute* "configure"
                    (("ac_subst_vars='")
                     "ac_subst_vars='GUILE_EFFECTIVE_VERSION\n"))
                  (substitute* '("Makefile.in"
                                 "redis/Makefile.in"
                                 "redis/commands/Makefile.in")
                    (("moddir =.*/share/guile/site" all)
                     (string-append all "/@GUILE_EFFECTIVE_VERSION@")))
                  #t))))
    (build-system gnu-build-system)
    (native-inputs
     `(("guile" ,guile-2.0)))
    (home-page "https://savannah.nongnu.org/projects/guile-redis/")
    (synopsis "Redis client library for Guile")
    (description "Guile-redis provides a Scheme interface to the Redis
key-value cache and store.")
    (license license:lgpl3+)))

(define-public guile2.2-redis
  (package-for-guile-2.2 guile-redis))

(define-public guile-wisp
  (package
    (name "guile-wisp")
    (version "0.9.8")
    (source (origin
              (method url-fetch)
              (uri (string-append "https://bitbucket.org/ArneBab/"
                                  "wisp/downloads/wisp-"
                                  version ".tar.gz"))
              (sha256
               (base32
                "1f2bbicq1rxnwmiplrm4r75wj06w385mjkyvi7g4k740bgwcrzxr"))))
    (build-system gnu-build-system)
    (arguments
     `(#:modules ((guix build gnu-build-system)
                  (guix build utils)
                  (ice-9 rdelim)
                  (ice-9 popen))

       #:phases
       (modify-phases %standard-phases
         (add-before 'configure 'substitute-before-config

          (lambda* (#:key inputs #:allow-other-keys)
            (let ((bash (assoc-ref inputs "bash")))
              ;; Puts together some test files with /bin/bash hardcoded
              (substitute* "Makefile.in"
                (("/usr/bin/env bash")
                 (string-append bash "/bin/bash"))
                (("\\$\\(GUILE_EFFECTIVE_VERSION\\)/site")
                 "site/$(GUILE_EFFECTIVE_VERSION)")) ;use the right order
              #t)))

         ;; auto compilation breaks, but if we set HOME to /tmp,
         ;; that works ok
         (add-before
          'check 'auto-compile-hacky-workaround
          (lambda _
            (setenv "HOME" "/tmp")
            #t))
         (add-after 'install 'install-go-files
          (lambda* (#:key outputs inputs #:allow-other-keys)
            (let* ((out (assoc-ref outputs "out"))
                   (effective (read-line
                               (open-pipe* OPEN_READ
                                           "guile" "-c"
                                           "(display (effective-version))")))
                   (module-dir (string-append out "/share/guile/site/"
                                              effective))
                   (object-dir (string-append out "/lib/guile/" effective
                                              "/site-ccache"))
                   (prefix     (string-length module-dir)))
              ;; compile to the destination
              (for-each (lambda (file)
                          (let* ((base (string-drop (string-drop-right file 4)
                                                    prefix))
                                 (go   (string-append object-dir base ".go")))
                           (invoke "guild" "compile" "-L" module-dir
                                    file "-o" go)))
                        (find-files module-dir "\\.scm$"))
              #t))))))
    (home-page "http://draketo.de/english/wisp")
    (inputs
     `(("guile" ,guile-2.2)))
    (native-inputs
     `(("python" ,python)
       ("pkg-config" ,pkg-config)))
    (synopsis "Whitespace to lisp syntax for Guile")
    (description "Wisp is a syntax for Guile which provides a Python-like
whitespace-significant language.  It may be easier on the eyes for some
users and in some situations.")
    (license license:gpl3+)))

(define-public guile-sly
  (package
    (name "guile-sly")
    (version "0.1")
    (source (origin
              (method url-fetch)
              (uri (string-append "https://files.dthompson.us/sly/sly-"
                                  version ".tar.gz"))
              (sha256
               (base32
                "1svzlbz2vripmyq2kjh0rig16bsrnbkwbsm558pjln9l65mcl4qq"))
              (modules '((guix build utils)))
              (snippet
               '(begin
                  (substitute* "configure"
                    (("_guile_required_version=\"2.0.11\"")
                     "_guile_required_version=\"2\"")
                    (("ac_subst_vars='")
                     "ac_subst_vars='GUILE_EFFECTIVE_VERSION\n"))
                  (substitute* (find-files "." "Makefile.in")
                    (("moddir = .*$")
                     (string-append
                      "moddir = "
                      "$(prefix)/share/guile/site/@GUILE_EFFECTIVE_VERSION@\n"))
                    (("godir = .*$")
                     (string-append
                      "godir = "
                      "$(prefix)/lib/guile/@GUILE_EFFECTIVE_VERSION@/site-ccache\n")))
                  #t))))
    (build-system gnu-build-system)
    (arguments
     '(#:configure-flags
       (list (string-append "--with-libfreeimage-prefix="
                            (assoc-ref %build-inputs "freeimage"))
             (string-append "--with-libgslcblas-prefix="
                            (assoc-ref %build-inputs "gsl")))))
    (native-inputs
     `(("pkg-config" ,pkg-config)))
    (propagated-inputs
     `(("guile-sdl" ,guile-sdl)
       ("guile-opengl" ,guile-opengl)))
    (inputs
     `(("guile" ,guile-2.2)
       ("gsl" ,gsl)
       ("freeimage" ,freeimage)
       ("mesa" ,mesa)))
    (synopsis "2D/3D game engine for GNU Guile")
    (description "Sly is a 2D/3D game engine written in Guile Scheme.  Sly
features a functional reactive programming interface and live coding
capabilities.")
    (home-page "http://dthompson.us/pages/software/sly.html")
    (license license:gpl3+)))

(define-public g-wrap
  (package
    (name "g-wrap")
    (version "1.9.15")
    (source (origin
              (method url-fetch)
              (uri (string-append "mirror://savannah/g-wrap/g-wrap-"
                                  version ".tar.gz"))
              (sha256
               (base32
                "0ak0bha37dfpj9kmyw1r8fj8nva639aw5xr66wr5gd3l1rqf5xhg"))))
    (build-system gnu-build-system)
    (native-inputs
     `(("pkg-config" ,pkg-config)))
    (propagated-inputs
     `(("guile" ,guile-2.2)
       ("guile-lib" ,guile-lib)))
    (inputs
     `(("libffi" ,libffi)))
    (arguments
     `(#:configure-flags '("--disable-Werror")
       #:phases
       (modify-phases %standard-phases
         (add-before 'configure 'pre-configure
           (lambda* (#:key outputs #:allow-other-keys)
             (let ((out (assoc-ref outputs "out")))
               (substitute* (find-files "." "^Makefile.in$")
                 (("guilemoduledir =.*guile/site" all)
                  (string-append all "/@GUILE_EFFECTIVE_VERSION@")))
               #t))))))
    (synopsis "Generate C bindings for Guile")
    (description "G-Wrap is a tool and Guile library for generating function
wrappers for inter-language calls.  It currently only supports generating Guile
wrappers for C functions.  Given a definition of the types and prototypes for
a given C interface, G-Wrap will automatically generate the C code that
provides access to that interface and its types from the Scheme level.")
    (home-page "https://www.nongnu.org/g-wrap/index.html")
    (license license:lgpl2.1+)))

(define-public guile-dbi
  (package
    (name "guile-dbi")
    (version "2.1.6")
    (source (origin
              (method url-fetch)
              (uri (string-append
                    "http://download.gna.org/guile-dbi/guile-dbi-"
                    version ".tar.gz"))
              (sha256
               (base32
                "116njrprhgrsv1qm904sp3b02rq01fx639r433d657gyhw3x159n"))))
    (build-system gnu-build-system)
    (arguments
     '(#:configure-flags
       (list (string-append
              "--with-guile-site-dir=" %output "/share/guile/site/2.0"))
       #:phases
       (modify-phases %standard-phases
         (add-after 'install 'patch-extension-path
           (lambda* (#:key outputs #:allow-other-keys)
             (let* ((out     (assoc-ref outputs "out"))
                    (dbi.scm (string-append
                              out "/share/guile/site/2.0/dbi/dbi.scm"))
                    (ext     (string-append out "/lib/libguile-dbi")))
               (substitute* dbi.scm (("libguile-dbi") ext))
               #t))))))
    (propagated-inputs
     `(("guile" ,guile-2.0)))
    (synopsis "Guile database abstraction layer")
    (home-page "http://home.gna.org/guile-dbi/guile-dbi.html")
    (description
     "guile-dbi is a library for Guile that provides a convenient interface to
SQL databases.  Database programming with guile-dbi is generic in that the same
programming interface is presented regardless of which database system is used.
It currently supports MySQL, Postgres and SQLite3.")
    (license license:gpl2+)))

(define-public guile-dbd-sqlite3
  (package
    (name "guile-dbd-sqlite3")
    (version "2.1.6")
    (source (origin
              (method url-fetch)
              (uri (string-append
                    "http://download.gna.org/guile-dbi/guile-dbd-sqlite3-"
                    version ".tar.gz"))
              (sha256
               (base32
                "0rg71jchxd2y8x496s8zmfmikr5g8zxi8zv2ar3f7a23pph92iw2"))))
    (build-system gnu-build-system)
    (native-inputs
     `(("pkg-config" ,pkg-config)))
    (inputs
     `(("sqlite" ,sqlite)
       ("zlib" ,(@ (gnu packages compression) zlib))))
    (propagated-inputs
     `(("guile-dbi" ,guile-dbi)))
    (synopsis "Guile DBI driver for SQLite")
    (home-page "https://github.com/jkalbhenn/guile-dbd-sqlite3")
    (description
     "guile-dbi is a library for Guile that provides a convenient interface to
SQL databases.  This package implements the interface for SQLite.")
    (license license:gpl2+)))

(define-public guile-dsv
  (package
    (name "guile-dsv")
    (version "0.2.1")
    (source (origin
              (method git-fetch)
              (uri (git-reference
                    (url "https://github.com/artyom-poptsov/guile-dsv")
                    (commit "bdc5267d007478abc20ea96d7c459b7dd9560b3d")))
              (file-name (string-append name "-" version "-checkout"))
              (sha256
               (base32
                "1irw6mz8998nwyhzrw9g94jcz60b9zljgqfmipaz1ybn8579qjx0"))))
    (build-system gnu-build-system)
    (native-inputs
     `(("autoconf" ,autoconf)
       ("automake" ,automake)
       ("pkg-config" ,pkg-config)
       ("texinfo" ,texinfo)))
    (inputs `(("guile" ,guile-2.2)))
    (propagated-inputs `(("guile-lib" ,guile-lib)))
    (arguments
     '(#:phases (modify-phases %standard-phases
                  (add-before 'configure 'set-guilesitedir
                    (lambda _
                      (substitute* "Makefile.in"
                        (("^guilesitedir =.*$")
                         "guilesitedir = \
$(datadir)/guile/site/$(GUILE_EFFECTIVE_VERSION)\n"))
                      (substitute* "modules/Makefile.in"
                        (("^guilesitedir =.*$")
                         "guilesitedir = \
$(datadir)/guile/site/$(GUILE_EFFECTIVE_VERSION)\n"))
                      (substitute* "modules/dsv/Makefile.in"
                        (("^guilesitedir =.*$")
                         "guilesitedir = \
$(datadir)/guile/site/$(GUILE_EFFECTIVE_VERSION)\n"))
                      #t))
                  (add-after 'unpack 'autoreconf
                    (lambda _
                      (zero? (system* "autoreconf" "-vfi")))))))
    (home-page "https://github.com/artyom-poptsov/guile-dsv")
    (synopsis "DSV module for Guile")
    (description
     "Guile-DSV is a GNU Guile module for working with the
delimiter-separated values (DSV) data format.  Guile-DSV supports the
Unix-style DSV format and RFC 4180 format.")
    (license license:gpl3+)))

(define-public guile-xosd
  (package
    (name "guile-xosd")
    (version "0.2.1")
    (source (origin
              (method url-fetch)
              (uri (string-append "https://github.com/alezost/" name
                                  "/releases/download/v" version
                                  "/" name "-" version ".tar.gz"))
              (sha256
               (base32
                "1ri5065c16kmgrf2pysn2ymxjqi5302lhpb07wkl1jr75ym8fn8p"))))
    (build-system gnu-build-system)
    (native-inputs
     `(("pkg-config" ,pkg-config)))
    (inputs
     `(("guile" ,guile-2.2)
       ("libx11" ,libx11)
       ("libxext" ,libxext)
       ("libxinerama" ,libxinerama)
       ("xosd" ,xosd)))
    (home-page "https://github.com/alezost/guile-xosd")
    (synopsis "XOSD bindings for Guile")
    (description
     "Guile-XOSD provides Guile bindings for @code{libxosd},
@uref{http://sourceforge.net/projects/libxosd/, the X On Screen Display
library}.")
    (license license:gpl3+)))

(define-public guile-daemon
  (package
    (name "guile-daemon")
    (version "0.1.2")
    (source (origin
              (method url-fetch)
              (uri (string-append "https://github.com/alezost/" name
                                  "/releases/download/v" version
                                  "/" name "-" version ".tar.gz"))
              (sha256
               (base32
                "0hh6gq6b6phpxm0b1dkxyzj3f4sxdf7dji63609lzypa5v1ad2gv"))))
    (build-system gnu-build-system)
    (native-inputs
     `(("pkg-config" ,pkg-config)))
    (inputs
     `(("guile" ,guile-2.2)))
    (home-page "https://github.com/alezost/guile-daemon")
    (synopsis "Evaluate code in a running Guile process")
    (description
     "Guile-Daemon is a small Guile program that loads your initial
configuration file, and then reads and evaluates Guile expressions that
you send to a FIFO file.")
    (license license:gpl3+)))

(define-public guile-commonmark
  (package
    (name "guile-commonmark")
    (version "0.1")
    (source (origin
              (method url-fetch)
              (uri (string-append "https://github.com/OrangeShark/" name
                                  "/releases/download/v" version
                                  "/" name "-" version ".tar.gz"))
              (sha256
               (base32
                "12cb5fqvvgc87f5xp0ih5az305wnjia89l5jba83d0r2p8bfy0b0"))
              (modules '((guix build utils)))
              (snippet
               ;; Use the real effective version of Guile in directory names
               ;; instead of a hard-coded "/2.0".
               '(begin
                  (substitute* "configure"
                    (("ac_subst_vars='")
                     "ac_subst_vars='GUILE_EFFECTIVE_VERSION\n"))
                  (substitute* "Makefile.in"
                    (("/site/2.0")
                     "/site/@GUILE_EFFECTIVE_VERSION@"))
                  #t))))
    (build-system gnu-build-system)
    (inputs
     `(("guile" ,guile-2.2)))
    (synopsis "CommonMark parser for Guile")
    (description
     "guile-commonmark is a library for parsing CommonMark, a fully specified
variant of Markdown.  The library is written in Guile Scheme and is designed
to transform a CommonMark document to SXML.  guile-commonmark tries to closely
follow the @uref{http://commonmark.org/, CommonMark spec}, the main difference
is no support for parsing block and inline level HTML.")
    (home-page "https://github.com/OrangeShark/guile-commonmark")
    (license license:lgpl3+)))

(define-public guile2.0-commonmark
  (package-for-guile-2.0 guile-commonmark))
(define-public guile2.2-commonmark
  (deprecated-package "guile2.2-commonmark" guile-commonmark))

(define-public guile-bytestructures
  (package
    (name "guile-bytestructures")
    (version "1.0.1")
    (source (origin
              (method url-fetch)
              (uri (string-append "https://github.com/TaylanUB/scheme-bytestructures"
                                  "/releases/download/v" version
                                  "/bytestructures-" version ".tar.gz"))
              (sha256
               (base32
                "1lnfcy65mqj823lamy2n2vaghdz0g7mj011bgnhmd6hwpnaidnh2"))))
    (build-system gnu-build-system)
    (native-inputs
     `(("pkg-config" ,pkg-config)))
    (inputs
     `(("guile" ,guile-2.2)))
    (home-page "https://github.com/TaylanUB/scheme-bytestructures")
    (synopsis "Structured access to bytevector contents for Guile")
    (description
     "Guile bytestructures offers a system imitating the type system
of the C programming language, to be used on bytevectors.  C's type
system works on raw memory, and Guile works on bytevectors which are
an abstraction over raw memory.  It's also more powerful than the C
type system, elevating types to first-class status.")
    (license license:gpl3+)))

(define-public guile2.0-bytestructures
  (package-for-guile-2.0 guile-bytestructures))

(define-public guile-aspell
  (package
    (name "guile-aspell")
    (version "0.4")
    (source (origin
              (method url-fetch)
              (uri (string-append
                    "http://lonelycactus.com/tarball/guile_aspell-"
                    version ".tar.gz"))
              (sha256
               (base32
                "0vpk5xj9m9qc702z3khmkwhgpb949qbsyz8kw2qycda6qnxk0077"))))
    (build-system gnu-build-system)
    (arguments
     '(#:phases (modify-phases %standard-phases
                  (add-before 'configure 'set-guilesitedir
                    (lambda _
                      (substitute* "Makefile.in"
                        (("^guilesitedir =.*$")
                         "guilesitedir = \
$(datadir)/guile/site/$(GUILE_EFFECTIVE_VERSION)\n"))
                      #t))
                  (add-before 'build 'set-libaspell-file-name
                    (lambda* (#:key inputs #:allow-other-keys)
                      (let ((aspell (assoc-ref inputs "aspell")))
                        (substitute* "aspell.scm"
                          (("\"libaspell\\.so\"")
                           (string-append "\"" aspell
                                          "/lib/libaspell\"")))
                        #t))))))
    (native-inputs `(("pkg-config" ,pkg-config)))
    (inputs `(("guile" ,guile-2.2)
              ("aspell" ,aspell)))
    (home-page "https://github.com/spk121/guile-aspell")
    (synopsis "Spell-checking from Guile")
    (description
     "guile-aspell is a Guile Scheme library for comparing a string against a
dictionary and suggesting spelling corrections.")
    (license license:gpl3+)))

(define-public guile-bash
  ;; This project is currently retired.  It was initially announced here:
  ;; <https://lists.gnu.org/archive/html/guile-user/2015-02/msg00003.html>.
  (let ((commit "1eabc563ca5692b3e08d84f1f0e6fd2283284469")
        (revision "0"))
    (package
      (name "guile-bash")
      (version (string-append "0.1.6-" revision "." (string-take commit 7)))
      (home-page
       "https://anonscm.debian.org/cgit/users/kaction-guest/retired/dev.guile-bash.git")
      (source (origin
                (method git-fetch)
                (uri (git-reference
                      (commit commit)
                      (url home-page)))
                (sha256
                 (base32
                  "097vny990wp2qpjij6a5a5gwc6fxzg5wk56inhy18iki5v6pif1p"))
                (file-name (string-append name "-" version "-checkout"))))
      (build-system gnu-build-system)
      (arguments
       '(#:configure-flags
         ;; Add -I to match 'bash.pc' of Bash 4.4.
         (list (string-append "CPPFLAGS=-I"
                              (assoc-ref %build-inputs "bash:include")
                              "/include/bash/include")

               ;; The '.a' file is useless.
               "--disable-static"

               ;; Install 'lib/bash' as Bash 4.4 expects.
               (string-append "--libdir=" (assoc-ref %outputs "out")
                              "/lib/bash"))))
      (native-inputs `(("pkg-config" ,pkg-config)
                       ("autoconf" ,autoconf-wrapper)
                       ("automake" ,automake)
                       ("libtool" ,libtool)
                       ;; Gettext brings 'AC_LIB_LINKFLAGS_FROM_LIBS'.
                       ("gettext" ,gettext-minimal)

                       ;; Bash with loadable module support, for the test
                       ;; suite.
                       ("bash-full" ,bash)))
      (inputs `(("guile" ,guile-2.0)
                ("bash:include" ,bash "include")))
      (synopsis "Extend Bash using Guile")
      (description
       "Guile-Bash provides a shared library and set of Guile modules,
allowing you to extend Bash in Scheme.  Scheme interfaces allow you to access
the following aspects of Bash:

@itemize
@item aliases;
@item setting and getting Bash variables;
@item creating dynamic variables;
@item creating Bash functions with a Scheme implementation;
@item reader macro for output capturing;
@item reader macro for evaluating raw Bash commands.
@end itemize

To enable it, run:

@example
enable -f ~/.guix-profile/lib/bash/libguile-bash.so scm
@end example

and then run @command{scm example.scm}.")
      (license license:gpl3+))))

(define-public guile-8sync
  (package
    (name "guile-8sync")
    (version "0.4.2")
    (source (origin
              (method url-fetch)
              (uri (string-append "mirror://gnu/8sync/8sync-" version
                                  ".tar.gz"))
              (sha256
               (base32
                "031wm13srak3wsnll7j2mbbi29g1pcm4swdb71ds9yn567pn20qw"))))
    (build-system gnu-build-system)
    (native-inputs `(("autoconf" ,autoconf)
                     ("automake" ,automake)
                     ("guile" ,guile-2.2)
                     ("pkg-config" ,pkg-config)
                     ("texinfo" ,texinfo)))
    (arguments
     `(#:phases (modify-phases %standard-phases
                  (add-before 'configure 'setenv
                    (lambda _
                      ;; quiet warnings
                      (setenv "GUILE_AUTO_COMPILE" "0")
                      #t)))))
    (home-page "https://gnu.org/s/8sync/")
    (synopsis "Asynchronous actor model library for Guile")
    (description
     "GNU 8sync (pronounced \"eight-sync\") is an asynchronous programming
library for GNU Guile based on the actor model.

Note that 8sync is only available for Guile 2.2.")
    (license license:lgpl3+)))

(define-public guile-fibers
  (package
    (name "guile-fibers")
    (version "1.0.0")
    (source (origin
              (method url-fetch)
              (uri (string-append "https://wingolog.org/pub/fibers/fibers-"
                                  version ".tar.gz"))
              (sha256
               (base32
                "0vjkg72ghgdgphzbjz9ig8al8271rq8974viknb2r1rg4lz92ld0"))))
    (build-system gnu-build-system)
    (native-inputs
     `(("texinfo" ,texinfo)
       ("pkg-config" ,pkg-config)))
    (inputs
     `(("guile" ,guile-2.2)))
    (synopsis "Lightweight concurrency facility for Guile")
    (description
     "Fibers is a Guile library that implements a a lightweight concurrency
facility, inspired by systems like Concurrent ML, Go, and Erlang.  A fiber is
like a \"goroutine\" from the Go language: a lightweight thread-like
abstraction.  Systems built with Fibers can scale up to millions of concurrent
fibers, tens of thousands of concurrent socket connections, and many parallel
cores.  The Fibers library also provides Concurrent ML-like channels for
communication between fibers.

Note that Fibers makes use of some Guile 2.1/2.2-specific features and
is not available for Guile 2.0.")
    (home-page "https://github.com/wingo/fibers")
    (license license:lgpl3+)))

(define-public guile-git
  (let ((revision "5")
        (commit "2bb9fbbf93cf93496718efc85ad9394aefa21029"))
    (package
      (name "guile-git")
      (version (string-append "0.0-" revision "." (string-take commit 7)))
      (home-page "https://gitlab.com/guile-git/guile-git.git")
      (source (origin
                (method git-fetch)
                (uri (git-reference (url home-page) (commit commit)))
                (sha256
                 (base32
                  "0z3v0v89dyp35zx2h2gsq6v29lba3wbzabc5n2g4hx2fcb6q5qqy"))
                (file-name (git-file-name name version))))
      (build-system gnu-build-system)
      (arguments
       `(#:phases (modify-phases %standard-phases
                    ;; FIXME: On i686, bytestructures miscalculates the offset
                    ;; of the 'old-file' and 'new-file' fields within the
                    ;; '%diff-delta' structure.
                    ,@(if (string=? (%current-system) "x86_64-linux")
                          '()
                          '((add-before 'check 'skip-tests
                              (lambda _
                                (substitute* "Makefile"
                                  (("tests/status\\.scm")
                                   ""))
                                #t)))))))
      (native-inputs
       `(("autoconf" ,autoconf)
         ("automake" ,automake)
         ("texinfo" ,texinfo)
         ("pkg-config" ,pkg-config)))
      (inputs
       `(("guile" ,guile-2.2)
         ("libgit2" ,libgit2)))
      (propagated-inputs
       `(("guile-bytestructures" ,guile-bytestructures)))
      (synopsis "Guile bindings for libgit2")
      (description
       "This package provides Guile bindings to libgit2, a library to
manipulate repositories of the Git version control system.")
      (license license:gpl3+))))

(define-public guile2.0-git
  (package-for-guile-2.0 guile-git))

(define-public guile-syntax-highlight
  (package
    (name "guile-syntax-highlight")
    (version "0.1")
    (source (origin
              (method url-fetch)
              (uri (string-append "https://files.dthompson.us/"
                                  "guile-syntax-highlight/"
                                  "guile-syntax-highlight-"
                                  version ".tar.gz"))
              (sha256
               (base32
                "1p771kq15x83483m23bhah1sz6vkalg3drm7x279f4j1cxligkzi"))))
    (build-system gnu-build-system)
    (native-inputs
     `(("pkg-config" ,pkg-config)))
    (inputs
     `(("guile" ,guile-2.2)))
    (synopsis "General-purpose syntax highlighter for GNU Guile")
    (description "Guile-syntax-highlight is a general-purpose syntax
highlighting library for GNU Guile.  It can parse code written in various
programming languages into a simple s-expression that can be converted to
HTML (via SXML) or any other format for rendering.")
    (home-page "http://dthompson.us/projects/guile-syntax-highlight.html")
    (license license:lgpl3+)))

(define-public guile-sjson
  (package
    (name "guile-sjson")
    (version "0.2.1")
    (source (origin
              (method url-fetch)
              (uri (string-append "https://dustycloud.org/misc/sjson-" version
                                  ".tar.gz"))
              (sha256
               (base32
                "1mzmapln79vv10qxaggz9qwcdbag3jnrj19xx8bgkmxss8h03sv3"))))
    (build-system gnu-build-system)
    (native-inputs
     `(("autoconf" ,autoconf)
       ("automake" ,automake)
       ("pkg-config" ,pkg-config)))
    (inputs
     `(("guile" ,guile-2.2)))
    (home-page "https://gitlab.com/dustyweb/guile-sjson")
    (synopsis "S-expression based json reader/writer for Guile")
    (description "guile-sjson is a json reader/writer for Guile.
It has a nice, simple s-expression based syntax.")
    (license license:lgpl3+)))

(define-public guile-colorized
  (package
    (name "guile-colorized")
    (version "0.1")
    (source (origin
              (method url-fetch)
              (uri (string-append "https://github.com/NalaGinrut/guile-colorized/"
                                  "archive/v" version ".tar.gz"))
              (file-name (string-append name "-" version ".tar.gz"))
              (sha256
               (base32
                "16xhc3an6aglnca8xl3mvgi8hsqzqn68vsl5ga4bz8bvbap5fn4p"))))
    (build-system gnu-build-system)
    (arguments
     `(#:modules ((system base compile)
                  ,@%gnu-build-system-modules)
       #:tests? #f ;No tests included
       #:phases
       (modify-phases %standard-phases
         (delete 'configure) ;No configure script
         (replace 'install
           (lambda* (#:key outputs inputs #:allow-other-keys)
             (let* ((out (assoc-ref outputs "out"))
                    (module-dir (string-append out "/share/guile/site/2.2"))
                    (language-dir (string-append module-dir "/ice-9"))
                    (guild (string-append (assoc-ref inputs "guile")
                                          "/bin/guild")))
               ;; The original 'make install' is too primitive.

               ;; copy the source
               (install-file "ice-9/colorized.scm" language-dir)

               ;; compile to the destination
               (compile-file "ice-9/colorized.scm"
                             #:output-file (string-append
                                            language-dir "/colorized.go"))
               #t))))))
    (inputs
     `(("guile" ,guile-2.2)))
    (home-page "https://github.com/NalaGinrut/guile-colorized")
    (synopsis "Colorized REPL for Guile")
    (description
     "Guile-colorized provides you with a colorized REPL for GNU Guile.")
    (license license:gpl3+)))

;;; guile.scm ends here<|MERGE_RESOLUTION|>--- conflicted
+++ resolved
@@ -721,69 +721,8 @@
     (license license:gpl3+)))
 
 (define-public mcron2
-<<<<<<< HEAD
-  ;; This is mthl's mcron development branch, not yet merged in mcron.
-  (let ((commit "31baff1a5187d8ddc89324cbe42dbeffc309c962"))
-    (package
-      (inherit mcron)
-      (name "mcron2")
-      (version (string-append (package-version mcron) "-0."
-                              (string-take commit 7)))
-      (source (origin
-                (method git-fetch)
-                (uri (git-reference
-                      (url "https://notabug.org/mthl/mcron/")
-                      (commit commit)))
-                (sha256
-                 (base32
-                  "1h5wxy997hxi718hpx419c23q09939kbxrjbbq54lv0cgw1bb63z"))
-                (file-name (string-append name "-" version "-checkout"))))
-      (native-inputs
-       `(("autoconf" ,autoconf)
-         ("automake" ,automake)
-         ("pkg-config" ,pkg-config)
-         ("texinfo" ,texinfo)
-         ("help2man" ,help2man)))
-      (inputs
-       `(("guile-2.2" ,guile-2.2)
-         ,@(srfi-1:alist-delete "guile" (package-inputs mcron))))
-      (arguments
-       `(#:modules ((ice-9 match) (ice-9 ftw)
-                    ,@%gnu-build-system-modules)
-         ;; When building the targets in parallel, help2man tries to generate
-         ;; the manpage from ./cron --help before it is built, which fails.
-         #:parallel-build? #f
-         #:phases
-         (modify-phases %standard-phases
-           (add-after 'unpack 'use-guile-2.2
-             (lambda _
-               (substitute* "configure.ac"
-                 (("PKG_CHECK_MODULES\\(\\[GUILE\\],.*$")
-                  "PKG_CHECK_MODULES([GUILE], [guile-2.2])\n")
-                 (("guile/site/2.0")
-                  "guile/site/2.2"))
-               #t))
-           (add-after 'install 'wrap-mcron
-             (lambda* (#:key outputs #:allow-other-keys)
-               ;; Wrap the 'mcron' command to refer to the right
-               ;; modules.
-               (let* ((out  (assoc-ref outputs "out"))
-                      (bin  (string-append out "/bin"))
-                      (site (string-append
-                             out "/share/guile/site")))
-                 (match (scandir site)
-                   (("." ".." version)
-                    (let ((modules (string-append site "/" version)))
-                      (wrap-program (string-append bin "/mcron")
-                        `("GUILE_LOAD_PATH" ":" prefix
-                          (,modules))
-                        `("GUILE_LOAD_COMPILED_PATH" ":" prefix
-                          (,modules)))
-                      #t))))))))))))
-=======
   ;; This was mthl's mcron development branch, and it became mcron 1.1.
   (deprecated-package "mcron2" mcron))
->>>>>>> c657716e
 
 (define-public guile-ics
   (package
