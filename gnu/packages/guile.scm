;;; GNU Guix --- Functional package management for GNU
;;; Copyright © 2012, 2013, 2014, 2015, 2016, 2017, 2018, 2019, 2020 Ludovic Courtès <ludo@gnu.org>
;;; Copyright © 2014 Cyril Roelandt <tipecaml@gmail.com>
;;; Copyright © 2014, 2016, 2018 David Thompson <davet@gnu.org>
;;; Copyright © 2014, 2017, 2018 Mark H Weaver <mhw@netris.org>
;;; Copyright © 2015, 2017 Christopher Allan Webber <cwebber@dustycloud.org>
;;; Copyright © 2016 Jan Nieuwenhuizen <janneke@gnu.org>
;;; Copyright © 2016, 2017 Leo Famulari <leo@famulari.name>
;;; Copyright © 2016, 2019 Ricardo Wurmus <rekado@elephly.net>
;;; Copyright © 2017 Andy Wingo <wingo@igalia.com>
;;; Copyright © 2017 Marius Bakke <mbakke@fastmail.com>
;;; Copyright © 2017, 2019 Mathieu Othacehe <m.othacehe@gmail.com>
;;; Copyright © 2017 Tobias Geerinckx-Rice <me@tobias.gr>
;;; Copyright © 2017, 2018 Amirouche <amirouche@hypermove.net>
;;; Copyright © 2018 Danny Milosavljevic <dannym@scratchpost.org>
;;; Copyright © 2018 Eric Bavier <bavier@member.fsf.org>
;;; Copyright © 2019 Taylan Kammer <taylan.kammer@gmail.com>
;;;
;;; This file is part of GNU Guix.
;;;
;;; GNU Guix is free software; you can redistribute it and/or modify it
;;; under the terms of the GNU General Public License as published by
;;; the Free Software Foundation; either version 3 of the License, or (at
;;; your option) any later version.
;;;
;;; GNU Guix is distributed in the hope that it will be useful, but
;;; WITHOUT ANY WARRANTY; without even the implied warranty of
;;; MERCHANTABILITY or FITNESS FOR A PARTICULAR PURPOSE.  See the
;;; GNU General Public License for more details.
;;;
;;; You should have received a copy of the GNU General Public License
;;; along with GNU Guix.  If not, see <http://www.gnu.org/licenses/>.

(define-module (gnu packages guile)
  #:use-module ((guix licenses) #:prefix license:)
  #:use-module (gnu packages)
  #:use-module (gnu packages autotools)
  #:use-module (gnu packages base)
  #:use-module (gnu packages bash)
  #:use-module (gnu packages bdw-gc)
  #:use-module (gnu packages compression)
  #:use-module (gnu packages dbm)
  #:use-module (gnu packages flex)
  #:use-module (gnu packages gawk)
  #:use-module (gnu packages gettext)
  #:use-module (gnu packages hurd)
  #:use-module (gnu packages libffi)
  #:use-module (gnu packages libunistring)
  #:use-module (gnu packages linux)
  #:use-module (gnu packages m4)
  #:use-module (gnu packages multiprecision)
  #:use-module (gnu packages pkg-config)
  #:use-module (gnu packages readline)
  #:use-module (gnu packages sqlite)
  #:use-module (gnu packages texinfo)
  #:use-module (gnu packages version-control)
  #:use-module (guix packages)
  #:use-module (guix download)
  #:use-module (guix git-download)
  #:use-module (guix build-system gnu)
  #:use-module (guix build-system guile)
  #:use-module (guix deprecation)
  #:use-module (guix utils)
  #:use-module (ice-9 match)
  #:use-module ((srfi srfi-1) #:prefix srfi-1:))

;;; Commentary:
;;;
;;; GNU Guile, and modules and extensions.
;;;
;;; Code:

(define-public guile-1.8
  (package
   (name "guile")
   (version "1.8.8")
   (source (origin
            (method url-fetch)
            (uri (string-append "mirror://gnu/guile/guile-" version
                                ".tar.gz"))
            (sha256
             (base32
              "0l200a0v7h8bh0cwz6v7hc13ds39cgqsmfrks55b1rbj5vniyiy3"))
            (patches (search-patches "guile-1.8-cpp-4.5.patch"))))
   (build-system gnu-build-system)
   (arguments '(#:configure-flags '("--disable-error-on-warning")

                ;; Insert a phase before `configure' to patch things up.
                #:phases
                (modify-phases %standard-phases
                  (add-before 'configure 'patch-stuff
                    (lambda* (#:key outputs #:allow-other-keys)
                      ;; Add a call to `lt_dladdsearchdir' so that
                      ;; `libguile-readline.so' & co. are in the
                      ;; loader's search path.
                      (substitute* "libguile/dynl.c"
                        (("lt_dlinit.*$" match)
                         (format #f
                                 "  ~a~%  lt_dladdsearchdir(\"~a/lib\");~%"
                                 match
                                 (assoc-ref outputs "out"))))

                      ;; The usual /bin/sh...
                      (substitute* "ice-9/popen.scm"
                        (("/bin/sh") (which "sh")))
                      #t)))))

   ;; When cross-compiling, a native version of Guile itself is needed.
   (native-inputs (if (%current-target-system)
                      `(("self" ,this-package))
                      '()))

   (inputs `(("gawk" ,gawk)
             ("readline" ,readline)))

   ;; Since `guile-1.8.pc' has "Libs: ... -lgmp -lltdl", these must be
   ;; propagated.
   (propagated-inputs `(("gmp" ,gmp)
                        ("libltdl" ,libltdl)))

   (native-search-paths
    (list (search-path-specification
           (variable "GUILE_LOAD_PATH")
           (files '("share/guile/site")))))

   (synopsis "Scheme implementation intended especially for extensions")
   (description
    "Guile is the GNU Ubiquitous Intelligent Language for Extensions, the
official extension language of the GNU system.  It is an implementation of
the Scheme language which can be easily embedded in other applications to
provide a convenient means of extending the functionality of the application
without requiring the source code to be rewritten.")
   (home-page "https://www.gnu.org/software/guile/")
   (license license:lgpl2.0+)))

(define-public guile-2.0
  (package
   (name "guile")
   (version "2.0.14")
   (source (origin
            (method url-fetch)
            (uri (string-append "mirror://gnu/guile/guile-" version
                                ".tar.xz"))
            (sha256
             (base32
              "10lxc6l5alf3lzbs3ihnbfy6dfcrsyf8667wa57f26vf4mk2ai78"))))
   (build-system gnu-build-system)

   ;; When cross-compiling, a native version of Guile itself is needed.
   (native-inputs `(,@(if (%current-target-system)
                          `(("self" ,this-package))
                          '())
                    ("pkgconfig" ,pkg-config)))
   (inputs `(("libffi" ,libffi)
             ,@(libiconv-if-needed)

             ;; We need Bash when cross-compiling because some of the scripts
             ;; in bin/ refer to it.  Use 'bash-minimal' because we don't need
             ;; an interactive Bash with Readline and all.
             ,@(if (target-mingw?) '() `(("bash" ,bash-minimal)))))
   (propagated-inputs
    `( ;; These ones aren't normally needed here, but since `libguile-2.0.la'
       ;; reads `-lltdl -lunistring', adding them here will add the needed
       ;; `-L' flags.  As for why the `.la' file lacks the `-L' flags, see
       ;; <http://thread.gmane.org/gmane.comp.lib.gnulib.bugs/18903>.
      ("libunistring" ,libunistring)

      ;; Depend on LIBLTDL, not LIBTOOL.  That way, we avoid some the extra
      ;; dependencies that LIBTOOL has, which is helpful during bootstrap.
      ("libltdl" ,libltdl)

      ;; The headers and/or `guile-2.0.pc' refer to these packages, so they
      ;; must be propagated.
      ("bdw-gc" ,libgc)
      ("gmp" ,gmp)))

   (outputs '("out" "debug"))

   (arguments
    `(#:configure-flags '("--disable-static") ; saves 3 MiB
      #:phases
      (modify-phases %standard-phases
        (add-before 'configure 'pre-configure
          (lambda* (#:key inputs #:allow-other-keys)
            ;; Tell (ice-9 popen) the file name of Bash.
            (let ((bash (assoc-ref inputs "bash")))
              (substitute* "module/ice-9/popen.scm"
                ;; If bash is #f allow fallback for user to provide
                ;; "bash" in PATH.  This happens when cross-building to
                ;; MinGW for which we do not have Bash yet.
                (("/bin/sh")
                 ,@(if (target-mingw?)
                       '((if bash
                             (string-append bash "/bin/bash")
                             "bash"))
                       '((string-append bash "/bin/bash")))))
              #t))))))

   (native-search-paths
    (list (search-path-specification
           (variable "GUILE_LOAD_PATH")
           (files '("share/guile/site/2.0")))
          (search-path-specification
           (variable "GUILE_LOAD_COMPILED_PATH")
           (files '("lib/guile/2.0/site-ccache")))))

   (synopsis "Scheme implementation intended especially for extensions")
   (description
    "Guile is the GNU Ubiquitous Intelligent Language for Extensions, the
official extension language of the GNU system.  It is an implementation of
the Scheme language which can be easily embedded in other applications to
provide a convenient means of extending the functionality of the application
without requiring the source code to be rewritten.")
   (home-page "https://www.gnu.org/software/guile/")
   (license license:lgpl3+)))

(define-public guile-2.2
  (package (inherit guile-2.0)
    (name "guile")
    (version "2.2.6")
    (source (origin
              (method url-fetch)

              ;; Note: we are limited to one of the compression formats
              ;; supported by the bootstrap binaries, so no lzip here.
              (uri (string-append "mirror://gnu/guile/guile-" version
                                  ".tar.xz"))
              (sha256
               (base32
                "1269ymxm56j1z1lvq1y42rm961f2n7rinm3k6l00p9k52hrpcddk"))
              (modules '((guix build utils)))
              (patches (search-patches
                        "guile-finalization-crash.patch"
                        "guile-2.2-skip-oom-test.patch"))

              ;; Remove the pre-built object files.  Instead, build everything
              ;; from source, at the expense of significantly longer build
              ;; times (almost 3 hours on a 4-core Intel i5).
              (snippet '(begin
                          (for-each delete-file
                                    (find-files "prebuilt" "\\.go$"))
                          #t))))
    (properties '((timeout . 72000)               ;20 hours
                  (max-silent-time . 36000)))     ;10 hours (needed on ARM
                                                  ;  when heavily loaded)
    (native-search-paths
     (list (search-path-specification
            (variable "GUILE_LOAD_PATH")
            (files '("share/guile/site/2.2")))
           (search-path-specification
            (variable "GUILE_LOAD_COMPILED_PATH")
            (files '("lib/guile/2.2/site-ccache")))))))

<<<<<<< HEAD
=======
(define-public guile-2.2.7
  ;; This version contains a bug fix for a relatively rare crash that could
  ;; affect shepherd as PID 1: <https://bugs.gnu.org/37757>.
  (package
    (inherit guile-2.2)
    (version "2.2.7")
    (source (origin
              (inherit (package-source guile-2.2))
              (uri (string-append "mirror://gnu/guile/guile-" version
                                  ".tar.xz"))
              (sha256
               (base32
                "013mydzhfswqci6xmyc1ajzd59pfbdak15i0b090nhr9bzm7dxyd"))))))

(define-deprecated guile-2.2/bug-fix guile-2.2.7)

>>>>>>> 21656ffa
(define-public guile-2.2/fixed
  ;; A package of Guile 2.2 that's rarely changed.  It is the one used
  ;; in the `base' module, and thus changing it entails a full rebuild.
  (package
    (inherit guile-2.2)
    (properties '((hidden? . #t)            ;people should install 'guile-2.2'
                  (timeout . 72000)             ;20 hours
                  (max-silent-time . 36000))))) ;10 hours (needed on ARM
                                                ;  when heavily loaded)
(define-public guile-2.2.4
  (package/inherit
   guile-2.2
   (version "2.2.4")
   (source (origin
             (inherit (package-source guile-2.2))
             (uri (string-append "mirror://gnu/guile/guile-" version
                                 ".tar.xz"))
             (sha256
              (base32
               "07p3g0v2ba2vlfbfidqzlgbhnzdx46wh2rgc5gszq1mjyx5bks6r"))))))

(define-public guile-3.0
  ;; This is the latest Guile stable version.
  (package
    (inherit guile-2.2)
    (name "guile-next")                           ;to be renamed to "guile"
    (version "3.0.1")
    (source (origin
              (inherit (package-source guile-2.2))
              (uri (string-append "mirror://gnu/guile/guile-"
                                  version ".tar.xz"))
              (sha256
               (base32
<<<<<<< HEAD
                "0x8ca6q1qdmk29lh12gj6ngvgn7kp79w42rxfgwrpxm9jmjqs4y9"))
              (patches (search-patches "guile-2.2-skip-oom-test.patch"))))
=======
                "1jakps3127h8g69ixgb4zwc8v2g29dmwql1vi3pwg30kzp8fm5nn"))
              (patches
               (append (search-patches "guile-3.0-crash.patch")
                       (origin-patches (package-source guile-2.2))))))

>>>>>>> 21656ffa
    (arguments
     (substitute-keyword-arguments (package-arguments guile-2.2)
       ;; XXX: On ARMv7, work around <https://bugs.gnu.org/39208> by disabling
       ;; JIT.
       ((#:configure-flags flags '())
        (if (target-arm32?)
            `(cons "--disable-jit" ,flags)
            flags))))
    (native-search-paths
     (list (search-path-specification
            (variable "GUILE_LOAD_PATH")
            (files '("share/guile/site/3.0")))
           (search-path-specification
            (variable "GUILE_LOAD_COMPILED_PATH")
            (files '("lib/guile/3.0/site-ccache"
                     "share/guile/site/3.0")))))))

(define-public guile-next guile-3.0)

(define* (make-guile-readline guile #:optional (name "guile-readline"))
  (package
    (name name)
    (version (package-version guile))
    (source (package-source guile))
    (build-system gnu-build-system)
    (arguments
     '(#:configure-flags '("--disable-silent-rules")
       #:phases (modify-phases %standard-phases
                  (add-before 'build 'chdir
                    (lambda* (#:key outputs #:allow-other-keys)
                      (invoke "make" "-C" "libguile" "scmconfig.h")
                      (invoke "make" "-C" "lib")
                      (chdir "guile-readline")

                      (substitute* "Makefile"
                        (("../libguile/libguile-[[:graph:]]+\\.la")
                         ;; Remove dependency on libguile-X.Y.la.
                         "")
                        (("^READLINE_LIBS = (.*)$" _ libs)
                         ;; Link against the provided libguile.
                         (string-append "READLINE_LIBS = "
                                        "-lguile-$(GUILE_EFFECTIVE_VERSION) "
                                        libs "\n"))
                        (("\\$\\(top_builddir\\)/meta/build-env")
                         ;; Use the provided Guile, not the one from
                         ;; $(builddir).
                         "")

                        ;; Install modules to the 'site' directories.
                        (("^moddir = .*$")
                         "moddir = $(pkgdatadir)/site/$(GUILE_EFFECTIVE_VERSION)\n")
                        (("^ccachedir = .*$")
                         "ccachedir = $(pkglibdir)/$(GUILE_EFFECTIVE_VERSION)/site-ccache\n"))

                      ;; Load 'guile-readline.so' from the right place.
                      (substitute* "ice-9/readline.scm"
                        (("load-extension \"guile-readline\"")
                         (format #f "load-extension \
 (string-append ~s \"/lib/guile/\" (effective-version) \"/extensions/guile-readline\")"
                                 (assoc-ref outputs "out"))))
                      #t)))))
    (home-page (package-home-page guile))
    (native-inputs (package-native-inputs guile))
    (inputs
     `(,@(package-inputs guile)                   ;to placate 'configure'
       ,@(package-propagated-inputs guile)
       ("guile" ,guile)
       ("readline" ,readline)))
    (synopsis "Line editing support for GNU Guile")
    (description
     "This module provides line editing support via the Readline library for
GNU@tie{}Guile.  Use the @code{(ice-9 readline)} module and call its
@code{activate-readline} procedure to enable it.")
    (license license:gpl3+)))

(define-public guile-readline
  (make-guile-readline guile-2.2))

(define-public guile3.0-readline
  (make-guile-readline guile-next "guile3.0-readline"))

(define (guile-variant-package-name prefix)
  (lambda (name)
    "Return NAME with PREFIX instead of \"guile-\", when applicable."
    (if (string-prefix? "guile-" name)
        (string-append prefix "-"
                       (string-drop name
                                    (string-length "guile-")))
        name)))

(define package-for-guile-2.0
  ;; A procedure that rewrites the dependency tree of the given package to use
  ;; GUILE-2.0 instead of GUILE-2.2.
  (package-input-rewriting `((,guile-2.2 . ,guile-2.0))
                           (guile-variant-package-name "guile2.0")))

(define package-for-guile-3.0
  (package-input-rewriting `((,guile-2.2 . ,guile-next))
                           (guile-variant-package-name "guile3.0")))

(define-public guile-for-guile-emacs
  (package (inherit guile-2.2)
    (name "guile-for-guile-emacs")
    (version "20150510.d8d9a8d")
    (source (origin
              (method git-fetch)
              (uri (git-reference
                    (url "git://git.hcoop.net/git/bpt/guile.git")
                    (commit "d8d9a8da05ec876acba81a559798eb5eeceb5a17")))
              (file-name (string-append name "-" version "-checkout"))
              (sha256
               (base32
                "00sprsshy16y8pxjy126hr2adqcvvzzz96hjyjwgg8swva1qh6b0"))))
    (arguments
     `(;; Tests aren't passing for now.
       ;; Obviously we should re-enable this!
       #:tests? #f
       ,@(package-arguments guile-2.2)))
    (native-inputs
     `(("autoconf" ,autoconf)
       ("automake" ,automake)
       ("libtool" ,libtool)
       ("flex" ,flex)
       ("texinfo" ,texinfo)
       ("gettext" ,gettext-minimal)
       ,@(package-native-inputs guile-2.2)))
    ;; Same as in guile-2.0
    (native-search-paths
     (list (search-path-specification
            (variable "GUILE_LOAD_PATH")
            (files '("share/guile/site/2.0")))
           (search-path-specification
            (variable "GUILE_LOAD_COMPILED_PATH")
            (files '("lib/guile/2.0/site-ccache"
                     "share/guile/site/2.0")))))))


;;;
;;; Extensions.
;;;

(define-public guile-json-1
  (package
    (name "guile-json")
    (version "1.2.0")
    (home-page "https://github.com/aconchillo/guile-json")
    (source (origin
              (method url-fetch)
              (uri (string-append "mirror://savannah/guile-json/guile-json-"
                                  version ".tar.gz"))
              (sha256
               (base32
                "15gnb84d7hpazqhskkf3g9z4r6knw54wfj4ch5270kakz1lp70c9"))))
    (build-system gnu-build-system)
    (native-inputs `(("pkg-config" ,pkg-config)
                     ("guile" ,guile-2.2)))
    (inputs `(("guile" ,guile-2.2)))
    (synopsis "JSON module for Guile")
    (description
     "Guile-JSON supports parsing and building JSON documents according to the
specification.  These are the main features:

@itemize
@item Strictly complies to @uref{http://json.org, specification}.
@item Build JSON documents programmatically via macros.
@item Unicode support for strings.
@item Allows JSON pretty printing.
@end itemize\n")

    ;; Version 1.2.0 switched to GPLv3+ (from LGPLv3+).
    (license license:gpl3+)))

;; Deprecate the 'guile-json' alias to force the use 'guile-json-1' or
;; 'guile-json-3'.  In the future, we may reuse 'guile-json' as an alias for
;; 'guile-json-3'.
(define-deprecated guile-json guile-json-1)
(export guile-json)

(define-public guile2.0-json
  (package-for-guile-2.0 guile-json-1))

(define-public guile-json-3
  ;; This version is incompatible with 1.x; see the 'NEWS' file.
  (package
    (inherit guile-json-1)
    (name "guile-json")
    (version "3.2.0")
    (source (origin
              (method url-fetch)
              (uri (string-append "mirror://savannah/guile-json/guile-json-"
                                  version ".tar.gz"))
              (sha256
               (base32
                "14m6b6g2maw0mkvfm4x63rqb54vgbpn1gcqs715ijw4bikfzlqfz"))))))

(define-public guile3.0-json
  (package-for-guile-3.0 guile-json-3))

;; There are two guile-gdbm packages, one using the FFI and one with
;; direct C bindings, hence the verbose name.

(define-public guile-gdbm-ffi
  (package
    (name "guile-gdbm-ffi")
    (version "20120209.fa1d5b6")
    (source (origin
              (method git-fetch)
              (uri (git-reference
                    (url "https://github.com/ijp/guile-gdbm.git")
                    (commit "fa1d5b6231d0e4d096687b378c025f2148c5f246")))
              (file-name (string-append name "-" version "-checkout"))
              (patches (search-patches
                        "guile-gdbm-ffi-support-gdbm-1.14.patch"))
              (sha256
               (base32
                "1j8wrsw7v9w6qkl47xz0rdikg50v16nn6kbs3lgzcymjzpa7babj"))))
    (build-system guile-build-system)
    (arguments
     '(#:phases (modify-phases %standard-phases
                  (add-after 'unpack 'move-examples
                    (lambda* (#:key outputs #:allow-other-keys)
                      ;; Move examples where they belong.
                      (let* ((out (assoc-ref outputs "out"))
                             (doc (string-append out "/share/doc/"
                                                 (strip-store-file-name out)
                                                 "/examples")))
                        (copy-recursively "examples" doc)
                        (delete-file-recursively "examples")
                        #t)))
                  (add-after 'unpack 'set-libgdbm-file-name
                    (lambda* (#:key inputs #:allow-other-keys)
                      (substitute* "gdbm.scm"
                        (("\\(dynamic-link \"libgdbm\"\\)")
                         (format #f "(dynamic-link \"~a/lib/libgdbm.so\")"
                                 (assoc-ref inputs "gdbm"))))
                      #t)))))
    (native-inputs
     `(("guile" ,guile-2.2)))
    (inputs
     `(("gdbm" ,gdbm)))
    (home-page "https://github.com/ijp/guile-gdbm")
    (synopsis "Guile bindings to the GDBM library via Guile's FFI")
    (description
     "Guile bindings to the GDBM key-value storage system, using
Guile's foreign function interface.")
    (license license:gpl3+)))

(define-public guile2.0-gdbm-ffi
  (package-for-guile-2.0 guile-gdbm-ffi))

(define-public guile3.0-gdbm-ffi
  (package-for-guile-3.0 guile-gdbm-ffi))

(define-public guile-sqlite3
  (package
    (name "guile-sqlite3")
    (version "0.1.0")
    (home-page "https://notabug.org/guile-sqlite3/guile-sqlite3.git")
    (source (origin
              (method git-fetch)
              (uri (git-reference
                    (url home-page)
                    (commit (string-append "v" version))))
              (sha256
               (base32
                "1nv8j7wk6b5n4p22szyi8lv8fs31rrzxhzz16gyj8r38c1fyp9qp"))
              (file-name (string-append name "-" version "-checkout"))
              (patches
               (search-patches "guile-sqlite3-fix-cross-compilation.patch"))
              (modules '((guix build utils)))
              (snippet
               '(begin
                  ;; Allow builds with Guile 3.0.
                  (substitute* "configure.ac"
                    (("^GUILE_PKG.*")
                     "GUILE_PKG([3.0 2.2 2.0])\n"))
                  #t))))
    (build-system gnu-build-system)
    (native-inputs
     `(("autoconf" ,autoconf)
       ("automake" ,automake)
       ("guile" ,guile-2.2)
       ("pkg-config" ,pkg-config)))
    (inputs
     `(("guile" ,guile-2.2)
       ("sqlite" ,sqlite)))
    (synopsis "Access SQLite databases from Guile")
    (description
     "This package provides Guile bindings to the SQLite database system.")
    (license license:gpl3+)))

(define-public guile2.0-sqlite3
  (package-for-guile-2.0 guile-sqlite3))

(define-public guile3.0-sqlite3
  (package-for-guile-3.0 guile-sqlite3))

(define-public guile-bytestructures
  (package
    (name "guile-bytestructures")
    (version "1.0.7")
    (home-page "https://github.com/TaylanUB/scheme-bytestructures")
    (source (origin
              (method git-fetch)
              (uri (git-reference
                    (url home-page)
                    (commit (string-append "v" version))))
              (file-name (git-file-name name version))
              (sha256
               (base32
                "0q0habjiy3h9cigb7q1br9kz6z212dn2ab31f6dgd3rrmsfn5rvb"))))
    (build-system gnu-build-system)
    (arguments
     `(#:make-flags '("GUILE_AUTO_COMPILE=0")     ;to prevent guild warnings

       #:phases (modify-phases %standard-phases
                  (add-after 'install 'install-doc
                    (lambda* (#:key outputs #:allow-other-keys)
                      (let* ((out (assoc-ref outputs "out"))
                             (package ,(package-full-name this-package "-"))
                             (doc (string-append out "/share/doc/" package)))
                        (install-file "README.md" doc)
                        #t))))))
    (native-inputs
     `(("autoconf" ,autoconf)
       ("automake" ,automake)
       ("pkg-config" ,pkg-config)
       ("guile" ,guile-2.2)))
    (inputs
     `(("guile" ,guile-2.2)))
    (synopsis "Structured access to bytevector contents for Guile")
    (description
     "Guile bytestructures offers a system imitating the type system
of the C programming language, to be used on bytevectors.  C's type
system works on raw memory, and Guile works on bytevectors which are
an abstraction over raw memory.  It's also more powerful than the C
type system, elevating types to first-class status.")
    (license license:gpl3+)
    (properties '((upstream-name . "bytestructures")))))

(define-public guile2.0-bytestructures
  (package-for-guile-2.0 guile-bytestructures))

(define-public guile3.0-bytestructures
  (package-for-guile-3.0 guile-bytestructures))

(define-public guile-git
  (package
    (name "guile-git")
    (version "0.3.0")
    (home-page "https://gitlab.com/guile-git/guile-git.git")
    (source (origin
              (method url-fetch)
              (uri (string-append "https://gitlab.com/guile-git/guile-git/uploads/"
                                  "4c563d8e7e1ff84396abe8ca7011bcaf/guile-git-"
                                  version ".tar.gz"))
              (sha256
               (base32
                "0c5i3d16hp7gp9rd78vk9zc45js8bphf92m4lbb5gyi4l1yl7kkm"))))
    (build-system gnu-build-system)
    (native-inputs
     `(("pkg-config" ,pkg-config)
       ("guile" ,guile-2.2)
       ("guile-bytestructures" ,guile-bytestructures)))
    (inputs
     `(("guile" ,guile-2.2)
       ("libgit2" ,libgit2)))
    (propagated-inputs
     `(("guile-bytestructures" ,guile-bytestructures)))
    (synopsis "Guile bindings for libgit2")
    (description
     "This package provides Guile bindings to libgit2, a library to
manipulate repositories of the Git version control system.")
    (license license:gpl3+)))

(define-public guile3.0-git
  (package-for-guile-3.0 guile-git))

(define-public guile2.0-git
  (let ((base (package-for-guile-2.0 guile-git)))
    (package
      (inherit base)
      ;; Libgit2's Guile test driver requires (ice-9 textual-ports), which is
      ;; not in Guile 2.0.  Thus, keep LIBGIT2 as-is here (i.e., built against
      ;; Guile 2.2).
      (inputs `(("libgit2" ,libgit2)
                ,@(srfi-1:alist-delete "libgit2"
                                       (package-inputs base)))))))

;;; guile.scm ends here
<|MERGE_RESOLUTION|>--- conflicted
+++ resolved
@@ -251,8 +251,6 @@
             (variable "GUILE_LOAD_COMPILED_PATH")
             (files '("lib/guile/2.2/site-ccache")))))))
 
-<<<<<<< HEAD
-=======
 (define-public guile-2.2.7
   ;; This version contains a bug fix for a relatively rare crash that could
   ;; affect shepherd as PID 1: <https://bugs.gnu.org/37757>.
@@ -269,7 +267,6 @@
 
 (define-deprecated guile-2.2/bug-fix guile-2.2.7)
 
->>>>>>> 21656ffa
 (define-public guile-2.2/fixed
   ;; A package of Guile 2.2 that's rarely changed.  It is the one used
   ;; in the `base' module, and thus changing it entails a full rebuild.
@@ -303,16 +300,11 @@
                                   version ".tar.xz"))
               (sha256
                (base32
-<<<<<<< HEAD
-                "0x8ca6q1qdmk29lh12gj6ngvgn7kp79w42rxfgwrpxm9jmjqs4y9"))
-              (patches (search-patches "guile-2.2-skip-oom-test.patch"))))
-=======
                 "1jakps3127h8g69ixgb4zwc8v2g29dmwql1vi3pwg30kzp8fm5nn"))
               (patches
                (append (search-patches "guile-3.0-crash.patch")
                        (origin-patches (package-source guile-2.2))))))
 
->>>>>>> 21656ffa
     (arguments
      (substitute-keyword-arguments (package-arguments guile-2.2)
        ;; XXX: On ARMv7, work around <https://bugs.gnu.org/39208> by disabling
