;;; GNU Guix --- Functional package management for GNU
;;; Copyright © 2013 Andreas Enge <andreas@enge.fr>
;;; Copyright © 2014, 2015 Mark H Weaver <mhw@netris.org>
;;; Copyright © 2016, 2017 Efraim Flashner <efraim@flashner.co.il>
;;;
;;; This file is part of GNU Guix.
;;;
;;; GNU Guix is free software; you can redistribute it and/or modify it
;;; under the terms of the GNU General Public License as published by
;;; the Free Software Foundation; either version 3 of the License, or (at
;;; your option) any later version.
;;;
;;; GNU Guix is distributed in the hope that it will be useful, but
;;; WITHOUT ANY WARRANTY; without even the implied warranty of
;;; MERCHANTABILITY or FITNESS FOR A PARTICULAR PURPOSE.  See the
;;; GNU General Public License for more details.
;;;
;;; You should have received a copy of the GNU General Public License
;;; along with GNU Guix.  If not, see <http://www.gnu.org/licenses/>.

(define-module (gnu packages file)
  #:use-module (gnu packages)
  #:use-module (guix licenses)
  #:use-module (guix packages)
  #:use-module (guix download)
  #:use-module (guix build-system gnu))

(define-public file
  (package
<<<<<<< HEAD
    (name "file")
    (version "5.32")
=======
    (replacement file/fixed)
    (name "file")
    (version "5.30")
>>>>>>> 0ef1c223
    (source (origin
              (method url-fetch)
              (uri (string-append "ftp://ftp.astron.com/pub/file/file-"
                                  version ".tar.gz"))
              (sha256
               (base32
                "0l1bfa0icng9vdwya00ff48fhvjazi5610ylbhl35qi13d6xqfc6"))))
   (build-system gnu-build-system)

   ;; When cross-compiling, this package depends upon a native install of
   ;; itself.
   (self-native-input? #t)

   (synopsis "File type guesser")
   (description
    "The file command is a file type guesser, a command-line tool that tells
you in words what kind of data a file contains.  It does not rely on filename
extensions to tell you the type of a file, but looks at the actual contents
of the file.")
   (license bsd-2)
<<<<<<< HEAD
   (home-page "https://www.darwinsys.com/file/")))
=======
   (home-page "http://www.darwinsys.com/file/")))

(define file/fixed
  (package
    (inherit file)
    (source (origin
              (inherit (package-source file))
              (patches (search-patches "file-CVE-2017-1000249.patch"))))))
>>>>>>> 0ef1c223
<|MERGE_RESOLUTION|>--- conflicted
+++ resolved
@@ -27,14 +27,8 @@
 
 (define-public file
   (package
-<<<<<<< HEAD
     (name "file")
     (version "5.32")
-=======
-    (replacement file/fixed)
-    (name "file")
-    (version "5.30")
->>>>>>> 0ef1c223
     (source (origin
               (method url-fetch)
               (uri (string-append "ftp://ftp.astron.com/pub/file/file-"
@@ -55,15 +49,4 @@
 extensions to tell you the type of a file, but looks at the actual contents
 of the file.")
    (license bsd-2)
-<<<<<<< HEAD
-   (home-page "https://www.darwinsys.com/file/")))
-=======
-   (home-page "http://www.darwinsys.com/file/")))
-
-(define file/fixed
-  (package
-    (inherit file)
-    (source (origin
-              (inherit (package-source file))
-              (patches (search-patches "file-CVE-2017-1000249.patch"))))))
->>>>>>> 0ef1c223
+   (home-page "https://www.darwinsys.com/file/")))