--- conflicted
+++ resolved
@@ -2,11 +2,8 @@
 ;;; Copyright © 2013, 2014, 2015 Ludovic Courtès <ludo@gnu.org>
 ;;; Copyright © 2014, 2015 Mark H Weaver <mhw@netris.org>
 ;;; Copyright © 2015 Andreas Enge <andreas@enge.fr>
-<<<<<<< HEAD
 ;;; Copyright © 2017 Efraim Flashner <efraim@flashner.co.il>
-=======
 ;;; Copyright © 2017 Leo Famulari <leo@famulari.name>
->>>>>>> 03d0aa8b
 ;;;
 ;;; This file is part of GNU Guix.
 ;;;
