--- conflicted
+++ resolved
@@ -494,16 +494,7 @@
                          "test/unit/module/maintenance/test_update_documentation.py")
                         (delete-file
                          "test/unit/module/maintenance/test_update_resource_specs.py")
-<<<<<<< HEAD
-                        (invoke "python" "-m" "unittest" "discover"
-=======
-                        (setenv "PYTHONPATH"
-                                (string-append "./build/lib:"
-                                               (getenv "PYTHONPATH")))
-                        (setenv "PATH" (string-append out "/bin:"
-                                                      (getenv "PATH")))
                         (invoke "python" "-m" "unittest" "discover" "-v"
->>>>>>> 2a054d29
                                 "-s" "test")))))))
     (native-inputs
      `(("python-pydot" ,python-pydot)
