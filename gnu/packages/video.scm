;;; GNU Guix --- Functional package management for GNU
;;; Copyright © 2013, 2014, 2015, 2016 Andreas Enge <andreas@enge.fr>
;;; Copyright © 2014, 2015, 2016 David Thompson <davet@gnu.org>
;;; Copyright © 2014, 2015, 2016, 2018 Mark H Weaver <mhw@netris.org>
;;; Copyright © 2015 Taylan Ulrich Bayırlı/Kammer <taylanbayirli@gmail.com>
;;; Copyright © 2015, 2016, 2017, 2018, 2019, 2020 Efraim Flashner <efraim@flashner.co.il>
;;; Copyright © 2015 Andy Patterson <ajpatter@uwaterloo.ca>
;;; Copyright © 2015, 2018, 2019, 2020 Ricardo Wurmus <rekado@elephly.net>
;;; Copyright © 2015, 2016, 2017, 2018, 2019 Alex Vong <alexvong1995@gmail.com>
;;; Copyright © 2016, 2017 Alex Griffin <a@ajgrf.com>
;;; Copyright © 2016 Kei Kebreau <kkebreau@posteo.net>
;;; Copyright © 2016 Dmitry Nikolaev <cameltheman@gmail.com>
;;; Copyright © 2016 Andy Patterson <ajpatter@uwaterloo.ca>
;;; Copyright © 2016, 2017 Nikita <nikita@n0.is>
;;; Copyright © 2016, 2018, 2019, 2020 Eric Bavier <bavier@posteo.net>
;;; Copyright © 2016 Jan Nieuwenhuizen <janneke@gnu.org>
;;; Copyright © 2017 Feng Shu <tumashu@163.com>
;;; Copyright © 2017, 2018, 2019, 2020 Tobias Geerinckx-Rice <me@tobias.gr>
;;; Copyright © 2017 Chris Marusich <cmmarusich@gmail.com>
;;; Copyright © 2017 Thomas Danckaert <post@thomasdanckaert.be>
;;; Copyright © 2017 Ethan R. Jones <doubleplusgood23@gmail.com>
;;; Copyright © 2017, 2018 Clément Lassieur <clement@lassieur.org>
;;; Copyright © 2017 Gregor Giesen <giesen@zaehlwerk.net>
;;; Copyright © 2017, 2018, 2019 Rutger Helling <rhelling@mykolab.com>
;;; Copyright © 2018 Roel Janssen <roel@gnu.org>
;;; Copyright © 2018, 2019, 2020 Marius Bakke <mbakke@fastmail.com>
;;; Copyright © 2018, 2019 Pierre Neidhardt <mail@ambrevar.xyz>
;;; Copyright © 2018, 2019, 2020 Leo Famulari <leo@famulari.name>
;;; Copyright © 2018 Brendan Tildesley <mail@brendan.scot>
;;; Copyright © 2018 Arun Isaac <arunisaac@systemreboot.net>
;;; Copyright © 2018 Björn Höfling <bjoern.hoefling@bjoernhoefling.de>
;;; Copyright © 2018 Mark Meyer <mark@ofosos.org>
;;; Copyright © 2018 Gábor Boskovit <boskovits@gmail.com>
;;; Copyright © 2019 Mathieu Othacehe <m.othacehe@gmail.com>
;;; Copyright © 2019 Timo Eisenmann <eisenmann@fn.de>
;;; Copyright © 2019 Arne Babenhauserheide <arne_bab@web.de>
;;; Copyright © 2019 Riku Viitanen <riku.viitanen@protonmail.com>
;;; Copyright © 2020 Oleg Pykhalov <go.wigust@gmail.com>
;;; Copyright © 2020 Josh Holland <josh@inv.alid.pw>
;;; Copyright © 2020 Brice Waegeneire <brice@waegenei.re>
;;; Copyright © 2020 Vincent Legoll <vincent.legoll@gmail.com>
;;; Copyright © 2020 Guillaume Le Vaillant <glv@posteo.net>
;;; Copyright © 2020 Alex McGrath <amk@amk.ie>
;;; Copyright © 2020 Michael Rohleder <mike@rohleder.de>
;;;
;;; This file is part of GNU Guix.
;;;
;;; GNU Guix is free software; you can redistribute it and/or modify it
;;; under the terms of the GNU General Public License as published by
;;; the Free Software Foundation; either version 3 of the License, or (at
;;; your option) any later version.
;;;
;;; GNU Guix is distributed in the hope that it will be useful, but
;;; WITHOUT ANY WARRANTY; without even the implied warranty of
;;; MERCHANTABILITY or FITNESS FOR A PARTICULAR PURPOSE.  See the
;;; GNU General Public License for more details.
;;;
;;; You should have received a copy of the GNU General Public License
;;; along with GNU Guix.  If not, see <http://www.gnu.org/licenses/>.

(define-module (gnu packages video)
  #:use-module (ice-9 match)
  #:use-module (srfi srfi-1)
  #:use-module (srfi srfi-26)
  #:use-module ((guix licenses) #:prefix license:)
  #:use-module (guix utils)
  #:use-module (guix packages)
  #:use-module (guix download)
  #:use-module (guix git-download)
  #:use-module (guix svn-download)
  #:use-module (guix build-system cargo)
  #:use-module (guix build-system cmake)
  #:use-module (guix build-system copy)
  #:use-module (guix build-system gnu)
  #:use-module (guix build-system glib-or-gtk)
  #:use-module (guix build-system meson)
  #:use-module (guix build-system perl)
  #:use-module (guix build-system python)
  #:use-module (guix build-system waf)
  #:use-module (guix build-system trivial)
  #:use-module (gnu packages)
  #:use-module (gnu packages algebra)
  #:use-module (gnu packages assembly)
  #:use-module (gnu packages audio)
  #:use-module (gnu packages autotools)
  #:use-module (gnu packages avahi)
  #:use-module (gnu packages backup)
  #:use-module (gnu packages base)
  #:use-module (gnu packages bison)
  #:use-module (gnu packages boost)
  #:use-module (gnu packages cdrom)
  #:use-module (gnu packages check)
  #:use-module (gnu packages cmake)
  #:use-module (gnu packages compression)
  #:use-module (gnu packages cpp)
  #:use-module (gnu packages crates-io)
  #:use-module (gnu packages curl)
  #:use-module (gnu packages dejagnu)
  #:use-module (gnu packages dns)
  #:use-module (gnu packages docbook)
  #:use-module (gnu packages documentation)
  #:use-module (gnu packages elf)
  #:use-module (gnu packages file)
  #:use-module (gnu packages flex)
  #:use-module (gnu packages fonts)
  #:use-module (gnu packages fontutils)
  #:use-module (gnu packages freedesktop)
  #:use-module (gnu packages fribidi)
  #:use-module (gnu packages gettext)
  #:use-module (gnu packages ghostscript)
  #:use-module (gnu packages gl)
  #:use-module (gnu packages glib)
  #:use-module (gnu packages guile)
  #:use-module (gnu packages gnome)
  #:use-module (gnu packages gnunet)
  #:use-module (gnu packages gnupg)
  #:use-module (gnu packages gstreamer)
  #:use-module (gnu packages gtk)
  #:use-module (gnu packages image)
  #:use-module (gnu packages imagemagick)
  #:use-module (gnu packages iso-codes)
  #:use-module (gnu packages libidn)
  #:use-module (gnu packages libreoffice)
  #:use-module (gnu packages linux)
  #:use-module (gnu packages lua)
  #:use-module (gnu packages m4)
  #:use-module (gnu packages man)
  #:use-module (gnu packages markup)
  #:use-module (gnu packages mp3)
  #:use-module (gnu packages ncurses)
  #:use-module (gnu packages networking)
  #:use-module (gnu packages ocr)
  #:use-module (gnu packages perl)
  #:use-module (gnu packages perl-check)
  #:use-module (gnu packages pkg-config)
  #:use-module (gnu packages popt)
  #:use-module (gnu packages pretty-print)
  #:use-module (gnu packages protobuf)
  #:use-module (gnu packages pulseaudio)
  #:use-module (gnu packages python)
  #:use-module (gnu packages python-crypto)
  #:use-module (gnu packages python-web)
  #:use-module (gnu packages python-xyz)
  #:use-module (gnu packages qt)
  #:use-module (gnu packages rdesktop)
  #:use-module (gnu packages ruby)
  #:use-module (gnu packages rust-apps)
  #:use-module (gnu packages samba)
  #:use-module (gnu packages sdl)
  #:use-module (gnu packages serialization)
  #:use-module (gnu packages shells)
  #:use-module (gnu packages sqlite)
  #:use-module (gnu packages ssh)
  #:use-module (gnu packages swig)
  #:use-module (gnu packages texinfo)
  #:use-module (gnu packages textutils)
  #:use-module (gnu packages tls)
  #:use-module (gnu packages time)
  #:use-module (gnu packages upnp)
  #:use-module (gnu packages version-control)
  #:use-module (gnu packages vulkan)
  #:use-module (gnu packages web)
  #:use-module (gnu packages webkit)
  #:use-module (gnu packages wxwidgets)
  #:use-module (gnu packages xdisorg)
  #:use-module (gnu packages xiph)
  #:use-module (gnu packages xml)
  #:use-module (gnu packages xorg))

(define-public aalib
  (package
    (name "aalib")
    (version "1.4rc5")
    (source (origin
              (method url-fetch)
              (uri (string-append "mirror://sourceforge/aa-project/aa-lib/"
                                  version "/" name "-" version ".tar.gz"))
              (sha256
               (base32
                "1vkh19gb76agvh4h87ysbrgy82hrw88lnsvhynjf4vng629dmpgv"))))
    (build-system gnu-build-system)
    (native-inputs
     `(("makeinfo" ,texinfo)))
    (inputs
     `(("ncurses" ,ncurses)))
    (arguments
     `(#:phases
       (modify-phases %standard-phases
         (replace 'configure
                  (lambda* (#:key build inputs outputs #:allow-other-keys)
                    ;; This old `configure' script doesn't support
                    ;; variables passed as arguments.
                    (let ((out     (assoc-ref outputs "out"))
                          (ncurses (assoc-ref inputs "ncurses")))
                      (setenv "CONFIG_SHELL" (which "bash"))
                      (invoke "./configure"
                              (string-append "--prefix=" out)
                              (string-append "--build=" build)
                              ;; The ancient config.guess is unable to
                              ;; guess the host triplet on mips64el.
                              ,@(if (string=? "mips64el-linux"
                                              (%current-system))
                                    '("--host=mips64el-unknown-linux-gnu")
                                    '())
                              ;; The same is also true with aarch64.
                              ,@(if (string=? "aarch64-linux"
                                              (%current-system))
                                    '("--host=aarch64-unknown-linux-gnu")
                                    '())
                              (string-append "--with-ncurses="
                                             ncurses))))))))
    (home-page "http://aa-project.sourceforge.net/aalib/")
    (synopsis "ASCII-art library")
    (description
     "AA-lib is a low level gfx library which does not require graphics device.
In fact, there is no graphical output possible.  AA-lib replaces those
old-fashioned output methods with powerful ascii-art renderer.")
    (license license:lgpl2.0+)))

(define-public celluloid
  (package
    (name "celluloid")
    (version "0.19")
    (source
     (origin
       (method url-fetch)
       (uri (string-append "https://github.com/celluloid-player/celluloid/releases"
                           "/download/v" version "/celluloid-" version ".tar.xz"))
       (sha256
        (base32 "1s3qkism96gi44incvsb6rqg255qcvjvw61ya7nw30md0sapj4sl"))))
    (build-system glib-or-gtk-build-system)
    (native-inputs
     `(("intltool" ,intltool)
       ("pkg-config" ,pkg-config)))
    (inputs
     `(("gtk+" ,gtk+)
       ("libepoxy" ,libepoxy)
       ("mpv" ,mpv)))
    (home-page "https://github.com/celluloid-player/celluloid")
    (synopsis "GTK+ frontend for the mpv media player")
    (description "Celluloid is a simple GTK+ frontend for the mpv media player.
It interacts with mpv via the client API exported by libmpv, allowing access to
mpv's powerful playback capabilities.")
    (license license:gpl3+)))

(define-public liba52
  (package
    (name "liba52")
    (version "0.7.4")
    (source (origin
              (method url-fetch)
              (uri (string-append
                    ;; A mirror://sourceforge URI doesn't work, presumably
                    ;; because the SourceForge project is misconfigured.
                    "http://liba52.sourceforge.net/files/a52dec-" version
                    ".tar.gz"))
              (sha256
               (base32
                "0czccp4fcpf2ykp16xcrzdfmnircz1ynhls334q374xknd5747d2"))
              (patches (search-patches "liba52-enable-pic.patch"
                                       "liba52-set-soname.patch"
                                       "liba52-use-mtune-not-mcpu.patch"
                                       "liba52-link-with-libm.patch"))))
    (build-system gnu-build-system)
    ;; XXX We need to run ./bootstrap because of the build system fixes above.
    (native-inputs
     `(("autoconf" ,autoconf)
       ("automake" ,automake)
       ("libtool" ,libtool)))
    (arguments `(#:configure-flags '("--enable-shared")
                 #:phases
                 (modify-phases %standard-phases
                   ;; XXX We need to run ./bootstrap because of the build
                   ;; system fixes above.
                   (replace 'bootstrap
                     (lambda _ (invoke "sh" "bootstrap"))))))
    (home-page "http://liba52.sourceforge.net/")
    (synopsis "ATSC A/52 stream decoder")
    (description "liba52 is a library for decoding ATSC A/52 streams.  The
A/52 standard is used in a variety of applications, including digital
television and DVD.  It is also known as AC-3.")
    (license license:gpl2+)))

(define-public libaom
  (package
    (name "libaom")
    (version "2.0.0")
    (source (origin
              (method git-fetch)
              (uri (git-reference
                    (url "https://aomedia.googlesource.com/aom/")
                    (commit (string-append "v" version))))
              (file-name (git-file-name name version))
              (sha256
               (base32
                "1616xjhj6770ykn82ml741h8hx44v507iky3s9h7a5lnk9d4cxzy"))))
    (build-system cmake-build-system)
    (native-inputs
     `(("perl" ,perl)
       ("pkg-config" ,pkg-config)
       ("python" ,python))) ; to detect the version
    (arguments
     `(#:tests? #f  ;no check target
       #:configure-flags
         ;; build dynamic library
       (list "-DBUILD_SHARED_LIBS=YES"
             "-DENABLE_PIC=TRUE"
             "-DAOM_TARGET_CPU=generic"
             (string-append "-DCMAKE_INSTALL_PREFIX="
                              (assoc-ref %outputs "out")))))
    (home-page "https://aomedia.googlesource.com/aom/")
    (synopsis "AV1 video codec")
    (description "Libaom is the reference implementation of AV1.  It includes a
shared library and encoder and decoder command-line executables.")
    (license license:bsd-2)))

(define-public libmpeg2
  (package
    (name "libmpeg2")
    (version "0.5.1")
    (source (origin
              (method url-fetch)
              ;; A mirror://sourceforge URI doesn't work, presumably
              ;; because the SourceForge project is misconfigured.
              (uri (string-append "http://libmpeg2.sourceforge.net/files/"
                                  name "-" version ".tar.gz"))
              (patches (search-patches "libmpeg2-arm-private-symbols.patch"
                                       "libmpeg2-global-symbol-test.patch"))
              (sha256
               (base32
                "1m3i322n2fwgrvbs1yck7g5md1dbg22bhq5xdqmjpz5m7j4jxqny"))))
    (inputs
     `(("libx11" ,libx11)
       ("libxext" ,libxext)
       ("libxv" ,libxv)
       ("libsm" ,libsm)
       ("libice" ,libice)
       ("sdl" ,sdl)))
    (build-system gnu-build-system)
    (home-page "http://libmpeg2.sourceforge.net/")
    (synopsis "MPEG1 and MPEG2 video decoder library")
    (description
     "libmpeg2 is a library which can decode MPEG1 and MPEG2 video streams.")
    (license license:gpl2+)))

(define-public libx264
  ;; There are no tags in the repository, so we take the version number from
  ;; the X264_BUILD variable defined in x264.h.
  (let ((version "159")
        (commit "1771b556ee45207f8711744ccbd5d42a3949b14c")
        (revision "0"))
    (package
      (name "libx264")
      (version (git-version version revision commit))
      (source (origin
                (method git-fetch)
                (uri (git-reference
                      (url "https://code.videolan.org/videolan/x264.git")
                      (commit commit)))
                (file-name (git-file-name name version))
                (sha256
                 (base32
                  "0kmi78gs5101d4df33il5bmjbns54nvdjsyn44xiw60lwsg11vwz"))))
      (build-system gnu-build-system)
      (native-inputs
       `(("pkg-config" ,pkg-config)
         ("nasm" ,nasm)))
      ;; TODO: Add gpac input
      (arguments
       `(#:tests? #f                    ;no check target
         #:configure-flags '("--enable-shared"
                             ;; Don't build the command-line program.  If we
                             ;; want it later, we should do so in a different
                             ;; package to avoid a circular dependency (the x264
                             ;; program depends on ffmpeg and ffmpeg depends on
                             ;; libx264).
                             "--disable-cli"

                             ;; On MIPS, we must pass "--disable-asm" or else
                             ;; configure fails after printing: "You specified a
                             ;; pre-MSA CPU in your CFLAGS. If you really want
                             ;; to run on such a CPU, configure with
                             ;; --disable-asm."
                             ,@(if (string-prefix? "mips"
                                                   (or (%current-target-system)
                                                       (%current-system)))
                                   '("--disable-asm")
                                   '()))))
      (home-page "https://www.videolan.org/developers/x264.html")
      (synopsis "H.264 video coding library")
      (description "libx264 is an advanced encoding library for creating
H.264 (MPEG-4 AVC) video streams.")
      (license (list license:gpl2+       ;most files
                     license:isc         ;common/x86/x86inc.asm
                     license:lgpl2.1+    ;extras/getopt.c
                     license:bsd-3       ;extras/inttypes.h
                     (license:non-copyleft ;extras/cl*.h
                      "file://extras/cl.h"
                      "See extras/cl.h in the distribution."))))))

(define-public mkvtoolnix
  (package
    (name "mkvtoolnix")
    (version "37.0.0")
    (source
     (origin
       (method url-fetch)
       (uri (string-append "https://mkvtoolnix.download/sources/"
                           "mkvtoolnix-" version ".tar.xz"))
       (sha256
        (base32 "0r4d9318ymb9a0mkc0shi9p4kjy3m70s49v4f8dmjhvj63silhix"))
       (modules '((guix build utils)))
       (snippet '(begin
                   ;; Delete bundled libraries.
                   (for-each delete-file-recursively
                             '("lib/fmt"
                               "lib/libebml"
                               "lib/libmatroska"
                               "lib/nlohmann-json"
                               "lib/pugixml"
                               "lib/utf8-cpp"))
                   #t))))
    (build-system gnu-build-system)
    (outputs '("out" "gui")) ; "mkvtoolnix-gui" brings the closure size from ~300 MB to 1.5+ GB.
    (inputs
     `(("boost" ,boost)
       ("bzip2" ,bzip2)
       ("cmark" ,cmark)
       ("libebml" ,libebml)
       ("file" ,file)
       ("flac" ,flac)
       ("fmt" ,fmt)
       ("libmatroska" ,libmatroska)
       ("libogg" ,libogg)
       ("libvorbis" ,libvorbis)
       ("lzo" ,lzo)
       ("pugixml" ,pugixml)
       ("qtbase" ,qtbase)
       ("qtmultimedia" ,qtmultimedia)
       ("utfcpp" ,utfcpp)
       ("zlib" ,zlib)))
    (native-inputs
     `(("docbook-xsl" ,docbook-xsl)
       ("gettext" ,gettext-minimal)
       ("googletest" ,googletest)
       ("libxslt" ,libxslt)
       ("json-modern-cxx" ,json-modern-cxx)
       ("perl" ,perl)
       ("pkg-config" ,pkg-config)
       ("po4a" ,po4a)
       ("qttools" ,qttools)
       ("ruby" ,ruby)))
    (arguments
     `(#:configure-flags
       (list (string-append "--with-boost="
                            (assoc-ref %build-inputs "boost"))
             (string-append "--with-docbook-xsl-root="
                            (assoc-ref %build-inputs "docbook-xsl")
                            "/xml/xsl/docbook-xsl-"
                            ,(package-version docbook-xsl))
             "--enable-update-check=no"
             "--enable-precompiled-headers=no")
        #:phases
       (modify-phases %standard-phases
         (add-after 'unpack 'patch-relative-file-names
           (lambda* (#:key outputs #:allow-other-keys)
             (let ((out (assoc-ref outputs "out")))
             (substitute* "src/mkvtoolnix-gui/util/settings.cpp"
               (("mkvmerge" match)
                (string-append out "/bin/" match)))
             #t)))
         (add-before 'configure 'add-googletest
           (lambda* (#:key inputs #:allow-other-keys)
             (symlink
               (string-append (assoc-ref inputs "googletest")
                              "/include/gtest") "lib/gtest")
             #t))
         (replace 'build
           (lambda _
             (let ((-j (list "-j" (number->string (parallel-job-count)))))
               (apply invoke "rake" -j))))
         (replace 'check
           (lambda _
             (invoke "rake" "tests/unit")))
         (replace 'install
           (lambda _
             (invoke "rake" "install")))
         (add-after 'install 'post-install
           (lambda* (#:key outputs #:allow-other-keys)
             ;; Move the Qt interface to "gui".
             (let* ((out (assoc-ref outputs "out"))
                    (gui (assoc-ref outputs "gui"))
                    (strip-store-dir (lambda (path)
                                       (substring path (string-prefix-length out path)))))
               (for-each
                (lambda (file)
                  (mkdir-p (string-append gui (dirname file)))
                  (rename-file (string-append out file)
                               (string-append gui file)))
                (append '("/bin/mkvtoolnix-gui"
                          "/share/applications/org.bunkus.mkvtoolnix-gui.desktop"
                          "/share/metainfo/org.bunkus.mkvtoolnix-gui.appdata.xml"
                          "/share/mime/packages/org.bunkus.mkvtoolnix-gui.xml")
                        (map strip-store-dir (find-files out "\\.ogg$"))
                        (map strip-store-dir (find-files out "mkvtoolnix-gui\\.png$"))
                        (map strip-store-dir (find-files out "mkvtoolnix-gui\\.1"))))
               (for-each
                (lambda (file)
                  (delete-file-recursively (string-append out file)))
                '("/share/applications"
                  "/share/metainfo"
                  "/share/mime"
                  "/share/mkvtoolnix")))
             #t)))))
    (home-page "https://mkvtoolnix.download")
    (synopsis "Tools to create, alter and inspect Matroska files")
    (description
     "MKVToolNix provides tools for getting information about Matroska files
(@command{mkvinfo}), extracting tracks/data from Matroska files
(@command{mkvextract}), and creating Matroska files from other media files
(@command{mkvmerge}).")
    (license license:gpl2)))

(define-public straw-viewer
  (package
    (name "straw-viewer")
    (version "0.0.2")
    (source
     (origin
       (method git-fetch)
       (uri (git-reference
             (url "https://github.com/trizen/straw-viewer")
             (commit version)))
       (file-name (git-file-name name version))
       (sha256
        (base32 "067j8wdfy29bi5ahky10xzzs8cr3mn95wl4kyqqjvjzri77a25j3"))))
    (build-system perl-build-system)
    (native-inputs
     `(("perl-module-build" ,perl-module-build)
       ("perl-test-pod" ,perl-test-pod)))
    (inputs
     `(("perl-data-dump" ,perl-data-dump)
       ("perl-json" ,perl-json)
       ("perl-libwww" ,perl-libwww)
       ("perl-lwp-protocol-https" ,perl-lwp-protocol-https)
       ("perl-lwp-useragent-cached" ,perl-lwp-useragent-cached)
       ("perl-mozilla-ca" ,perl-mozilla-ca)
       ("perl-term-readline-gnu" ,perl-term-readline-gnu)
       ("perl-unicode-linebreak" ,perl-unicode-linebreak)
       ("xdg-utils" ,xdg-utils)

       ;; Some videos play without youtube-dl, but others silently fail to.
       ("youtube-dl" ,youtube-dl)))

       ;; Required only when building the graphical interface (--gtk).
       ;;("perl-file-sharedir" ,perl-file-sharedir)
    (arguments
     `(#:modules ((guix build perl-build-system)
                  (guix build utils)
                  (srfi srfi-26))
       #:phases
       (modify-phases %standard-phases
         (add-after 'unpack 'refer-to-inputs
           (lambda* (#:key inputs #:allow-other-keys)
             (substitute* "lib/WWW/StrawViewer.pm"
               (("'youtube-dl'")
                (format #f "'~a/bin/youtube-dl'"
                        (assoc-ref inputs "youtube-dl"))))
             (substitute* "bin/gtk-straw-viewer"
               (("'xdg-open'")
                (format #f "'~a/bin/xdg-open'"
                        (assoc-ref inputs "xdg-utils"))))
             #t))
         (add-after 'install 'install-desktop
           (lambda* (#:key outputs #:allow-other-keys)
             (let* ((out (assoc-ref outputs "out"))
                    (sharedir (string-append out "/share")))
               (install-file "share/gtk-straw-viewer.desktop"
                             (string-append sharedir "/applications"))
               (install-file "share/icons/gtk-straw-viewer.png"
                             (string-append sharedir "/pixmaps"))
               #t)))
         (add-after 'install 'wrap-program
           (lambda* (#:key outputs #:allow-other-keys)
             (let* ((out (assoc-ref outputs "out"))
                    (bin-dir (string-append out "/bin/"))
                    (site-dir (string-append out "/lib/perl5/site_perl/"))
                    (lib-path (getenv "PERL5LIB")))
               (for-each (cut wrap-program <>
                              `("PERL5LIB" ":" prefix (,lib-path ,site-dir)))
                         (find-files bin-dir))
               #t))))))
    (synopsis
     "Light-weight application for searching and streaming videos from YouTube")
    (description
     "Straw-viewer searches for YouTube videos using @uref{https://invidio.us/,
invidio.us} and plays them locally in a native media player like @command{vlc}
or @command{mpv}.

You can search for videos, playlists, and/or channels.  The videos are streamed
directly to the player at the best chosen resolution and with closed captions if
available.")
    ;; XXX Add #:module-build-flags '("--gtk") dependencies and this sentence.
    ;; Both a command-line and a graphical interface are available.
    (home-page "https://github.com/trizen/youtube-viewer")
    (license license:perl-license)))

(define-public x265
  (package
    (name "x265")
    (version "3.3")
    (outputs '("out" "static"))
    (source
      (origin
        (method url-fetch)
        (uri (list (string-append "https://bitbucket.org/multicoreware/x265"
                                  "/downloads/x265_" version ".tar.gz")
                   (string-append "https://download.videolan.org/videolan/x265/"
                                  "x265_" version ".tar.gz")))
        (sha256
         (base32 "170b61cgpcs5n35qps0p40dqs1q81vkgagzbs4zv7pzls6718vpj"))
        (patches (search-patches "x265-arm-flags.patch"))
        (modules '((guix build utils)))
        (snippet '(begin
                    (delete-file-recursively "source/compat/getopt")
                    #t))))
    (build-system cmake-build-system)
    (native-inputs
     ;; XXX: ASM optimization fails on i686-linux, see <https://bugs.gnu.org/41768>.
     (if (string-prefix? "i686" (%current-system))
         '()
         `(("nasm" ,nasm))))
    (arguments
     `(#:tests? #f ; tests are skipped if cpu-optimized code isn't built
       #:configure-flags
         ;; Ensure position independent code for everyone.
         (list "-DENABLE_PIC=TRUE"
               ,@(if (string-prefix? "armhf" (or (%current-system)
                                                 (%current-target-system)))
                     '("-DENABLE_ASSEMBLY=OFF")
                     '())
               (string-append "-DCMAKE_INSTALL_PREFIX="
                              (assoc-ref %outputs "out")))
       #:phases
       (modify-phases %standard-phases
         (add-after 'unpack 'prepare-build
           (lambda _
             (delete-file-recursively "build")
             (chdir "source")
             ;; recognize armv8 in 32-bit mode as ARM
             (substitute* "CMakeLists.txt"
              (("armv6l") "armv8l"))
             #t))
         (add-before 'configure 'build-12-bit
           (lambda* (#:key (configure-flags '()) #:allow-other-keys)
             (mkdir "../build-12bit")
             (with-directory-excursion "../build-12bit"
               (apply invoke
                 "cmake" "../source"
                 "-DHIGH_BIT_DEPTH=ON"
                 "-DEXPORT_C_API=OFF"
                 "-DENABLE_CLI=OFF"
                 "-DMAIN12=ON"
                 configure-flags)
               (substitute* (cons "cmake_install.cmake"
                                  (append
                                    (find-files "CMakeFiles/x265-shared.dir" ".")
                                    (find-files "CMakeFiles/x265-static.dir" ".")))
                 (("libx265") "libx265_main12"))
               (invoke "make"))))
         (add-before 'configure 'build-10-bit
           (lambda* (#:key (configure-flags '()) #:allow-other-keys)
             (mkdir "../build-10bit")
             (with-directory-excursion "../build-10bit"
               (apply invoke
                 "cmake" "../source"
                 "-DHIGH_BIT_DEPTH=ON"
                 "-DEXPORT_C_API=OFF"
                 "-DENABLE_CLI=OFF"
                 configure-flags)
               (substitute* (cons "cmake_install.cmake"
                                  (append
                                    (find-files "CMakeFiles/x265-shared.dir" ".")
                                    (find-files "CMakeFiles/x265-static.dir" ".")))
                 (("libx265") "libx265_main10"))
               (invoke "make"))))
         (add-after 'install 'install-more-libs
           (lambda _
             (with-directory-excursion "../build-12bit"
               (invoke "make" "install"))
             (with-directory-excursion "../build-10bit"
               (invoke "make" "install"))))
         (add-before 'strip 'move-static-libs
           (lambda* (#:key outputs #:allow-other-keys)
             (let ((out (assoc-ref outputs "out"))
                   (static (assoc-ref outputs "static")))
               (mkdir-p (string-append static "/lib"))
               (with-directory-excursion
                 (string-append out "/lib")
                 (for-each
                   (lambda (file)
                     (rename-file file
                                  (string-append static "/lib/" file)))
                   (find-files "." "\\.a$"))))
             #t)))))
    (home-page "http://x265.org/")
    (synopsis "Library for encoding h.265/HEVC video streams")
    (description "x265 is a H.265 / HEVC video encoder application library,
designed to encode video or images into an H.265 / HEVC encoded bitstream.")
    (license license:gpl2+)))

(define-public libass
  (package
    (name "libass")
    (version "0.14.0")
    (source (origin
              (method url-fetch)
              (uri (string-append
                    "https://github.com/libass/libass/releases/download/"
                    version "/libass-" version ".tar.xz"))
              (sha256
               (base32
                "18iqznl4mabhj9ywfsz4kwvbsplcv1jjxq50nxssvbj8my1267w8"))))
    (build-system gnu-build-system)
    (native-inputs
     `(("pkg-config" ,pkg-config)
       ("nasm" ,nasm)))
    (propagated-inputs
     `(("freetype" ,freetype)
       ("fribidi" ,fribidi)
       ("fontconfig" ,fontconfig)
       ("harfbuzz" ,harfbuzz)
       ("enca" ,enca)))
    (home-page "https://github.com/libass/libass")
    (synopsis "Subtitle rendering library for the ASS/SSA format")
    (description "libass is a subtitle rendering library for the
ASS/SSA (Advanced Substation Alpha/SubStation Alpha) subtitle format.")
    (license license:isc)))

(define-public libcaca
  (package
    (name "libcaca")
    (version "0.99.beta19")
    (source (origin
              (method url-fetch)
              (uri (string-append "http://caca.zoy.org/files/libcaca/libcaca-"
                                  version ".tar.gz"))
              (sha256
               (base32
                "1x3j6yfyxl52adgnabycr0n38j9hx2j74la0hz0n8cnh9ry4d2qj"))))
    (build-system gnu-build-system)
    (native-inputs `(("pkg-config" ,pkg-config)))
    (inputs
     `(("freeglut" ,freeglut)
       ("ftgl" ,ftgl)
       ("imlib2" ,imlib2)
       ("libx11" ,libx11)
       ("mesa" ,mesa)
       ("ncurses" ,ncurses)
       ("zlib" ,zlib)))
    (home-page "http://caca.zoy.org/wiki/libcaca")
    (synopsis "Colour ASCII-art library")
    (description "libcaca is a graphics library that outputs text instead of
pixels, so that it can work on older video cards or text terminals.  It
supports Unicode, 2048 colors, dithering of color images, and advanced text
canvas operations.")
    (license license:wtfpl2)))

(define-public libdca
  (package
    (name "libdca")
    (version "0.0.7")
    (source (origin
              (method url-fetch)
              (uri (string-append
                    "https://download.videolan.org/pub/videolan/libdca/"
                    version "/libdca-" version ".tar.bz2"))
              (sha256
               (base32
                "0sjz0s0nrv7jcpvh1i432x3jza0y5yycmzw84cfncb2qby0i62rs"))))
    (build-system gnu-build-system)
    (native-inputs
     `(("autoconf" ,autoconf)
       ("automake" ,automake)
       ("libtool" ,libtool)))
    (home-page "https://www.videolan.org/developers/libdca.html")
    (synopsis "DTS Coherent Acoustics decoder")
    (description "libdca is a library for decoding DTS Coherent Acoustics
streams.")
    (license license:gpl2+)))

(define-public libdv
  (package
    (name "libdv")
    (version "1.0.0")
    (source (origin
              (method url-fetch)
              (uri (string-append
                    "mirror://sourceforge/libdv/libdv/"
                    version "/libdv-" version ".tar.gz"))
              (sha256
               (base32
                "1fl96f2xh2slkv1i1ix7kqk576a0ak1d33cylm0mbhm96d0761d3"))))
    (build-system gnu-build-system)
    (native-inputs `(("pkg-config" ,pkg-config)))
    (inputs `(("libxv" ,libxv)))
    (home-page "http://libdv.sourceforge.net/")
    (synopsis "DV video (IEC 61834 and SMPTE 314M) codec")
    (description "The Quasar DV codec (libdv) is a software codec for DV
video, the encoding format used by most digital camcorders, typically those
that support the IEEE 1394 (a.k.a. FireWire or i.Link) interface.  Libdv was
developed according to the official standards for DV video: IEC 61834 and
SMPTE 314M.")
    (license license:lgpl2.1+)))

(define-public libmatroska
  (package
    (name "libmatroska")
    (version "1.5.2")
    (source
     (origin
       (method url-fetch)
       (uri (string-append "https://dl.matroska.org/downloads/"
                           "libmatroska/libmatroska-" version ".tar.xz"))
       (sha256
        (base32 "0qn9lfs0877wbv581yxw2gywxywxpvwslc5q07q4f7bqpyzxxiha"))))
    (build-system cmake-build-system)
    (inputs
     `(("libebml" ,libebml)))
    (arguments
     `(#:configure-flags
       (list "-DBUILD_SHARED_LIBS=YES")
       #:tests? #f))                    ; no test suite
    (home-page "https://www.matroska.org")
    (synopsis "C++ library to parse Matroska files (.mkv and .mka)")
    (description
     "Matroska aims to become the standard of multimedia container formats.
It is based on @dfn{EBML} (Extensible Binary Meta Language), a binary derivative
of XML.  EBML enables the Matroska Development Team to gain significant
advantages in terms of future format extensibility, without breaking file
support in old parsers.
libebml is a C++ library to read and write EBML files.")
    (license license:lgpl2.1)))

(define-public libva
  (package
    (name "libva")
    (version "2.7.1")
    (source
     (origin
       (method url-fetch)
       (uri (list
             ;; Newer releases are only available on GitHub.
             (string-append "https://github.com/01org/libva/releases/download/"
                            version "/libva-" version ".tar.bz2")
             ;; Keep the old URL around for compatibility.
             (string-append "https://www.freedesktop.org/software/vaapi/releases/"
                            "libva/libva-" version "/libva-" version ".tar.bz2")))
       (sha256
        (base32 "014av7ayyc624xfmr63xhbgg7nw8fynsswj1g2wmk4lnkyfz23x0"))))
    (build-system gnu-build-system)
    (native-inputs
     `(("pkg-config" ,pkg-config)))
    (inputs
     `(("libdrm" ,libdrm)
       ("libx11" ,libx11)
       ("libxext" ,libxext)
       ("libxfixes" ,libxfixes)
       ("mesa" ,mesa)
       ("wayland" ,wayland)))
    (arguments
     `(#:phases
       (modify-phases %standard-phases
         (add-before
          'build 'fix-dlopen-paths
          (lambda* (#:key outputs #:allow-other-keys)
            (let ((out (assoc-ref outputs "out")))
              (substitute* "va/drm/va_drm_auth_x11.c"
                (("\"libva-x11\\.so\\.%d\"")
                 (string-append "\"" out "/lib/libva-x11.so.%d\"")))
              #t))))
       ;; Most drivers are in mesa's $prefix/lib/dri, so use that.  (Can be
       ;; overridden at run-time via LIBVA_DRIVERS_PATH.)
       #:configure-flags
       (list (string-append "--with-drivers-path="
                            (assoc-ref %build-inputs "mesa") "/lib/dri"))
       ;; However, we can't write to mesa's store directory, so override the
       ;; following make variable to install the dummy driver to libva's
       ;; $prefix/lib/dri directory.
       #:make-flags
       (list (string-append "dummy_drv_video_ladir="
                            (assoc-ref %outputs "out") "/lib/dri"))))
    (home-page "https://www.freedesktop.org/wiki/Software/vaapi/")
    (synopsis "Video acceleration library")
    (description "The main motivation for VA-API (Video Acceleration API) is
to enable hardware accelerated video decode/encode at various
entry-points (VLD, IDCT, Motion Compensation etc.) for prevailing coding
standards (MPEG-2, MPEG-4 ASP/H.263, MPEG-4 AVC/H.264, and VC-1/VMW3).")
    (license license:expat)))

(define-public libva-utils
  (package
    (name "libva-utils")
    (version "2.5.0")
    (source
     (origin
       (method url-fetch)
       (uri (string-append "https://github.com/intel/libva-utils/releases/download/"
                           version "/libva-utils-" version ".tar.bz2"))
       (sha256
        (base32 "05rasyqnsg522zqxak1q8rrm1hys7wwbi41kd0szjq0d27awjf4j"))))
    (build-system gnu-build-system)
    (arguments
     `(#:configure-flags
       (list "--enable-wayland"
             "--enable-x11")))
    (native-inputs
     `(("pkg-config" ,pkg-config)))
    (inputs
     `(("libdrm" ,libdrm)
       ("libva" ,libva)
       ("libx11" ,libx11)
       ("mesa" ,mesa)
       ("wayland" ,wayland)))
    (home-page "https://01.org/linuxmedia/vaapi")
    (synopsis "Collection of testing utilities for VA-API")
    (description
     "This is a collection of utilities  to query and test the @acronym{VA-API,
Video Acceleration API} implemented by the libva library.

These tools require a supported graphics chip, driver, and VA-API back end to
operate properly.")
    (license license:expat)))

(define-public ffmpeg
  (package
    (name "ffmpeg")
    (version "4.2.3")
    (source (origin
             (method url-fetch)
             (uri (string-append "https://ffmpeg.org/releases/ffmpeg-"
                                 version ".tar.xz"))
             ;; See <https://issues.guix.gnu.org/issue/39719>
             (patches (search-patches "ffmpeg-prefer-dav1d.patch"))
             (sha256
              (base32
               "0cddkb5sma9dzy8i59sfls19rhjlq40zn9mh3x666dqkxl5ckxlx"))))
    (build-system gnu-build-system)
    (inputs
     `(("dav1d" ,dav1d)
       ("fontconfig" ,fontconfig)
       ("freetype" ,freetype)
       ("frei0r-plugins" ,frei0r-plugins)
       ("gnutls" ,gnutls)
       ("opus" ,opus)
       ("ladspa" ,ladspa)
       ("lame" ,lame)
       ("libaom" ,libaom)
       ("libass" ,libass)
       ("libbluray" ,libbluray)
       ("libcaca" ,libcaca)
       ("libcdio-paranoia" ,libcdio-paranoia)
       ("libdrm" ,libdrm)
       ("libtheora" ,libtheora)
       ("libva" ,libva)
       ("libvdpau" ,libvdpau)
       ("libvorbis" ,libvorbis)
       ("libvpx" ,libvpx)
       ("libx11" ,libx11)
       ("libx264" ,libx264)
       ("mesa" ,mesa)
       ("openal" ,openal)
       ("pulseaudio" ,pulseaudio)
       ("sdl" ,sdl2)
       ("soxr" ,soxr)
       ("speex" ,speex)
       ("twolame" ,twolame)
       ("vidstab" ,vidstab)
       ("x265" ,x265)
       ("xvid" ,xvid)
       ("zlib" ,zlib)))
    (native-inputs
     `(("bc" ,bc)
       ("perl" ,perl)
       ("pkg-config" ,pkg-config)
       ("texinfo" ,texinfo)
       ("python" ,python-2) ; scripts use interpreter python2
       ("speex" ,speex)
       ("yasm" ,yasm)))
    (arguments
     `(#:test-target "fate"
       #:configure-flags
       ;; possible additional inputs:
       ;;   --enable-avisynth        enable reading of AviSynth script
       ;;                            files [no]
       ;;   --enable-libaacplus      enable AAC+ encoding via libaacplus [no]
       ;;   --enable-libcelt         enable CELT decoding via libcelt [no]
       ;;   --enable-libdc1394       enable IIDC-1394 grabbing using libdc1394
       ;;                            and libraw1394 [no]
       ;;   --enable-libfaac         enable AAC encoding via libfaac [no]
       ;;   --enable-libfdk-aac      enable AAC de/encoding via libfdk-aac [no]
       ;;   --enable-libflite        enable flite (voice synthesis) support via
       ;;                            libflite [no]
       ;;   --enable-libgme          enable Game Music Emu via libgme [no]
       ;;   --enable-libgsm          enable GSM de/encoding via libgsm [no]
       ;;   --enable-libiec61883     enable iec61883 via libiec61883 [no]
       ;;   --enable-libilbc         enable iLBC de/encoding via libilbc [no]
       ;;   --enable-libmodplug      enable ModPlug via libmodplug [no]
       ;;   --enable-libnut          enable NUT (de)muxing via libnut,
       ;;                            native (de)muxer exists [no]
       ;;   --enable-libopencore-amrnb    enable AMR-NB de/encoding via
       ;;                                 libopencore-amrnb [no]
       ;;   --enable-libopencore-amrwb    enable AMR-WB decoding via
       ;;                                 libopencore-amrwb [no]
       ;;   --enable-libopencv       enable video filtering via libopencv [no]
       ;;   --enable-libopenjpeg     enable JPEG 2000 de/encoding via
       ;;                            OpenJPEG [no]
       ;;   --enable-librtmp         enable RTMP[E] support via librtmp [no]
       ;;   --enable-libschroedinger enable Dirac de/encoding via
       ;;                            libschroedinger [no]
       ;;   --enable-libshine        enable fixed-point MP3 encoding via
       ;;                            libshine [no]
       ;;   --enable-libssh          enable SFTP protocol via libssh [no]
       ;;                            (libssh2 does not work)
       ;;   --enable-libstagefright-h264  enable H.264 decoding via
       ;;                                 libstagefright [no]
       ;;   --enable-libutvideo      enable Ut Video encoding and decoding via
       ;;                            libutvideo [no]
       ;;   --enable-libv4l2         enable libv4l2/v4l-utils [no]
       ;;   --enable-libvo-aacenc    enable AAC encoding via libvo-aacenc [no]
       ;;   --enable-libvo-amrwbenc  enable AMR-WB encoding via
       ;;                            libvo-amrwbenc [no]
       ;;   --enable-libwavpack      enable wavpack encoding via libwavpack [no]
       ;;   --enable-libxavs         enable AVS encoding via xavs [no]
       ;;   --enable-libzmq          enable message passing via libzmq [no]
       ;;   --enable-libzvbi         enable teletext support via libzvbi [no]
       ;;   --enable-opencl          enable OpenCL code
       '("--enable-avresample"
         "--enable-gpl" ; enable optional gpl licensed parts
         "--enable-shared"
         "--enable-frei0r"
         "--enable-fontconfig"
         "--enable-gnutls"
         "--enable-ladspa"
         "--enable-libaom"
         "--enable-libass"
         "--enable-libbluray"
         "--enable-libcaca"
         "--enable-libcdio"
         "--enable-libdav1d"
         "--enable-libfreetype"
         "--enable-libmp3lame"
         "--enable-libopus"
         "--enable-libpulse"
         "--enable-libsoxr"
         "--enable-libspeex"
         "--enable-libtheora"
         "--enable-libtwolame"
         "--enable-libvidstab"
         "--enable-libvorbis"
         "--enable-libvpx"
         "--enable-libxvid"
         "--enable-libx264"
         "--enable-libx265"
         "--enable-openal"
         "--enable-opengl"
         "--enable-libdrm"

         "--enable-runtime-cpudetect"

         ;; The HTML pages take 7.2 MiB
         "--disable-htmlpages"

         ;; The static libraries are 23 MiB
         "--disable-static"

         ;; Runtime cpu detection is not implemented on
         ;; MIPS, so we disable some features.
         "--disable-mips32r2"
         "--disable-mipsdsp"
         "--disable-mipsdspr2"
         "--disable-mipsfpu")
       #:phases
       (modify-phases %standard-phases
         (replace
          'configure
          ;; configure does not work followed by "SHELL=..." and
          ;; "CONFIG_SHELL=..."; set environment variables instead
          (lambda* (#:key outputs configure-flags #:allow-other-keys)
            (let ((out (assoc-ref outputs "out")))
              (substitute* "configure"
                (("#! /bin/sh") (string-append "#!" (which "sh"))))
              (setenv "SHELL" (which "bash"))
              (setenv "CONFIG_SHELL" (which "bash"))
              (apply invoke
                     "./configure"
                     (string-append "--prefix=" out)
                     ;; Add $libdir to the RUNPATH of all the binaries.
                     (string-append "--extra-ldflags=-Wl,-rpath="
                                    out "/lib")
                     configure-flags))))
         (add-before
          'check 'set-ld-library-path
          (lambda _
            ;; Allow $(top_builddir)/ffmpeg to find its dependencies when
            ;; running tests.
            (let* ((dso  (find-files "." "\\.so$"))
                   (path (string-join (map dirname dso) ":")))
              (format #t "setting LD_LIBRARY_PATH to ~s~%" path)
              (setenv "LD_LIBRARY_PATH" path)
              #t))))))
    (home-page "https://www.ffmpeg.org/")
    (synopsis "Audio and video framework")
    (description "FFmpeg is a complete, cross-platform solution to record,
convert and stream audio and video.  It includes the libavcodec
audio/video codec library.")
    (license license:gpl2+)))

(define-public ffmpeg-3.4
  (package
    (inherit ffmpeg)
    (version "3.4.7")
    (source (origin
             (method url-fetch)
             (uri (string-append "https://ffmpeg.org/releases/ffmpeg-"
                                 version ".tar.xz"))
             (sha256
              (base32
               "1j7mdk9szrljgv4sdx69bm1pnbb3cldbdxbkr42jbdi9zn11gl7g"))))
    (arguments
     (substitute-keyword-arguments (package-arguments ffmpeg)
       ((#:configure-flags flags)
        `(delete "--enable-libdav1d" (delete "--enable-libaom"
                 ,flags)))))
    (inputs (alist-delete "dav1d" (alist-delete "libaom"
                          (package-inputs ffmpeg))))))

(define-public ffmpeg-for-stepmania
  (hidden-package
   (package
     (inherit ffmpeg)
     (version "2.1.3")
     (source
      (origin
        (method git-fetch)
        (uri (git-reference
              (url "https://github.com/stepmania/ffmpeg.git")
              (commit "eda6effcabcf9c238e4635eb058d72371336e09b")))
        (sha256
         (base32 "1by8rmbva8mfrivdbbkr2gx4kga89zqygkd4cfjl76nr8mdcdamb"))
        (file-name (git-file-name "ffmpeg" version))))
     (arguments
      (substitute-keyword-arguments (package-arguments ffmpeg)
        ((#:configure-flags flags)
         '(list "--disable-programs"
                "--disable-doc"
                "--disable-debug"
                "--disable-avdevice"
                "--disable-swresample"
                "--disable-postproc"
                "--disable-avfilter"
                "--disable-shared"
                "--enable-static"))))
     (inputs '()))))

(define-public ffmpegthumbnailer
  (package
    (name "ffmpegthumbnailer")
    (version "2.2.2")
    (source (origin
              (method git-fetch)
              (uri (git-reference
                    (url "https://github.com/dirkvdb/ffmpegthumbnailer.git")
                    (commit version)))
              (file-name (git-file-name name version))
              (sha256
               (base32
                "1bakbr714j7yxdal1f5iq0gcl4cxggbbgj227ihdh5kvygqlwich"))))
    (build-system cmake-build-system)
    (native-inputs
     `(("pkg-config" ,pkg-config)))
    (inputs
     `(("ffmpeg" ,ffmpeg)
       ("libjpeg-turbo" ,libjpeg-turbo)
       ("libpng" ,libpng)
       ("gvfs" ,gvfs)))
    (arguments
     `(#:configure-flags (list "-DENABLE_GIO=ON" "-DENABLE_THUMBNAILER=ON")))
    (home-page "https://github.com/dirkvdb/ffmpegthumbnailer")
    (synopsis "Create thumbnails from video files")
    (description "FFmpegthumbnailer is a lightweight video thumbnailer that
can be used by file managers to create thumbnails for your video files.  The
thumbnailer uses ffmpeg to decode frames from the video files, so supported
videoformats depend on the configuration flags of ffmpeg.")
    (license license:gpl2+)))

(define-public vlc
  (package
    (name "vlc")
    (version "3.0.10")
    (source (origin
              (method url-fetch)
              (uri (string-append
                    "https://download.videolan.org/pub/videolan/vlc/"
                    (car (string-split version #\-))
                    "/vlc-" version ".tar.xz"))
              (sha256
               (base32
                "0cackl1084hcmg4myf3kvjvd6sjxmzn0c0qkmanz6brvgzyanrm9"))))
    (build-system gnu-build-system)
    (native-inputs
     `(("flex" ,flex)
       ("bison" ,bison)
       ("gettext" ,gettext-minimal)
       ("git" ,git)                     ; needed for a test
       ("pkg-config" ,pkg-config)))
    ;; FIXME: Add optional inputs once available.
    (inputs
     `(("alsa-lib" ,alsa-lib)
       ("avahi" ,avahi)
       ;; XXX Try removing dav1d here and testing AV1 playback when FFmpeg 4.3
       ;; is released.
       ;; <https://issues.guix.gnu.org/issue/39719>
       ("dav1d" ,dav1d)
       ("dbus" ,dbus)
       ("eudev" ,eudev)
       ("flac" ,flac)
       ("ffmpeg" ,ffmpeg)
       ("fontconfig" ,fontconfig)
       ("freetype" ,freetype)
       ("fribidi" ,fribidi)
       ("gnutls" ,gnutls)
       ("liba52" ,liba52)
       ("libarchive" ,libarchive)
       ("libass" ,libass)
       ("libavc1394" ,libavc1394)
       ("libbluray" ,libbluray)
       ("libcaca" ,libcaca)
       ("libcddb" ,libcddb)
       ("libdca" ,libdca)
       ("libdvbpsi" ,libdvbpsi)
       ("libdvdnav" ,libdvdnav)
       ("libdvdread" ,libdvdread)
       ("libebml" ,libebml)
       ("libgcrypt" ,libgcrypt)
       ("libidn" ,libidn)
       ("libkate" ,libkate)
       ("libmad" ,libmad)
       ("libmatroska" ,libmatroska)
       ("libmicrodns" ,libmicrodns)
       ("libmodplug" ,libmodplug)
       ("libmpeg2" ,libmpeg2)
       ("libogg" ,libogg)
       ("libpng" ,libpng)
       ("libraw1394" ,libraw1394)
       ("librsvg" ,librsvg)
       ("libsamplerate" ,libsamplerate)
       ("libsecret" ,libsecret)
       ("libssh2" ,libssh2)
       ("libupnp" ,libupnp)
       ("libva" ,libva)
       ("libvdpau" ,libvdpau)
       ("libvorbis" ,libvorbis)
       ("libvpx" ,libvpx)
       ("libtheora" ,libtheora)
       ("libx264" ,libx264)
       ("libxext" ,libxext)
       ("libxi" ,libxi)
       ("libxinerama" ,libxinerama)
       ("libxml2" ,libxml2)
       ("libxpm" ,libxpm)
       ("livemedia-utils" ,livemedia-utils)
       ("lua" ,lua-5.2)
       ("mesa" ,mesa)
       ("opus" ,opus)
       ("perl" ,perl)
       ("pulseaudio" ,pulseaudio)
       ("protobuf" ,protobuf)
       ("python" ,python-wrapper)
       ("qtbase" ,qtbase)
       ("qtsvg" ,qtsvg)
       ("qtx11extras" ,qtx11extras)
       ("samba" ,samba)
       ("sdl" ,sdl)
       ("sdl-image" ,sdl-image)
       ("speex" ,speex)
       ("speexdsp" ,speexdsp)
       ("taglib" ,taglib)
       ("twolame" ,twolame)
       ("unzip" ,unzip)
       ("wayland" ,wayland)
       ("wayland-protocols" ,wayland-protocols)
       ("x265" ,x265)
       ("xcb-util-keysyms" ,xcb-util-keysyms)))
    (arguments
     `(#:configure-flags
       `("BUILDCC=gcc"
         ,(string-append "LDFLAGS=-Wl,-rpath -Wl,"
                         (assoc-ref %build-inputs "ffmpeg")
                         "/lib"))       ;needed for the tests

       #:phases
       (modify-phases %standard-phases
         (add-after 'unpack 'patch-source
           (lambda* (#:key inputs #:allow-other-keys)
             (let ((livemedia-utils (assoc-ref inputs "livemedia-utils")))
               (substitute* "configure"
                 (("LIVE555_PREFIX=\\$\\{LIVE555_PREFIX-\"/usr\"\\}")
                  (string-append "LIVE555_PREFIX=" livemedia-utils)))
               ;; Some of the tests require using the display to test out VLC,
               ;; which fails in our sandboxed build system
               (substitute* "test/run_vlc.sh"
                 (("./vlc --ignore-config") "echo"))
               #t)))
         (add-after 'strip 'regenerate-plugin-cache
           (lambda* (#:key outputs #:allow-other-keys)
             ;; The 'install-exec-hook' rule in the top-level Makefile.am
             ;; generates 'lib/vlc/plugins/plugins.dat', a plugin cache, using
             ;; 'vlc-cache-gen'.  This file includes the mtime of the plugins
             ;; it references.  Thus, we first reset the timestamps of all
             ;; these files, and then regenerate the cache such that the
             ;; mtimes it includes are always zero instead of being dependent
             ;; on the build time.
             (let* ((out       (assoc-ref outputs "out"))
                    (pkglibdir (string-append out "/lib/vlc"))
                    (plugindir (string-append pkglibdir "/plugins"))
                    (cachegen  (string-append pkglibdir "/vlc-cache-gen")))
               ;; TODO: Factorize 'reset-timestamps'.
               (for-each (lambda (file)
                           (let ((s (lstat file)))
                             (unless (eq? (stat:type s) 'symlink)
                               (utime file 1 1))))
                         (find-files plugindir))
               (invoke cachegen plugindir))))
         (add-after 'install 'wrap-executable
           (lambda* (#:key outputs #:allow-other-keys)
             (let ((out (assoc-ref outputs "out"))
                   (plugin-path (getenv "QT_PLUGIN_PATH")))
               (wrap-program (string-append out "/bin/vlc")
                 `("QT_PLUGIN_PATH" ":" prefix (,plugin-path))))
             #t)))))
    (home-page "https://www.videolan.org/")
    (synopsis "Audio and video framework")
    (description "VLC is a cross-platform multimedia player and framework
that plays most multimedia files as well as DVD, Audio CD, VCD, and various
streaming protocols.")
    (license license:gpl2+)))

(define-public mplayer
  (package
    (name "mplayer")
    (version "1.4")
    (source (origin
             (method url-fetch)
             (uri (string-append
                   "https://www.mplayerhq.hu/MPlayer/releases/MPlayer-"
                   version ".tar.xz"))
             (sha256
              (base32
               "0j5mflr0wnklxsvnpmxvk704hscyn2785hvvihj2i3a7b3anwnc2"))))
    (build-system gnu-build-system)
    ;; FIXME: Add additional inputs once available.
    (native-inputs
     `(("pkg-config" ,pkg-config)
       ("yasm" ,yasm)))
    (inputs
     `(("alsa-lib" ,alsa-lib)
       ("cdparanoia" ,cdparanoia)
       ("ffmpeg" ,ffmpeg)
       ("fontconfig" ,fontconfig)
       ("freetype" ,freetype)
       ("giflib" ,giflib)
       ("lame" ,lame)
       ("libass" ,libass)
       ("libdvdcss" ,libdvdcss)
       ("libdvdnav" ,libdvdnav)         ; ignored without libdvdread
       ("libdvdread" ,libdvdread)       ; ignored without libdvdnav
       ("libjpeg" ,libjpeg-turbo)
       ("libmpeg2" ,libmpeg2)
       ("libmpg123" ,mpg123)            ; audio codec for MP3
       ("libpng" ,libpng)
       ("libtheora" ,libtheora)
       ("libvdpau" ,libvdpau)
       ("libvorbis" ,libvorbis)
       ("libx11" ,libx11)
       ("libx264" ,libx264)
       ("libxinerama" ,libxinerama)
       ("libxv" ,libxv)
       ("libxxf86dga" ,libxxf86dga)
       ("mesa" ,mesa)
       ("opus" ,opus)
       ("perl" ,perl)
       ("pulseaudio" ,pulseaudio)
       ("python" ,python-wrapper)
       ("sdl" ,sdl)
       ("speex" ,speex)
       ("zlib" ,zlib)))
    (arguments
     `(#:tests? #f                      ; no test target
       #:phases
       (modify-phases %standard-phases
        (replace 'configure
          ;; configure does not work followed by "SHELL=..." and
          ;; "CONFIG_SHELL=..."; set environment variables instead
          (lambda* (#:key inputs outputs #:allow-other-keys)
            (let ((out (assoc-ref outputs "out"))
                  (libx11 (assoc-ref inputs "libx11")))
              (substitute* "configure"
                (("#! /bin/sh") (string-append "#!" (which "sh"))))
              (setenv "SHELL" (which "bash"))
              (setenv "CONFIG_SHELL" (which "bash"))
              (invoke "./configure"
                      (string-append "--extra-cflags=-I"
                                     libx11 "/include") ; to detect libx11
                      "--disable-ffmpeg_a" ; disables bundled ffmpeg
                      (string-append "--prefix=" out)
                      ;; Enable runtime cpu detection where supported,
                      ;; and choose a suitable target.
                      ,@(match (or (%current-target-system)
                                   (%current-system))
                          ("x86_64-linux"
                           '("--enable-runtime-cpudetection"
                             "--target=x86_64-linux"))
                          ("i686-linux"
                           '("--enable-runtime-cpudetection"
                             "--target=i686-linux"))
                          ("mips64el-linux"
                           '("--target=mips3-linux"))
                          (_ (list (string-append
                                    "--target="
                                    (or (%current-target-system)
                                        (nix-system->gnu-triplet
                                         (%current-system)))))))
                      "--disable-iwmmxt")))))))
    (home-page "https://www.mplayerhq.hu")
    (synopsis "Audio and video player")
    (description "MPlayer is a movie player.  It plays most MPEG/VOB, AVI,
Ogg/OGM, VIVO, ASF/WMA/WMV, QT/MOV/MP4, RealMedia, Matroska, NUT,
NuppelVideo, FLI, YUV4MPEG, FILM, RoQ, PVA files.  One can watch VideoCD,
SVCD, DVD, 3ivx, DivX 3/4/5, WMV and H.264 movies.")
    (license license:gpl2)))

(define-public mpv
  (package
    (name "mpv")
    (version "0.32.0")
    (source (origin
              (method git-fetch)
              (uri (git-reference
                    (url "https://github.com/mpv-player/mpv.git")
                    (commit (string-append "v" version))))
              (file-name (git-file-name name version))
              (sha256
               (base32
                "0kmy1q0hp87vq4rpv7py04x8bpg1wmlzaibavmkf713jqp6qy596"))))
    (build-system waf-build-system)
    (native-inputs
     `(("perl" ,perl) ; for zsh completion file
       ("pkg-config" ,pkg-config)
       ("python-docutils" ,python-docutils)))
    ;; Missing features: libguess, V4L2
    (inputs
     `(("alsa-lib" ,alsa-lib)
       ("enca" ,enca)
       ("ffmpeg" ,ffmpeg)
       ("jack" ,jack-1)
       ("ladspa" ,ladspa)
       ("lcms" ,lcms)
       ("libass" ,libass)
       ("libbluray" ,libbluray)
       ("libcaca" ,libcaca)
       ("libbs2b" ,libbs2b)
       ("libcdio-paranoia" ,libcdio-paranoia)
       ("libdvdread" ,libdvdread)
       ("libdvdnav" ,libdvdnav)
       ("libjpeg" ,libjpeg-turbo)
       ("libva" ,libva)
       ("libvdpau" ,libvdpau)
       ("libx11" ,libx11)
       ("libxext" ,libxext)
       ("libxinerama" ,libxinerama)
       ("libxrandr" ,libxrandr)
       ("libxscrnsaver" ,libxscrnsaver)
       ("libxv" ,libxv)
       ;; XXX: lua > 5.2 is not currently supported; see
       ;; waftools/checks/custom.py
       ("lua" ,lua-5.2)
       ("mesa" ,mesa)
       ("mpg123" ,mpg123)
       ("pulseaudio" ,pulseaudio)
       ("rsound" ,rsound)
       ("shaderc" ,shaderc)
       ("vulkan-headers" ,vulkan-headers)
       ("vulkan-loader" ,vulkan-loader)
       ("waf" ,python-waf)
       ("wayland" ,wayland)
       ("wayland-protocols" ,wayland-protocols)
       ("libxkbcommon" ,libxkbcommon)
       ("youtube-dl" ,youtube-dl)
       ("zlib" ,zlib)))
    (arguments
     '(#:phases
       (modify-phases %standard-phases
         (add-after
          'unpack 'patch-paths
          (lambda* (#:key inputs #:allow-other-keys)
            (let ((ytdl (assoc-ref inputs "youtube-dl")))
              (substitute* "player/lua/ytdl_hook.lua"
                (("\"youtube-dl\",")
                 (string-append "\"" ytdl "/bin/youtube-dl\",")))
              #t)))
         (add-before
          'configure 'setup-waf
          (lambda* (#:key inputs #:allow-other-keys)
            (let ((waf (assoc-ref inputs "waf")))
              (copy-file (string-append waf "/bin/waf") "waf"))
            (setenv "CC" "gcc")
            #t)))
       #:configure-flags (list "--enable-libmpv-shared"
                               "--enable-cdda"
                               "--enable-dvdnav"
                               "--disable-build-date")
       ;; No check function defined.
       #:tests? #f))
    (home-page "https://mpv.io/")
    (synopsis "Audio and video player")
    (description "mpv is a general-purpose audio and video player.  It is a
fork of mplayer2 and MPlayer.  It shares some features with the former
projects while introducing many more.")
    (license license:gpl2+)))

(define-public gnome-mpv
  (deprecated-package "gnome-mpv" celluloid))

(define-public mpv-mpris
  (package
    (name "mpv-mpris")
    (version "0.5")
    (source
      (origin
        (method git-fetch)
        (uri (git-reference
               (url "https://github.com/hoyon/mpv-mpris")
               (commit version)))
        (file-name (git-file-name name version))
        (sha256
         (base32
          "07p6li5z38pkfd40029ag2jqx917vyl3ng5p2i4v5a0af14slcnk"))))
    (build-system copy-build-system)
    (arguments
     '(#:install-plan
       '(("mpris.so" "lib/"))
       #:phases
       (modify-phases %standard-phases
         (add-before 'install 'build
           (lambda _
             (setenv "CC" (which "gcc"))
             (invoke "make"))))))
    (native-inputs
     `(("pkg-config" ,pkg-config)))
    (inputs
     `(("glib" ,glib)
       ("mpv" ,mpv)))
    (home-page "https://github.com/hoyon/mpv-mpris")
    (synopsis "MPRIS plugin for mpv")
    (description "This package provides an @dfn{MPRIS} (Media Player Remote
Interfacing Specification) plugin for the @code{mpv} media player.  It implements
@code{org.mpris.MediaPlayer2} and @code{org.mpris.MediaPlayer2.Player} D-Bus
interfaces.

To load this plugin, specify the following option when starting mpv:
@code{--script $GUIX_PROFILE/lib/mpris.so} or link it into
@file{$HOME/.config/mpv/scripts}.")
    (license license:expat)))

(define-public libvpx
  (package
    (name "libvpx")
    (version "1.8.2")
    (source (origin
              ;; XXX: Upstream does not provide tarballs for > 1.6.1.
              (method git-fetch)
              (uri (git-reference
                    (url "https://chromium.googlesource.com/webm/libvpx")
                    (commit (string-append "v" version))))
              (file-name (git-file-name name version))
              (sha256
               (base32
                "0gyq4fkbd2fv7m1mm9xrvn6rk6f4jsmbv8bnlhingmnrvyncnmnr"))
              (patches (search-patches "libvpx-CVE-2016-2818.patch"))))
    (build-system gnu-build-system)
    (arguments
     `(#:configure-flags (list "--enable-shared"
                               "--disable-static"
                               "--as=yasm"
                               ;; Limit size to avoid CVE-2015-1258
                               "--size-limit=16384x16384"
                               (string-append "--prefix=" (assoc-ref %outputs "out")))
       #:make-flags  (list (string-append "LDFLAGS=-Wl,-rpath="
                                          (assoc-ref %outputs "out") "/lib"))
       #:phases (modify-phases %standard-phases
                  (replace 'configure
                    (lambda* (#:key configure-flags #:allow-other-keys)
                      ;; The configure script does not understand some of the GNU
                      ;; options, so we only add the flags specified above.
                      (apply invoke  "./configure" configure-flags))))
       #:tests? #f)) ; no check target
    (native-inputs
     `(("perl" ,perl)
       ("yasm" ,yasm)))
    (synopsis "VP8/VP9 video codec")
    (description "libvpx is a codec for the VP8/VP9 video compression format.")
    (license license:bsd-3)
    (home-page "https://www.webmproject.org/")))

(define-public youtube-dl
  (package
    (name "youtube-dl")
<<<<<<< HEAD
    (version "2020.05.08")
=======
    (version "2020.06.06")
>>>>>>> e88745a6
    (source (origin
              (method url-fetch)
              (uri (string-append "https://github.com/ytdl-org/youtube-dl/"
                                  "releases/download/" version "/youtube-dl-"
                                  version ".tar.gz"))
              (sha256
               (base32
<<<<<<< HEAD
                "16zxa8ss2rka7cvkqyi67s8i1h9f4nxx88w9vjbxchbga6w0scc6"))))
=======
                "1qrrr14glv0jv377n61paq55b6k58jpnwbz2sp5xfl4wnxy5hqny"))))
>>>>>>> e88745a6
    (build-system python-build-system)
    (arguments
     ;; The problem here is that the directory for the man page and completion
     ;; files is relative, and for some reason, setup.py uses the
     ;; auto-detected sys.prefix instead of the user-defined "--prefix=FOO".
     ;; So, we need pass the prefix directly.  In addition, make sure the Bash
     ;; completion file is called 'youtube-dl' rather than
     ;; 'youtube-dl.bash-completion'.
     `(#:tests? #f ; Many tests fail. The test suite can be run with pytest.
       #:phases (modify-phases %standard-phases
                  (add-before 'install 'fix-the-data-directories
                    (lambda* (#:key outputs #:allow-other-keys)
                      (let ((prefix (assoc-ref outputs "out")))
                        (mkdir "bash-completion")
                        (rename-file "youtube-dl.bash-completion"
                                     "bash-completion/youtube-dl")
                        (substitute* "setup.py"
                          (("youtube-dl\\.bash-completion")
                           "bash-completion/youtube-dl")
                          (("'etc/")
                           (string-append "'" prefix "/etc/"))
                          (("'share/")
                           (string-append "'" prefix "/share/")))
                        #t)))
                  (add-after 'install 'install-completion
                    (lambda* (#:key outputs #:allow-other-keys)
                      (let* ((out (assoc-ref outputs "out"))
                             (zsh (string-append out
                                                 "/share/zsh/site-functions")))
                        (mkdir-p zsh)
                        (copy-file "youtube-dl.zsh"
                                   (string-append zsh "/_youtube-dl"))
                        #t))))))
    (synopsis "Download videos from YouTube.com and other sites")
    (description
     "Youtube-dl is a small command-line program to download videos from
YouTube.com and many more sites.")
    (home-page "https://yt-dl.org")
    (license license:public-domain)))

(define-public youtube-dl-gui
  (package
    (name "youtube-dl-gui")
    (version "0.3.8")
    (source
     (origin
       (method url-fetch)
       (uri (pypi-uri "Youtube-DLG" version))
       (sha256
        (base32
         "0napxwzgls5ik1bxbp99vly32l23xpc4ng5kr24hfhf21ypjyadb"))))
    (build-system python-build-system)
    (arguments
     ;; In Guix, wxpython has not yet been packaged for Python 3.
     `(#:python ,python-2
       ;; This package has no tests.
       #:tests? #f
       #:phases
       (modify-phases %standard-phases
         (add-before 'build 'patch-source
           (lambda* (#:key inputs #:allow-other-keys)
             ;; The youtube-dl-gui program lets you configure options.  Some of
             ;; them are problematic, so we change their defaults.
             (substitute* "youtube_dl_gui/optionsmanager.py"
               ;; When this is true, the builder process will try (and fail) to
               ;; write logs to the builder user's home directory.
               (("'enable_log': True") "'enable_log': False")
               ;; This determines which youtube-dl program youtube-dl-gui will
               ;; run.  If we don't set this, then youtube-dl-gui might download
               ;; an arbitrary copy from the Internet into the user's home
               ;; directory and run it, so let's make sure youtube-dl-gui uses
               ;; the youtube-dl from the inputs by default.
               (("'youtubedl_path': self.config_path")
                (string-append "'youtubedl_path': '"
                               (assoc-ref inputs "youtube-dl")
                               "/bin'"))
               ;; When this is True, when youtube-dl-gui is finished downloading
               ;; a file, it will try (and possibly fail) to open the directory
               ;; containing the downloaded file.  This can fail because it
               ;; assumes that xdg-open is in PATH.  Unfortunately, simply
               ;; adding xdg-utils to the propagated inputs is not enough to
               ;; make this work, so for now we set the default to False.
               (("'open_dl_dir': True") "'open_dl_dir': False"))
             ;; The youtube-dl program from the inputs is actually a wrapper
             ;; script written in bash, so attempting to invoke it as a python
             ;; script will fail.
             (substitute* "youtube_dl_gui/downloaders.py"
               (("cmd = \\['python', self\\.youtubedl_path\\]")
                "cmd = [self.youtubedl_path]"))
             ;; Use relative paths for installing data files so youtube-dl-gui
             ;; installs the files relative to its prefix in the store, rather
             ;; than relative to /.  Also, instead of installing data files into
             ;; $prefix/usr/share, install them into $prefix/share for
             ;; consistency (see: (standards) Directory Variables).
             (substitute* "setup.py"
               (("= '/usr/share") "= 'share"))
             ;; Update get_locale_file() so it finds the installed localization
             ;; files.
             (substitute* "youtube_dl_gui/utils.py"
               (("os\\.path\\.join\\('/usr', 'share'")
                (string-append "os.path.join('"
                               (assoc-ref %outputs "out")
                               "', 'share'")))
             #t))
         (add-after 'install 'create-desktop-file
           (lambda* (#:key outputs #:allow-other-keys)
             (let* ((out (assoc-ref outputs "out"))
                    (applications (string-append out "/share/applications")))
               (mkdir-p applications)
               (call-with-output-file
                   (string-append applications "/youtube-dl-gui.desktop")
                 (lambda (file)
                   (format
                    file
                    "[Desktop Entry]~@
                     Name=Youtube-dl GUI~@
                     Comment=Graphical interface to download video with youtube-dl~@
                     Exec=youtube-dl-gui~@
                     TryExec=youtube-dl-gui~@
                     Terminal=false~@
                     Icon=youtube-dl-gui~@
                     Type=Application~@
                     Categories=AudioVideo;Audio;Video;Network~%")))
               #t))))))
    (inputs
     `(("python2-wxpython" ,python2-wxpython)
       ("youtube-dl" ,youtube-dl)))
    (home-page "https://github.com/MrS0m30n3/youtube-dl-gui")
    (synopsis
     "GUI (Graphical User Interface) for @command{youtube-dl}")
    (description
     "Youtube-dlG is a GUI (Graphical User Interface) for
@command{youtube-dl}.  You can use it to download videos from YouTube and any
other site that youtube-dl supports.")
    (license license:unlicense)))

(define-public you-get
  (package
    (name "you-get")
    (version "0.4.1410")
    (source (origin
              (method git-fetch)
              (uri (git-reference
                    (url "https://github.com/soimort/you-get.git")
                    (commit (string-append "v" version))))
              (file-name (git-file-name name version))
              (sha256
               (base32
                "1v4lfldcijgngg0s4q5w4ixa0k8k75dwmkhf57pgb31bqlrr8h0s"))))
    (build-system python-build-system)
    (inputs
     `(("ffmpeg" ,ffmpeg)))             ; for multi-part and >=1080p videos
    (arguments
     `(#:phases
       (modify-phases %standard-phases
         (add-after 'unpack 'qualify-input-references
           ;; Explicitly invoke the input ffmpeg, instead of whichever one
           ;; happens to be in the user's $PATH at run time.
           (lambda* (#:key inputs #:allow-other-keys)
             (let ((ffmpeg (string-append (assoc-ref inputs "ffmpeg")
                                          "/bin/ffmpeg")))
               (substitute* "src/you_get/processor/ffmpeg.py"
                 ;; Don't blindly replace all occurrences of ‘'ffmpeg'’: the
                 ;; same string is also used when sniffing ffmpeg's output.
                 (("(FFMPEG == |\\()'ffmpeg'" _ prefix)
                  (string-append prefix "'" ffmpeg "'")))
               #t))))
       #:tests? #f))                    ; XXX some tests need Internet access
    (synopsis "Download videos, audio, or images from Web sites")
    (description
     "You-Get is a command-line utility to download media contents (videos,
audio, images) from the Web.  It can use either mpv or vlc for playback.")
    (home-page "https://you-get.org/")
    (license license:expat)))

(define-public youtube-viewer
  (package
    (name "youtube-viewer")
    (version "3.7.6")
    (source (origin
              (method git-fetch)
              (uri (git-reference
                    (url "https://github.com/trizen/youtube-viewer.git")
                    (commit version)))
              (file-name (git-file-name name version))
              (sha256
               (base32
                "1c7wynx0fzs8awb1s4rdrl8xavqlj64z95yckhl1m1gnhahhq291"))))
    (build-system perl-build-system)
    (native-inputs
     `(("perl-module-build" ,perl-module-build)))
    (inputs
     `(("perl-data-dump" ,perl-data-dump)
       ("perl-file-sharedir" ,perl-file-sharedir)
       ("perl-gtk2" ,perl-gtk2)
       ("perl-json" ,perl-json)
       ("perl-json-xs" ,perl-json-xs)
       ("perl-libwww" ,perl-libwww)
       ("perl-lwp-protocol-https" ,perl-lwp-protocol-https)
       ("perl-lwp-useragent-cached" ,perl-lwp-useragent-cached)
       ("perl-mozilla-ca" ,perl-mozilla-ca)
       ("perl-term-readline-gnu" ,perl-term-readline-gnu)
       ("perl-unicode-linebreak" ,perl-unicode-linebreak)
       ("xdg-utils" ,xdg-utils)

       ;; Some videos play without youtube-dl, but others silently fail to.
       ("youtube-dl" ,youtube-dl)))
    (arguments
     `(#:modules ((guix build perl-build-system)
                  (guix build utils)
                  (srfi srfi-26))
       ;; gtk-2/3 variants are both installed by default but the gtk3 variant
       ;; is broken without perl-gtk3.
       #:module-build-flags '("--gtk2")
       #:phases
       (modify-phases %standard-phases
         (add-after 'unpack 'refer-to-inputs
           (lambda* (#:key inputs #:allow-other-keys)
             (substitute* "lib/WWW/YoutubeViewer.pm"
               (("'youtube-dl'")
                (format #f "'~a/bin/youtube-dl'"
                        (assoc-ref inputs "youtube-dl"))))
             (substitute* '("bin/gtk2-youtube-viewer"
                            "bin/gtk3-youtube-viewer")
               (("'xdg-open'")
                (format #f "'~a/bin/xdg-open'"
                        (assoc-ref inputs "xdg-utils"))))
             #t))
         (add-after 'install 'install-desktop
           (lambda* (#:key outputs #:allow-other-keys)
             (let* ((out (assoc-ref outputs "out"))
                    (sharedir (string-append out "/share")))
               (install-file "share/gtk-youtube-viewer.desktop"
                             (string-append sharedir "/applications"))
               (install-file "share/icons/gtk-youtube-viewer.png"
                             (string-append sharedir "/pixmaps"))
               #t)))
         (add-after 'install 'wrap-program
           (lambda* (#:key outputs #:allow-other-keys)
             (let* ((out (assoc-ref outputs "out"))
                    (bin-dir (string-append out "/bin/"))
                    (site-dir (string-append out "/lib/perl5/site_perl/"))
                    (lib-path (getenv "PERL5LIB")))
               (for-each (cut wrap-program <>
                              `("PERL5LIB" ":" prefix (,lib-path ,site-dir)))
                         (find-files bin-dir))
               #t))))))
    (synopsis
     "Lightweight application for searching and streaming videos from YouTube")
    (description
     "Youtube-viewer searches and plays YouTube videos in a native player.
It comes with various search options; it can search for videos, playlists
and/or channels.  The videos are streamed directly in a selected video player
at the best resolution (customizable) and with closed-captions (if available).
Both command-line and GTK2 interface are available.")
    (home-page "https://github.com/trizen/youtube-viewer")
    (license license:perl-license)))

(define-public libbluray
  (package
    (name "libbluray")
    (version "1.0.2")
    (source (origin
              (method url-fetch)
              (uri (string-append "https://download.videolan.org/videolan/"
                                  name "/" version "/"
                                  name "-" version ".tar.bz2"))
              (sha256
               (base32
                "1zxfnw1xbghcj7b3zz5djndv6gwssxda19cz1lrlqrkg8577r7kd"))))
    (build-system gnu-build-system)
    (arguments
     `(#:configure-flags '("--disable-bdjava-jar")
       #:phases
       (modify-phases %standard-phases
         (add-after 'unpack 'refer-to-libxml2-in-.pc-file
           ;; Avoid the need to propagate libxml2 by referring to it
           ;; directly, as is already done for fontconfig & freetype.
           (lambda* (#:key inputs #:allow-other-keys)
             (let ((libxml2 (assoc-ref inputs "libxml2")))
               (substitute* "configure"
                 ((" libxml-2.0") ""))
               (substitute* "src/libbluray.pc.in"
                 (("^Libs.private:" field)
                  (string-append field " -L" libxml2 "/lib -lxml2")))
               #t)))
         (add-before 'build 'fix-dlopen-paths
           (lambda* (#:key inputs #:allow-other-keys)
             (let ((libaacs (assoc-ref inputs "libaacs"))
                   (libbdplus (assoc-ref inputs "libbdplus")))
               (substitute* "src/libbluray/disc/aacs.c"
                 (("\"libaacs\"")
                  (string-append "\"" libaacs "/lib/libaacs\"")))
               (substitute* "src/libbluray/disc/bdplus.c"
                 (("\"libbdplus\"")
                  (string-append "\"" libbdplus "/lib/libbdplus\"")))
               #t))))))
    (native-inputs `(("pkg-config" ,pkg-config)))
    (inputs
     `(("fontconfig" ,fontconfig)
       ("freetype" ,freetype)
       ("libaacs" ,libaacs)
       ("libbdplus" ,libbdplus)
       ("libxml2" ,libxml2)))
    (home-page "https://www.videolan.org/developers/libbluray.html")
    (synopsis "Blu-Ray Disc playback library")
    (description
     "libbluray is a library designed for Blu-Ray Disc playback for media
players, like VLC or MPlayer.")
    (license license:lgpl2.1+)))

(define-public libdvdread
  (package
    (name "libdvdread")
    (version "6.0.2")
    (source (origin
              (method url-fetch)
              (uri (string-append "https://download.videolan.org/videolan/"
                                  "libdvdread/" version "/"
                                  "libdvdread-" version ".tar.bz2"))
              (sha256
               (base32
                "1c7yqqn67m3y3n7nfrgrnzz034zjaw5caijbwbfrq89v46ph257r"))))
    (build-system gnu-build-system)
    (arguments
     `(#:configure-flags '("--with-libdvdcss=yes")))
    (native-inputs
     `(("pkg-config" ,pkg-config)))
    (propagated-inputs
     `(("libdvdcss" ,libdvdcss)))
    (home-page "http://dvdnav.mplayerhq.hu/")
    (synopsis "Library for reading video DVDs")
    (description
     "Libdvdread provides a simple foundation for reading DVD video
disks.  It provides the functionality that is required to access many
DVDs.  It parses IFO files, reads NAV-blocks, and performs CSS
authentication and descrambling (if an external libdvdcss library is
installed).")
    (license license:gpl2+)))

(define-public dvdauthor
  (package
    (name "dvdauthor")
    (version "0.7.2")
    (source
     (origin
       (method url-fetch)
       (uri (string-append "mirror://sourceforge/dvdauthor/dvdauthor-"
                           version ".tar.gz"))
       (sha256
        (base32
         "1drfc47hikfzc9d7hjk34rw10iqw01d2vwmn91pv73ppx4nsj81h"))))
    (build-system gnu-build-system)
    (inputs
     `(("libdvdread" ,libdvdread)
       ("libpng" ,libpng)
       ("imagemagick" ,imagemagick)
       ("libxml2" ,libxml2)
       ("freetype" ,freetype)))
    (native-inputs
     `(("pkg-config" ,pkg-config)))
    (synopsis "Generates a DVD-Video movie from a MPEG-2 stream")
    (description "@command{dvdauthor} will generate a DVD-Video movie from a
MPEG-2 stream containing VOB packets.")
    (home-page "http://dvdauthor.sourceforge.net")
    (license license:gpl3+)))

(define-public libdvdnav
  (package
    (name "libdvdnav")
    (version "6.0.1")
    (source (origin
              (method url-fetch)
              (uri (string-append "https://download.videolan.org/videolan/"
                                  "libdvdnav/" version "/"
                                  "libdvdnav-" version ".tar.bz2"))
              (sha256
               (base32
                "0cv7j8irsv1n2dadlnhr6i1b8pann2ah6xpxic41f04my6ba6rp5"))))
    (build-system gnu-build-system)
    (native-inputs
     `(("pkg-config" ,pkg-config)))
    (inputs
     `(("libdvdread" ,libdvdread)))
    (home-page "http://dvdnav.mplayerhq.hu/")
    (synopsis "Library for video DVD navigation features")
    (description
     "Libdvdnav is a library for developers of multimedia
applications.  It allows easy use of sophisticated DVD navigation features
such as DVD menus, multiangle playback and even interactive DVD games.  All
this functionality is provided through a simple API which provides the DVD
playback as a single logical stream of blocks, intermitted by special
dvdnav events to report certain conditions.  The main usage of libdvdnav is
a loop regularly calling a function to get the next block, surrounded by
additional calls to tell the library of user interaction.  The whole
DVD virtual machine and internal playback states are completely
encapsulated.")
    (license license:gpl2+)))

(define-public libdvdcss
  (package
    (name "libdvdcss")
    (version "1.4.2")
    (source (origin
              (method url-fetch)
              (uri (string-append "https://download.videolan.org/pub/"
                                  name "/" version "/"
                                  name "-" version ".tar.bz2"))
              (sha256
               (base32
                "0x957zzpf4w2cp8zlk29prj8i2q6hay3lzdzsyz8y3cwxivyvhkq"))))
    (build-system gnu-build-system)
    (home-page "https://www.videolan.org/developers/libdvdcss.html")
    (synopsis "Library for accessing DVDs as block devices")
    (description
     "libdvdcss is a simple library designed for accessing DVDs like a block
device without having to bother about the decryption.")
    (license license:gpl2+)))

(define-public srt2vtt
  (package
    (name "srt2vtt")
    (version "0.1")
    (source (origin
              (method url-fetch)
              (uri (string-append
                    "https://files.dthompson.us/srt2vtt/srt2vtt-"
                    version ".tar.gz"))
              (sha256
               (base32
                "16b377znjm6qlga5yb8aj7b7bcisa1ghcnj2lrb1d30lvxp4liif"))))
    (build-system gnu-build-system)
    (inputs
     `(("guile" ,guile-2.0)))
    (synopsis "SubRip to WebVTT subtitle converter")
    (description "srt2vtt converts SubRip formatted subtitles to WebVTT format
for use with HTML5 video.")
    (home-page "https://dthompson.us/projects/srt2vtt.html")
    (license license:gpl3+)))

(define-public avidemux
  (package
    (name "avidemux")
    (version "2.7.4")
    (source (origin
             (method url-fetch)
             (uri (string-append
                   "mirror://sourceforge/avidemux/avidemux/" version "/"
                   "avidemux_" version ".tar.gz"))
             (sha256
              (base32
               "1acdb3m37vdzzbm8mwyibcn8msi7birb5v30qfi7jli5r00src3x"))
             (patches (search-patches "avidemux-install-to-lib.patch"))))
    (build-system cmake-build-system)
    (native-inputs
     `(("perl" ,perl)
       ("pkg-config" ,pkg-config)
       ("python" ,python-wrapper)
       ("qttools" ,qttools)
       ("yasm" ,yasm)))
    ;; FIXME: Once packaged, add libraries not found during the build.
    (inputs
     `(("alsa-lib" ,alsa-lib)
       ("fontconfig" ,fontconfig)
       ("freetype" ,freetype)
       ("fribidi" ,fribidi)
       ("glu" ,glu)
       ("jack" ,jack-1)
       ("lame" ,lame)
       ("libva" ,libva)
       ("libvdpau" ,libvdpau)
       ("libvorbis" ,libvorbis)
       ("libvpx" ,libvpx)
       ("libxv" ,libxv)
       ("pulseaudio" ,pulseaudio)
       ("qtbase" ,qtbase)
       ("sqlite" ,sqlite)
       ("zlib" ,zlib)))
    (arguments
     `(#:tests? #f                      ; no check target
       #:phases
       ;; Make sure files inside the included ffmpeg tarball are
       ;; patch-shebanged.
       (let ((ffmpeg "ffmpeg-4.1.4"))
         (modify-phases %standard-phases
           (add-before 'patch-source-shebangs 'unpack-ffmpeg
             (lambda _
               (with-directory-excursion "avidemux_core/ffmpeg_package"
                 (invoke "tar" "xf" (string-append ffmpeg ".tar.bz2"))
                 (delete-file (string-append ffmpeg ".tar.bz2")))
               #t))
           (add-after 'patch-source-shebangs 'repack-ffmpeg
             (lambda _
               (with-directory-excursion "avidemux_core/ffmpeg_package"
                 (substitute* (string-append ffmpeg "/configure")
                   (("#! /bin/sh") (string-append "#!" (which "sh"))))
                 (invoke "tar" "cjf" (string-append ffmpeg ".tar.bz2") ffmpeg
                         ;; avoid non-determinism in the archive
                         "--sort=name" "--mtime=@0"
                         "--owner=root:0" "--group=root:0")
                 (delete-file-recursively ffmpeg))
               #t))
           (replace 'configure
             (lambda _
               ;; Copy-paste settings from the cmake build system.
               (setenv "CMAKE_LIBRARY_PATH" (getenv "LIBRARY_PATH"))
               (setenv "CMAKE_INCLUDE_PATH" (getenv "C_INCLUDE_PATH"))
               #t))
           (replace 'build
             (lambda* (#:key inputs outputs #:allow-other-keys)
               (let* ((out (assoc-ref outputs "out"))
                      (lib (string-append out "/lib"))
                      (top (getcwd))
                      (build_component
                       (lambda* (component srcdir #:optional (args '()))
                         (let ((builddir (string-append "build_" component)))
                           (mkdir builddir)
                           (with-directory-excursion builddir
                             (apply invoke "cmake"
                                    "-DCMAKE_INSTALL_RPATH_USE_LINK_PATH=TRUE"
                                    (string-append "-DCMAKE_INSTALL_PREFIX=" out)
                                    (string-append "-DCMAKE_INSTALL_RPATH=" lib)
                                    (string-append "-DCMAKE_SHARED_LINKER_FLAGS="
                                                   "\"-Wl,-rpath=" lib "\"")
                                    (string-append "-DAVIDEMUX_SOURCE_DIR=" top)
                                    (string-append "../" srcdir)
                                    "-DENABLE_QT5=True"
                                    args)
                             (invoke "make" "-j"
                                     (number->string (parallel-job-count)))
                             (invoke "make" "install"))))))
                 (mkdir out)
                 (build_component "core" "avidemux_core")
                 (build_component "cli" "avidemux/cli")
                 (build_component "qt4" "avidemux/qt4")
                 (build_component "plugins_common" "avidemux_plugins"
                                  '("-DPLUGIN_UI=COMMON"))
                 (build_component "plugins_cli" "avidemux_plugins"
                                  '("-DPLUGIN_UI=CLI"))
                 (build_component "plugins_qt4" "avidemux_plugins"
                                  '("-DPLUGIN_UI=QT4"))
                 (build_component "plugins_settings" "avidemux_plugins"
                                  '("-DPLUGIN_UI=SETTINGS"))
                 ;; Remove .exe and .dll file.
                 (delete-file-recursively
                  (string-append out "/share/ADM6_addons"))
                 #t)))
           (delete 'install)))))
    (home-page "http://fixounet.free.fr/avidemux/")
    (synopsis "Video editor")
    (description "Avidemux is a video editor designed for simple cutting,
filtering and encoding tasks.  It supports many file types, including AVI,
DVD compatible MPEG files, MP4 and ASF, using a variety of codecs.  Tasks
can be automated using projects, job queue and powerful scripting
capabilities.")
    (supported-systems '("x86_64-linux" "i686-linux" "armhf-linux"))
    ;; Software with various licenses is included, see License.txt.
    (license license:gpl2+)))

(define-public vapoursynth
  (package
    (name "vapoursynth")
    (version "49")
    (source (origin
              (method git-fetch)
              (uri (git-reference
                    (url "https://github.com/vapoursynth/vapoursynth.git")
                    (commit (string-append "R" version))))
              (file-name (git-file-name name version))
              (sha256
               (base32
                "1d298mlb24nlc2x7pixfbkd0qbpv4c706c32idsgpi96z1spkhvl"))))
    (build-system gnu-build-system)
    (native-inputs
     `(("autoconf" ,autoconf)
       ("automake" ,automake)
       ("cython" ,python-cython)
       ("libtool" ,libtool)
       ("pkg-config" ,pkg-config)
       ("python" ,python)
       ("yasm" ,yasm)))
    (inputs
     `(("ffmpeg" ,ffmpeg)
       ("libass" ,libass)
       ("tesseract-ocr" ,tesseract-ocr)
       ("zimg" ,zimg)))
    (home-page "http://www.vapoursynth.com/")
    (synopsis "Video processing framework")
    (description "VapourSynth is a C++ library and Python module for video
manipulation.  It aims to be a modern rewrite of Avisynth, supporting
multithreading, generalized colorspaces, per frame properties, and videos with
format changes.")
    ;; src/core/cpufeatures only allows x86, ARM or PPC
    (supported-systems (fold delete %supported-systems
                             '("mips64el-linux" "aarch64-linux")))
    ;; As seen from the source files.
    (license license:lgpl2.1+)))

(define-public xvid
  (package
    (name "xvid")
    (version "1.3.7")
    (source (origin
              (method url-fetch)
              (uri (string-append
                    "http://downloads.xvid.com/downloads/xvidcore-"
                    version ".tar.bz2"))
              (sha256
               (base32
                "1xyg3amgg27zf7188kss7y248s0xhh1vv8rrk0j9bcsd5nasxsmf"))))
    (build-system gnu-build-system)
    (native-inputs `(("yasm" ,yasm)))
    (arguments
     '(#:phases
       (modify-phases %standard-phases
         (add-before 'configure 'pre-configure
          (lambda _
            (chdir "build/generic")
            (substitute* "configure"
              (("#! /bin/sh") (string-append "#!" (which "sh"))))
            #t)))
       #:tests? #f)) ; no test suite
    (home-page "https://www.xvid.com/")
    (synopsis "MPEG-4 Part 2 Advanced Simple Profile video codec")
    (description "Xvid is an MPEG-4 Part 2 Advanced Simple Profile (ASP) video
codec library.  It uses ASP features such as b-frames, global and quarter
pixel motion compensation, lumi masking, trellis quantization, and H.263, MPEG
and custom quantization matrices.")
    (license license:gpl2+)))

(define-public streamlink
  (package
    (name "streamlink")
    (version "1.4.1")
    (source
      (origin
        (method url-fetch)
        (uri (pypi-uri "streamlink" version))
        (sha256
         (base32
          "1s458k8z1lv0w8i82sxs8dys66fwm4yr9j1m7fzp7r0piz8phcpd"))))
    (build-system python-build-system)
    (home-page "https://github.com/streamlink/streamlink")
    (native-inputs
     `(("python-freezegun" ,python-freezegun)
       ("python-pytest" ,python-pytest)
       ("python-mock" ,python-mock)
       ("python-requests-mock" ,python-requests-mock)))
    (propagated-inputs
     `(("python-pysocks" ,python-pysocks)
       ("python-websocket-client" ,python-websocket-client)
       ("python-iso3166" ,python-iso3166)
       ("python-iso639" ,python-iso639)
       ("python-isodate" ,python-isodate)
       ("python-pycryptodome" ,python-pycryptodome)
       ("python-requests" ,python-requests)
       ("python-urllib3" ,python-urllib3)))
    (synopsis "Extract streams from various services")
    (description "Streamlink is command-line utility that extracts streams
from sites like Twitch.tv and pipes them into a video player of choice.")
    (license license:bsd-2)))

(define-public twitchy
  (let ((commit "9beb36d80b16662414129693e74fa3a2fd97554e")) ; 3.4 has no tag
    (package
      (name "twitchy")
      (version (git-version "3.4" "1" commit))
      (source
       (origin
         (method git-fetch)
         (uri (git-reference
               (url "https://github.com/BasioMeusPuga/twitchy.git")
               (commit commit)))
         (file-name (git-file-name name version))
         (sha256
          (base32
           "0di03h1j9ipp2bbnxxlxz07v87icyg2hmnsr4s7184z5ql8kpzr7"))))
      (build-system python-build-system)
      (arguments
       '(#:phases
         (modify-phases %standard-phases
           (add-after 'unpack 'patch-paths
             (lambda* (#:key inputs #:allow-other-keys)
               (substitute* "twitchy/twitchy_play.py"
                 (("\"streamlink ")
                  (string-append "\"" (assoc-ref inputs "streamlink")
                                 "/bin/streamlink ")))
               #t))
           (add-before 'check 'check-setup
             (lambda _
               (setenv "HOME" (getcwd)) ;Needs to write to ‘$HOME’.
               #t))
           (add-after 'install 'install-rofi-plugin
             (lambda* (#:key outputs #:allow-other-keys)
               (install-file "plugins/rofi-twitchy"
                             (string-append (assoc-ref outputs "out")
                                            "/bin"))
               #t)))))
      (inputs
       `(("python-requests" ,python-requests)
         ("streamlink" ,streamlink)))
      (home-page "https://github.com/BasioMeusPuga/twitchy")
      (synopsis "Command-line interface for Twitch.tv")
      (description
       "This package provides a command-line interface for Twitch.tv")
      (license license:gpl3+))))

(define-public mlt
  (package
    (name "mlt")
    (version "6.18.0")
    (source (origin
              (method git-fetch)
              (uri (git-reference
                    (url "https://github.com/mltframework/mlt.git")
                    (commit (string-append "v" version))))
              (file-name (git-file-name name version))
              (sha256
               (base32
                "0iiqym15n8kbnjzj0asmm86gs23yykz0va5b475cc4v2vv5admgx"))))
    (build-system gnu-build-system)
    (arguments
     `(#:tests? #f                      ; no tests
       #:make-flags '("CC=gcc" "CXX=g++")
       #:configure-flags
       (list "--enable-gpl3"
             "--enable-gpl")
       #:phases
       (modify-phases %standard-phases
         (add-after
             'configure 'override-LDFLAGS
           (lambda* (#:key outputs #:allow-other-keys)
             (substitute* "config.mak"
               (("LDFLAGS\\+=")
                (string-append "LDFLAGS+=-Wl,-rpath="
                               (assoc-ref outputs "out")
                               "/lib ")))
             #t)))))
    (inputs
     `(("alsa-lib" ,alsa-lib)
       ("ffmpeg" ,ffmpeg-3.4)
       ("fftw" ,fftw)
       ("frei0r-plugins" ,frei0r-plugins)
       ("gdk-pixbuf" ,gdk-pixbuf)
       ("gtk+" ,gtk+-2)
       ("libxml2" ,libxml2)
       ("jack" ,jack-1)
       ("ladspa" ,ladspa)
       ("libsamplerate" ,libsamplerate)
       ("pulseaudio" ,pulseaudio)
       ("qtbase" ,qtbase)
       ("qtsvg" ,qtsvg)
       ("sdl" ,sdl)
       ("sox" ,sox)))
    (native-inputs
     `(("pkg-config" ,pkg-config)))
    (home-page "https://www.mltframework.org/")
    (synopsis "Author, manage, and run multitrack audio/video compositions")
    (description
     "MLT is a multimedia framework, designed and developed for television
broadcasting.  It provides a toolkit for broadcasters, video editors, media
players, transcoders, web streamers and many more types of applications.  The
functionality of the system is provided via an assortment of ready to use
tools, XML authoring components, and an extensible plug-in based API.")
    (license license:gpl3)))

(define-public v4l-utils
  (package
    (name "v4l-utils")
    (version "1.16.6")
    (source (origin
              (method url-fetch)
              (uri (string-append "https://linuxtv.org/downloads/v4l-utils"
                                  "/v4l-utils-" version ".tar.bz2"))
              (sha256
               (base32
                "1bkqlrizx0j2rd6ybam2x17bjrpwzl4v4szmnzm3cmixis3w3npr"))))
    (build-system gnu-build-system)
    (arguments
     '(#:configure-flags
       (list (string-append "--with-udevdir="
                            (assoc-ref %outputs "out")
                            "/lib/udev"))))
    (native-inputs
     `(("perl" ,perl)
       ("pkg-config" ,pkg-config)))
    (inputs
     `(("alsa-lib" ,alsa-lib)
       ("glu" ,glu)
       ("libjpeg" ,libjpeg-turbo)
       ("libx11" ,libx11)
       ("qtbase" ,qtbase)
       ("eudev" ,eudev)))
    (synopsis "Realtime video capture utilities for Linux")
    (description "The v4l-utils provide a series of libraries and utilities to
be used for realtime video capture via Linux-specific APIs.")
    (home-page "https://linuxtv.org/wiki/index.php/V4l-utils")
    ;; libv4l2 is LGPL2.1+, while utilities are GPL2 only.
    (license (list license:lgpl2.1+ license:gpl2))))

(define-public obs
  (package
    (name "obs")
    (version "25.0.8")
    (source (origin
              (method git-fetch)
              (uri (git-reference
                    (url "https://github.com/obsproject/obs-studio.git")
                    (commit version)))
              (file-name (git-file-name name version))
              (sha256
               (base32
                "0j2k65q3wfyfxhvkl6icz4qy0s3kfqhksizy2i3ah7yml266axbj"))))
    (build-system cmake-build-system)
    (arguments
     `(#:tests? #f ; no test suite
       #:configure-flags
       (list (string-append "-DOBS_VERSION_OVERRIDE=" ,version))))
    (native-inputs
     `(("pkg-config" ,pkg-config)))
    (inputs
     `(("alsa-lib" ,alsa-lib)
       ("curl" ,curl)
       ("eudev" ,eudev)
       ("ffmpeg" ,ffmpeg)
       ("fontconfig" ,fontconfig)
       ("freetype" ,freetype)
       ("jack" ,jack-1)
       ("jansson" ,jansson)
       ("libx264" ,libx264)
       ("libxcomposite" ,libxcomposite)
       ("mbedtls" ,mbedtls-apache)
       ("mesa" ,mesa)
       ("pulseaudio" ,pulseaudio)
       ("qtbase" ,qtbase)
       ("qtsvg" ,qtsvg)
       ("qtx11extras" ,qtx11extras)
       ("speex" ,speex)
       ("v4l-utils" ,v4l-utils)
       ("zlib" ,zlib)))
    (synopsis "Live streaming software")
    (description "Open Broadcaster Software provides a graphical interface for
video recording and live streaming.  OBS supports capturing audio and video
from many input sources such as webcams, X11 (for screencasting), PulseAudio,
and JACK.")
    (home-page "https://obsproject.com")
    (supported-systems '("x86_64-linux" "i686-linux"))
    (license license:gpl2+)))

(define-public libvdpau
  (package
    (name "libvdpau")
    (version "1.3")
    (source
      (origin
        (method git-fetch)
        (uri (git-reference
              (url "https://gitlab.freedesktop.org/vdpau/libvdpau.git")
              (commit version)))
        (file-name (git-file-name name version))
        (sha256
         (base32
          "1fb1nh5apr9kzx9bm2lysjwpyva1s60b2l2p230nqgvb11q25hd2"))))
    (build-system meson-build-system)
    (native-inputs
     `(("pkg-config" ,pkg-config)))
    (inputs
     `(("libx11" ,libx11 "out")
       ("libxext" ,libxext)
       ("xorgproto" ,xorgproto)))
    (home-page "https://wiki.freedesktop.org/www/Software/VDPAU/")
    (synopsis "Video Decode and Presentation API")
    (description "VDPAU is the Video Decode and Presentation API for UNIX.  It
provides an interface to video decode acceleration and presentation hardware
present in modern GPUs.")
    (license (license:x11-style "file://COPYING"))))

(define-public vdpauinfo
  (package
    (name "vdpauinfo")
    (version "1.0")
    (source
      (origin
        (method url-fetch)
        (uri (string-append "https://secure.freedesktop.org/~aplattner/vdpau/"
                            name "-" version ".tar.gz"))
        (sha256
         (base32
          "1i2b0k9h8r0lnxlrkgqzmrjakgaw3f1ygqqwzx8w6676g85rcm20"))))
    (build-system gnu-build-system)
    (native-inputs
     `(("pkg-config" ,pkg-config)
       ("libx11" ,libx11)))
    (propagated-inputs
     `(("libvdpau" ,libvdpau)))
    (home-page "https://wiki.freedesktop.org/www/Software/VDPAU/")
    (synopsis "Tool to query the capabilities of a VDPAU implementation")
    (description "Vdpauinfo is a tool to query the capabilities of a VDPAU
implementation.")
    (license (license:x11-style "file://COPYING"))))

(define-public libvdpau-va-gl
  (package
    (name "libvdpau-va-gl")
    (version "0.4.2")
    (source
      (origin
        (method url-fetch)
        (uri (string-append "https://github.com/i-rinat/libvdpau-va-gl/"
                            "releases/download/v" version "/libvdpau-va-gl-"
                            version ".tar.gz"))
        (sha256
         (base32
          "1x2ag1f2fwa4yh1g5spv99w9x1m33hbxlqwyhm205ssq0ra234bx"))
        (patches (search-patches "libvdpau-va-gl-unbundle.patch"))
        (modules '((guix build utils)))
        (snippet '(begin (delete-file-recursively "3rdparty")
                         #t))))
    (build-system cmake-build-system)
    (arguments
     '(#:tests? #f)) ; Tests require a running X11 server, with VA-API support.
    (native-inputs
     `(("libvdpau" ,libvdpau)
       ("pkg-config" ,pkg-config)))
    (inputs
     `(("libva" ,libva)
       ("mesa" ,mesa)))
    (home-page "https://github.com/i-rinat/libvdpau-va-gl")
    (synopsis "VDPAU driver with VA-API/OpenGL backend")
    (description
     "Many applications can use VDPAU to accelerate portions of the video
decoding process and video post-processing to the GPU video hardware.  Since
there is no VDPAU available on Intel chips, they fall back to different drawing
techniques.  This driver uses OpenGL under the hood to accelerate drawing and
scaling and VA-API (if available) to accelerate video decoding.")
    (license license:expat)))

(define-public recordmydesktop
  (package
    (name "recordmydesktop")
    (version "0.3.8.1")
    (source (origin
              (method url-fetch)
              (uri (string-append "mirror://sourceforge/" name "/" name "/"
                                  version "/recordmydesktop-" version ".tar.gz"))
              (sha256
               (base32
                "133kkl5j0r877d41bzj7kj0vf3xm8x80yyx2n8nqxrva304f58ik"))))
    (build-system gnu-build-system)
    (inputs `(("popt" ,popt)
              ("zlib" ,zlib)
              ("libx11" ,libx11)
              ("libice" ,libice)
              ("libsm" ,libsm)
              ("libxfixes" ,libxfixes)
              ("libxdamage" ,libxdamage)
              ("libxext" ,libxext)
              ("alsa-lib" ,alsa-lib)
              ("libvorbis" ,libvorbis)
              ("libtheora" ,libtheora)))
    (home-page "http://recordmydesktop.sourceforge.net/")
    (synopsis "Desktop session video recorder")
    (description
     "recordMyDesktop is a command-line tool that captures the activity in
your graphical desktop and encodes it as a video.  This is a useful tool for
making @dfn{screencasts}.")
    (license license:gpl2+)))

(define-public simplescreenrecorder
  (package
    (name "simplescreenrecorder")
    (version "0.3.11")
    (source
     (origin
       (method git-fetch)
       (uri (git-reference
             (url "https://github.com/MaartenBaert/ssr.git")
             (commit version)))
       (file-name (git-file-name name version))
       (sha256
        (base32
         "0n702dnv4qshgn3b90ixvplfafjhgz6040yir5vy8khjdpciysq4"))))
    (build-system cmake-build-system)
    ;; Although libx11, libxfixes, libxext are listed as build dependencies in
    ;; README.md, the program builds and functions properly without them.
    ;; As a result, they are omitted. Please add them back if problems appear.
    (inputs
     `(("alsa-lib" ,alsa-lib)
       ("ffmpeg" ,ffmpeg)
       ("glu" ,glu)
       ("jack" ,jack-1)
       ("libxi" ,libxi)
       ("pulseaudio" ,pulseaudio)
       ("qtbase" ,qtbase)
       ("qtx11extras" ,qtx11extras)))
    (native-inputs `(("pkg-config" ,pkg-config)))
    (arguments
     `(#:configure-flags
       (list "-DWITH_QT5=TRUE")
       #:tests? #f))                    ; no test suite
    ;; Using HTTPS causes part of the page to be displayed improperly.
    (home-page "https://www.maartenbaert.be/simplescreenrecorder/")
    (synopsis "Screen recorder")
    (description "SimpleScreenRecorder is an easy to use screen recorder with
a graphical user interface.  It supports recording the entire screen, or a
part of it, and allows encoding in many different codecs and file formats.
Other features include a live preview and live streaming.")
    (license (list license:gpl3+ ; most files
                   license:zlib ; glinject/elfhacks.*
                   license:isc ; glinject/*
                   license:x11)))) ; build-aux/install-sh

(define-public libsmpeg
  (package
    (name "libsmpeg")
    (version "0.4.5-401")
    (source (origin
              (method svn-fetch)
              (uri (svn-reference
                    (url "svn://svn.icculus.org/smpeg/trunk/")
                    (revision 401))) ; last revision before smpeg2 (for SDL 2.0)
              (file-name (string-append name "-" version "-checkout"))
              (sha256
               (base32
                "18yfkr70lr1x1hc8snn2ldnbzdcc7b64xmkqrfk8w59gpg7sl1xn"))))
    (build-system gnu-build-system)
    (arguments
     ;; libsmpeg fails to build with -std=c++11, which is the default with
     ;; GCC 7.  Also, 'configure' does CXXFLAGS=$CFLAGS, hence this hack.
     '(#:configure-flags '("CFLAGS=-O2 -g -std=c++03")))
    (native-inputs
     `(("autoconf" ,autoconf)
       ("automake" ,automake)))
    (inputs
     `(("sdl" ,sdl2)))
    (home-page "https://icculus.org/smpeg/")
    (synopsis "SDL MPEG decoding library")
    (description
     "SMPEG (SDL MPEG Player Library) is a free MPEG1 video player library
with sound support.  Video playback is based on the ubiquitous Berkeley MPEG
player, mpeg_play v2.2.  Audio is played through a slightly modified mpegsound
library, part of splay v0.8.2.  SMPEG supports MPEG audio (MP3), MPEG-1 video,
and MPEG system streams.")
    (license (list license:expat
                   license:lgpl2.1
                   license:lgpl2.1+
                   license:gpl2))))

;; for btanks
(define-public libsmpeg-with-sdl1
  (package (inherit libsmpeg)
    (name "libsmpeg")
    (version "0.4.5-399")
    (source (origin
              (method svn-fetch)
              (uri (svn-reference
                    (url "svn://svn.icculus.org/smpeg/trunk/")
                    (revision 399))) ; tagged release 0.4.5
              (file-name (string-append name "-" version "-checkout"))
              (sha256
               (base32
                "0jfi085rf3fa5xsn0vd3nqf32my8ph9c6a9445y7a8lrlz4dms64"))))
    (inputs
     `(("sdl" ,sdl)))))

(define-public libbdplus
  (package
    (name "libbdplus")
    (version "0.1.2")
    (source
     (origin
       (method url-fetch)
       (uri (string-append "https://ftp.videolan.org/pub/videolan/libbdplus/"
                           version "/" name "-" version ".tar.bz2"))
       (sha256
        (base32 "02n87lysqn4kg2qk7d1ffrp96c44zkdlxdj0n16hbgrlrpiwlcd6"))))
    (inputs
     `(("libgcrypt" ,libgcrypt)))
    (build-system gnu-build-system)
    (home-page "https://www.videolan.org/developers/libbdplus.html")
    (synopsis "Library for decrypting certain Blu-Ray discs")
    (description "libbdplus is a library which implements the BD+ System
specifications.")
    (license license:lgpl2.1+)))

(define-public libaacs
  (package
    (name "libaacs")
    (version "0.9.0")
    (source
     (origin
       (method url-fetch)
       (uri (string-append "https://ftp.videolan.org/pub/videolan/libaacs/"
                           version "/" name "-" version ".tar.bz2"))
       (sha256
        (base32 "1kms92i0c7i1yl659kqjf19lm8172pnpik5lsxp19xphr74vvq27"))))
    (inputs
     `(("libgcrypt" ,libgcrypt)))
    (native-inputs
     `(("bison" ,bison)
       ("flex" ,flex)))
    (build-system gnu-build-system)
    (home-page "https://www.videolan.org/developers/libaacs.html")
    (synopsis "Library for decrypting certain Blu-Ray discs")
    (description "libaacs is a library which implements the Advanced Access
Content System specification.")
    (license license:lgpl2.1+)))

(define-public mps-youtube
  (package
    (name "mps-youtube")
    (version "0.2.8")
    (source
     (origin
       (method git-fetch)
       (uri (git-reference
             (url "https://github.com/mps-youtube/mps-youtube.git")
             (commit (string-append "v" version))))
       (file-name (git-file-name name version))
       (sha256
        (base32
         "1w1jhw9rg3dx7vp97cwrk5fymipkcy2wrbl1jaa38ivcjhqg596y"))))
    (build-system python-build-system)
    (arguments
     ;; Tests need to be disabled until #556 upstream is fixed. It reads as if the
     ;; test suite results differ depending on the country and also introduce
     ;; non-determinism in the tests.
     ;; https://github.com/mps-youtube/mps-youtube/issues/556
     `(#:tests? #f))
    (propagated-inputs
     `(("python-pafy" ,python-pafy)
       ("python-pygobject" ,python-pygobject))) ; For mpris2 support
    (home-page "https://github.com/mps-youtube/mps-youtube")
    (synopsis "Terminal based YouTube player and downloader")
    (description
     "@code{mps-youtube} is based on mps, a terminal based program to
search, stream and download music.  This implementation uses YouTube as
a source of content and can play and download video as well as audio.
It can use either mpv or mplayer for playback, and for conversion of
formats ffmpeg or libav is used.  Users should install one of the
supported players in addition to this package.")
    (license license:gpl3+)))

(define-public handbrake
  (package
    (name "handbrake")
    (version "1.3.2")
    (source (origin
              (method url-fetch)
              (uri (string-append "https://github.com/HandBrake/HandBrake/"
                                  "releases/download/" version "/"
                                  "HandBrake-" version "-source.tar.bz2"))
              (sha256
               (base32
                "0w7jxjrccvxp7g15dv0spildg5apmqp4gwbcqmg58va2gylynvzc"))
              (modules '((guix build utils)))
              (snippet
               ;; Remove "contrib" and source not necessary for
               ;; building/running under a GNU environment.
               '(begin
                  (for-each delete-file-recursively
                            '("contrib" "macosx" "win")) ; 540KiB, 11MiB, 5.9MiB resp.
                  (substitute* "make/include/main.defs"
                    ;; Disable unconditional inclusion of "contrib" libraries
                    ;; (ffmpeg, libvpx, libdvdread, libdvdnav, and libbluray),
                    ;; which would lead to fetching and building of these
                    ;; libraries.  Use our own instead.
                    (("MODULES \\+= contrib") "# MODULES += contrib"))
                  #t))))
    (build-system  glib-or-gtk-build-system)
    (native-inputs
     `(("automake" ,automake)           ; GUI subpackage must be bootstrapped
       ("autoconf" ,autoconf)
       ("intltool" ,intltool)
       ("libtool" ,libtool)
       ("pkg-config" ,pkg-config)
       ("python" ,python-2)))           ; For configuration
    (inputs
     `(("bzip2" ,bzip2)
       ("dbus-glib" ,dbus-glib)
       ("ffmpeg" ,ffmpeg)
       ("fontconfig" ,fontconfig)
       ("freetype" ,freetype)
       ("glib" ,glib)
       ("gstreamer" ,gstreamer)
       ("gst-plugins-base" ,gst-plugins-base)
       ("gtk+" ,gtk+)
       ("jansson" ,jansson)
       ("lame" ,lame)
       ("libass" ,libass)
       ("libbluray" ,libbluray)
       ("libdav1d" ,dav1d)
       ("libdvdnav" ,libdvdnav)
       ("libdvdread" ,libdvdread)
       ("libgudev" ,libgudev)
       ("libmpeg2" ,libmpeg2)
       ("libnotify" ,libnotify)
       ("libnuma" ,numactl)
       ("libogg" ,libogg)
       ("libopus" ,opus)
       ("libsamplerate" ,libsamplerate)
       ("libtheora" ,libtheora)
       ("libvorbis" ,libvorbis)
       ("libvpx" ,libvpx)
       ("libxml2" ,libxml2)
       ("libx264" ,libx264)
       ("speex" ,speex)
       ("x265" ,x265)
       ("zlib" ,zlib)))
    (arguments
     `(#:tests? #f             ;tests require Ruby and claim to be unsupported
       #:configure-flags
       (list "--disable-gtk-update-checks"
             "--disable-nvenc"
             (string-append "CPPFLAGS=-I"
                            (assoc-ref %build-inputs "libxml2")
                            "/include/libxml2")
             "LDFLAGS=-lx265")
       #:phases
       (modify-phases %standard-phases
         (replace 'bootstrap
           ;; Run bootstrap ahead of time so that shebangs get patched.
           (lambda _
             (setenv "CONFIG_SHELL" (which "sh"))
             ;; Patch the Makefile so that it doesn't bootstrap again.
             (substitute* "gtk/module.rules"
               ((".*autoreconf.*") ""))
             (with-directory-excursion "gtk"
               (invoke "autoreconf" "-fiv"))))
         (add-before 'configure 'patch-SHELL
           (lambda _
             (substitute* "gtk/po/Makefile.in.in"
               (("SHELL = /bin/sh") "SHELL = @SHELL@"))
             #t))
         (add-before 'configure 'relax-reqs
           (lambda _
             (substitute* "make/configure.py"
               ;; cmake is checked for so that it can be used to build
               ;; contrib/harfbuzz and contrib/x265, but we get these as
               ;; inputs, so don't abort if it's not found.  Similarly, meson
               ;; and ninja are only needed for contrib/libdav1d, and nasm
               ;; only for libvpx
               (("((cmake|meson|ninja|nasm) *=.*abort=)True" _ &)
                (string-append & "False")))
             #t))
         (replace 'configure
           (lambda* (#:key outputs configure-flags #:allow-other-keys)
             ;; 'configure' is not an autoconf-generated script, and
             ;; errors on unrecognized arguments,
             ;; e.g. --enable-fast-install
             (let ((out (assoc-ref outputs "out")))
               (apply invoke "./configure"
                      (string-append "--prefix=" out)
                      (or configure-flags '())))))
         (add-after 'configure 'chdir-build
           (lambda _ (chdir "./build") #t)))))
    (home-page "https://handbrake.fr")
    (synopsis "Video transcoder")
    (description
     "HandBrake is a tool for converting video from any format to a selection
of modern, widely supported codecs.")
    ;; Some under GPLv2+, some under LGPLv2.1+, and portions under BSD3.
    ;; Combination under GPLv2.  See LICENSE.
    (license license:gpl2)))

(define-public intel-vaapi-driver
  (package
    (name "intel-vaapi-driver")
    (version "2.4.1")
    (source
     (origin
       (method git-fetch)
       (uri (git-reference
             (url "https://github.com/intel/intel-vaapi-driver")
             (commit version)))
       (sha256
        (base32 "1cidki3av9wnkgwi7fklxbg3bh6kysf8w3fk2qadjr05a92mx3zp"))
       (file-name (git-file-name name version))))
    (build-system gnu-build-system)
    (native-inputs
     `(("autoconf" ,autoconf)
       ("automake" ,automake)
       ("libtool" ,libtool)
       ("pkg-config" ,pkg-config)))
    (inputs
     `(("libdrm" ,libdrm)
       ("libva" ,libva)
       ("libx11" ,libx11)))
    (arguments
     `(#:phases
       (modify-phases %standard-phases
         (add-before 'configure 'set-target-directory
           (lambda* (#:key outputs #:allow-other-keys)
             (let ((out (assoc-ref outputs "out")))
               (setenv "LIBVA_DRIVERS_PATH" (string-append out "/lib/dri"))
               #t))))))
    ;; XXX Because of <https://issues.guix.gnu.org/issue/22138>, we need to add
    ;; this to all VA-API back ends instead of once to libva.
    (native-search-paths
     (list (search-path-specification
            (variable "LIBVA_DRIVERS_PATH")
            (files '("lib/dri")))))
    (supported-systems '("i686-linux" "x86_64-linux"))
    (home-page "https://01.org/linuxmedia/vaapi")
    (synopsis "VA-API video acceleration driver for Intel GEN Graphics devices")
    (description
     "This is the @acronym{VA-API, Video Acceleration API} back end required for
hardware-accelerated video processing on Intel GEN Graphics devices supported by
the i915 driver, such as integrated Intel HD Graphics.  It provides access to
both hardware and shader functionality for faster encoding, decoding, and
post-processing of video formats like MPEG2, H.264/AVC, and VC-1.")
    (license (list license:bsd-2        ; src/gen9_vp9_const_def.c
                   license:expat))))    ; the rest, excluding the test suite

(define-public openh264
  (package
    (name "openh264")
    (version "2.1.1")
    (source (origin
              (method git-fetch)
              (uri (git-reference
                    (url "https://github.com/cisco/openh264")
                    (commit (string-append "v" version))))
              (file-name (git-file-name name version))
              (sha256
               (base32
                "0ffav46pz3sbj92nipd62z03fibyqgclfq9w8lgr80s6za6zdk5s"))))
    (build-system gnu-build-system)
    (native-inputs
     `(("nasm" ,nasm)
       ("python" ,python)))
    (arguments
     '(#:make-flags (list (string-append "PREFIX=" (assoc-ref %outputs "out"))
                          "CC=gcc")
       #:test-target "test"
       #:phases (modify-phases %standard-phases
                  ;; no configure script
                  (delete 'configure))))
    (home-page "https://www.openh264.org/")
    (synopsis "H264 decoder library")
    (description
     "Openh264 is a library which can decode H264 video streams.")
    (license license:bsd-2)))

(define-public libmp4v2
  (package
    (name "libmp4v2")
    (version "2.0.0")
    (source
     (origin
       (method url-fetch)
       ;; XXX: The new location of upstream is uncertain and will become relevant the
       ;; moment when the googlecode archive shuts down. It is past the date it
       ;; should've been turned off. I tried to communicate with upstream, but this
       ;; wasn't very responsive and not very helpful. The short summary is, it is
       ;; chaos when it comes to the amount of forks and only time will tell where
       ;; the new upstream location is.
       (uri (string-append "https://storage.googleapis.com/google-"
                           "code-archive-downloads/v2/"
                           "code.google.com/mp4v2/mp4v2-" version ".tar.bz2"))
       (file-name (string-append name "-" version ".tar.bz2"))
       (patches (search-patches "libmp4v2-c++11.patch"))
       (sha256
        (base32
         "0f438bimimsvxjbdp4vsr8hjw2nwggmhaxgcw07g2z361fkbj683"))))
    (build-system gnu-build-system)
    (outputs '("out"
               "static")) ; 3.7MiB .a file
    (arguments
     `(#:phases
       (modify-phases %standard-phases
         (add-after 'unpack 'remove-dates
           (lambda _
             ;; Make the build reproducible.
             (substitute* "configure"
               (("PROJECT_build=\"`date`\"") "PROJECT_build=\"\"")
               (("ac_abs_top_builddir=$ac_pwd") "ac_abs_top_builddir=\"\""))
             #t))
         (add-after 'install 'move-static-libraries
           (lambda* (#:key outputs #:allow-other-keys)
             ;; Move static libraries to the "static" output.
             (let* ((out    (assoc-ref outputs "out"))
                    (lib    (string-append out "/lib"))
                    (static (assoc-ref outputs "static"))
                    (slib   (string-append static "/lib")))
               (mkdir-p slib)
               (for-each (lambda (file)
                           (install-file file slib)
                           (delete-file file))
                         (find-files lib "\\.a$"))
               #t))))))
    (native-inputs
     `(("help2man" ,help2man)
       ("dejagnu" ,dejagnu)))
    (home-page "https://code.google.com/archive/p/mp4v2/")
    (synopsis "API to create and modify mp4 files")
    (description
     "The MP4v2 library provides an API to create and modify mp4 files as defined by
ISO-IEC:14496-1:2001 MPEG-4 Systems.  This file format is derived from Apple's QuickTime
file format that has been used as a multimedia file format in a variety of platforms and
applications.  It is a very powerful and extensible format that can accommodate
practically any type of media.")
    (license license:mpl1.1)))

(define-public libmediainfo
  (package
    (name "libmediainfo")
    (version "20.03")
    (source (origin
              (method url-fetch)
              (uri (string-append "https://mediaarea.net/download/source/"
                                  name "/" version "/"
                                  name "_" version ".tar.xz"))
              (sha256
               (base32
                "0wkzj5s34m8dvy7hif4h8f90q8ncrzd930gij1zzw3h5nw732j38"))))
    ;; TODO add a Big Buck Bunny webm for tests.
    (native-inputs
     `(("autoconf" ,autoconf)
       ("automake" ,automake)
       ("libtool" ,libtool)
       ("pkg-config" ,pkg-config)
       ("zlib" ,zlib)
       ("tinyxml2" ,tinyxml2)
       ("curl" ,curl)
       ("libzen" ,libzen)))
    (build-system gnu-build-system)
    (arguments
     '(#:tests? #f ; see above TODO
       #:phases
       ;; build scripts not in root of archive
       (modify-phases %standard-phases
         (add-after 'unpack 'change-to-build-dir
           (lambda _
             (chdir "Project/GNU/Library")
             #t)))))
    (home-page "https://mediaarea.net/en/MediaInfo")
    (synopsis "Library for retrieving media metadata")
    (description "MediaInfo is a library used for retrieving technical
information and other metadata about audio or video files.  A non-exhaustive
list of the information MediaInfo can retrieve from media files include:

@itemize
@item General: title, author, director, album, track number, date, duration...
@item Video: codec, aspect, fps, bitrate...
@item Audio: codec, sample rate, channels, language, bitrate...
@item Text: language of subtitle
@item Chapters: number of chapters, list of chapters
@end itemize

MediaInfo supports the following formats:

@itemize
@item Video: MKV, OGM, AVI, DivX, WMV, QuickTime, Real, MPEG-1,
MPEG-2, MPEG-4, DVD (VOB)...
@item Video Codecs: DivX, XviD, MSMPEG4, ASP, H.264, AVC...)
@item Audio: OGG, MP3, WAV, RA, AC3, DTS, AAC, M4A, AU, AIFF...
@item  Subtitles: SRT, SSA, ASS, SAMI...
@end itemize\n")
    (license license:bsd-2)))

;; TODO also have a GUI version available
(define-public mediainfo
  (package
    (name "mediainfo")
    (version "20.03")
    (source (origin
              (method url-fetch)
              ;; Warning: This source has proved unreliable 1 time at least.
              ;; Consider an alternate source or report upstream if this
              ;; happens again.
              (uri (string-append "https://mediaarea.net/download/source/"
                                  name "/" version "/"
                                  name "_" version ".tar.xz"))
              (sha256
               (base32
                "1f1shnycf0f1fwka9k9s250l228xjkg0k4k73h8bpld8msighgnw"))))
    (native-inputs
     `(("autoconf" ,autoconf)
       ("automake" ,automake)
       ("libtool" ,libtool)
       ("pkg-config" ,pkg-config)
       ("zlib" ,zlib)
       ("libmediainfo" ,libmediainfo)
       ("libzen" ,libzen)))
    (build-system gnu-build-system)
    (arguments
     '(#:tests? #f ; lacks tests
       #:phases
       ;; build scripts not in root of archive
       (modify-phases %standard-phases
         (add-after 'unpack 'change-to-build-dir
           (lambda _
             (chdir "Project/GNU/CLI")
             #t)))))
    (home-page "https://mediaarea.net/en/MediaInfo")
    (synopsis "Utility for reading media metadata")
    (description "MediaInfo is a utility used for retrieving technical
information and other metadata about audio or video files.  It supports the
many codecs and formats supported by libmediainfo.")
    (license license:bsd-2)))

(define-public livemedia-utils
  (package
    (name "livemedia-utils")
    (version "2019.05.29")
    (source (origin
              (method url-fetch)
              (uri (string-append
                    "https://download.videolan.org/contrib/live555/live."
                    version ".tar.gz"))
              (sha256
               (base32
                "08i63jr8ihn1xiq5z5n3yls3yz6li5sg0s454l56p5bcvbrw81my"))))
    (build-system gnu-build-system)
    (arguments
     '(#:tests? #f                      ; no tests
       #:make-flags (list "CC=gcc"
                          (string-append "LDFLAGS=-Wl,-rpath="
                                         (assoc-ref %outputs "out") "/lib")
                          (string-append "PREFIX="
                                         (assoc-ref %outputs "out")))
       #:phases (modify-phases %standard-phases
                  (add-before 'configure 'fix-makefiles-generation
                    (lambda _
                      (substitute* "genMakefiles"
                        (("/bin/rm") "rm"))
                      #t))
                  (replace 'configure
                    (lambda _
                      (invoke "./genMakefiles"
                              "linux-with-shared-libraries"))))))
    (home-page "http://www.live555.com/liveMedia/")
    (synopsis "Set of C++ libraries for multimedia streaming")
    (description "This code forms a set of C++ libraries for multimedia
streaming, using open standard protocols (RTP/RTCP, RTSP, SIP).  The libraries
can be used to stream, receive, and process MPEG, H.265, H.264, H.263+, DV or
JPEG video, and several audio codecs.  They can easily be extended to support
additional (audio and/or video) codecs, and can also be used to build basic
RTSP or SIP clients and servers.")
    (license license:lgpl3+)))

(define-public libdvbpsi
  (package
    (name "libdvbpsi")
    (version "1.3.3")
    (source (origin
              (method url-fetch)
              (uri (string-append
                    "https://download.videolan.org/pub/libdvbpsi/"
                    version "/libdvbpsi-" version ".tar.bz2"))
              (sha256
               (base32
                "04h1l3vrkrdsrvkgzcr51adk10g6hxcxvgjphyyxz718ry5rkd82"))))
    (build-system gnu-build-system)
    (home-page "https://www.videolan.org/developers/libdvbpsi.html")
    (synopsis "Library for decoding and generation of MPEG TS and DVB PSI
tables")
    (description "libdvbpsi is a simple library designed for decoding and
generation of MPEG TS and DVB PSI tables according to standards ISO/IEC 13818s
and ITU-T H.222.0.")
    (license license:lgpl2.1)))

(define-public ffms2
  (package
    (name "ffms2")
    (version "2.23")
    (home-page "https://github.com/FFMS/ffms2")
    (source (origin
              (method git-fetch)
              (uri (git-reference
                    (url "https://github.com/FFMS/ffms2.git")
                    (commit version)))
              (file-name (git-file-name name version))
              (sha256
               (base32
                "0dkz5b3gxq5p4xz0qqg6l2sigszrlsinz3skyf0ln4wf3zrvf8m5"))))
    (build-system gnu-build-system)
    (arguments
     '(#:configure-flags
       (list "--enable-avresample")))
    (inputs
     `(("zlib" ,zlib)))
    (propagated-inputs
     `(("ffmpeg" ,ffmpeg)))
    (native-inputs
     `(("pkg-config" ,pkg-config)))
    (synopsis "Cross-platform wrapper around ffmpeg/libav")
    (description
      "FFMpegSource is a wrapper library around ffmpeg/libav that allows
programmers to access a standard API to open and decompress media files.")
    ;; sources are distributed under a different license that the binary.
    ;; see https://github.com/FFMS/ffms2/blob/master/COPYING
    (license license:gpl2+))); inherits from ffmpeg

(define-public aegisub
  (package
    (name "aegisub")
    (version "3.2.2")
    (source (origin
              (method url-fetch)
              (uri (string-append
                     "http://ftp.aegisub.org/pub/archives/releases/source/"
                     name "-" version ".tar.xz"))
              (sha256
               (base32
                "11b83qazc8h0iidyj1rprnnjdivj1lpphvpa08y53n42bfa36pn5"))
              (patches (search-patches "aegisub-icu59-include-unistr.patch"
                                       "aegisub-make43.patch"
                                       "aegisub-boost68.patch"))))
    (build-system gnu-build-system)
    (arguments
     `(#:configure-flags
       (list "--disable-update-checker"
             "--without-portaudio"
             "--without-openal"
             "--without-oss"
             "CXXFLAGS=-DU_USING_ICU_NAMESPACE=1")
       ;; tests require busted, a lua package we don't have yet
       #:tests? #f
       #:phases
       (modify-phases %standard-phases
         (add-before 'configure 'fix-ldflags
           (lambda _
             (setenv "LDFLAGS" "-pthread")
             #t))
         (add-after 'unpack 'fix-boost-headers
               (lambda _
                 (substitute*
                     '("src/subtitles_provider_libass.cpp"
                       "src/colour_button.cpp"
                       "src/video_provider_dummy.cpp"
                       "./src/video_frame.cpp")
                   (("#include <boost/gil/gil_all.hpp>")
                    "#include <boost/gil.hpp>"))
                 #t)))))
    (inputs
     `(("boost" ,boost)
       ("ffms2" ,ffms2)
       ("fftw" ,fftw)
       ("hunspell" ,hunspell)
       ("mesa" ,mesa)
       ("libass" ,libass)
       ("alsa-lib" ,alsa-lib)
       ("pulseaudio" ,pulseaudio)
       ("libx11" ,libx11)
       ("freetype" ,freetype)
       ("wxwidgets-gtk2" ,wxwidgets-gtk2)))
    (native-inputs
     `(("intltool" ,intltool)
       ("desktop-file-utils" ,desktop-file-utils)
       ("pkg-config" ,pkg-config)))
    (home-page "http://www.aegisub.org/")
    (synopsis "Subtitle engine")
    (description
      "Aegisub is a tool for creating and modifying subtitles.  Aegisub makes
it quick and easy to time subtitles to audio, and features many powerful
tools for styling them, including a built-in real-time video preview.")
    (license (list license:bsd-3 ; the package is licensed under the bsd-3, except
                   license:mpl1.1 ; for vendor/universalchardet under the mpl1.1
                   license:expat)))) ; and src/gl that is under a license similar
   ; the the Expat license, with a rewording (Software -> Materials). (called MIT
   ; by upstream). See https://github.com/Aegisub/Aegisub/blob/master/LICENCE
   ; src/MatroskaParser.(c|h) is under bsd-3 with permission from the author

(define-public gst-transcoder
  (package
    (name "gst-transcoder")
    (version "1.12.2")
    (source
     (origin
       (method git-fetch)
       (uri (git-reference
             (url "https://github.com/pitivi/gst-transcoder.git")
             (commit version)))
       (file-name (git-file-name name version))
       (sha256
        (base32
         "0nw1zykqc6c8xs3ri55pm00pwyz93z4y4nd880apfiwj7yv5p3az"))))
    (build-system meson-build-system)
    (inputs
     `(("gobject-introspection" ,gobject-introspection)
       ("glib" ,glib)
       ("gstreamer" ,gstreamer)
       ("gst-plugins-base" ,gst-plugins-base)))
    (native-inputs
     `(("python" ,python)
       ("pkg-config" ,pkg-config)))
    (home-page "https://github.com/pitivi/gst-transcoder/")
    (synopsis "GStreamer Transcoding API")
    (description "GStreamer Transcoding API")
    (license license:lgpl2.1)))

(define-public gavl
  (package
    (name "gavl")
    (version "1.4.0")
    (source
     (origin
       (method url-fetch)
       (uri (string-append "mirror://sourceforge/gmerlin/"
                           name "/" version "/"
                           name "-" version ".tar.gz"))
       (file-name (string-append name "-" version ".tar.gz"))
       (sha256
        (base32
         "1kikkn971a14zzm7svi7190ldc14fjai0xyhpbcmp48s750sraji"))))
    (build-system gnu-build-system)
    (arguments
     '(#:configure-flags '("LIBS=-lm")))
    (native-inputs
     `(("pkg-config" ,pkg-config)
       ("doxygen" ,doxygen)))
    (home-page "http://gmerlin.sourceforge.net")
    (synopsis "Low level library for multimedia API building")
    (description
     "Gavl is short for Gmerlin Audio Video Library.  It is a low level
library, upon which multimedia APIs can be built.  Gavl handles all the
details of audio and video formats like colorspaces, sample rates,
multichannel configurations, etc.  It provides standardized definitions for
those formats as well as container structures for carrying audio samples or
video images inside an application.

In addition, it handles the sometimes ugly task of converting between all
these formats and provides some elementary operations (copying, scaling,
alpha blending etc).")
    (license license:gpl3)))

(define-public frei0r-plugins
  (package
    (name "frei0r-plugins")
    (version "1.7.0")
    (source
     (origin
       (method url-fetch)
       (uri (string-append "https://files.dyne.org/frei0r/"
                           "frei0r-plugins-" version ".tar.gz"))
       (sha256
        (base32
         "0fjji3060r4fwr7vn91lwfzl80lg3my9lkp94kbyw8xwz7qgh7qv"))))
    (build-system gnu-build-system)
    (arguments
     `(#:phases
       (modify-phases %standard-phases
         (add-after 'unpack 'patch-Makefile
           (lambda _
             ;; XXX: The 1.7.0 Makefile looks for files that have slightly different
             ;; names in the tarball.  Try removing this for future versions.
             (substitute* "Makefile.in"
               (("README\\.md ChangeLog TODO AUTHORS")
                "README.txt ChangeLog.txt TODO.txt AUTHORS.txt"))
             #t)))))
    ;; TODO: opencv for additional face detection filters.
    (inputs
     `(("gavl" ,gavl)
       ("cairo" ,cairo)))
    (native-inputs
     `(("pkg-config" ,pkg-config)))
    (home-page "https://www.dyne.org/software/frei0r/")
    (synopsis "Minimalistic plugin API for video effects")
    (description
     "Frei0r is a minimalistic plugin API for video effects.
The main emphasis is on simplicity for an API that will round up
the most common video effects into simple filters, sources and
mixers that can be controlled by parameters.  Frei0r wants to
provide a way to share these simple effects between many
applications, avoiding their reimplementation by different projects.
It counts more than 100 plugins.")
    (license (list license:gpl2+
                   ;; The following files are licensed as LGPL2.1+:
                   ;; src/generator/ising0r/ising0r.c
                   ;; src/generator/onecol0r/onecol0r.cpp
                   ;; src/generator/nois0r/nois0r.cpp
                   ;; src/generator/lissajous0r/lissajous0r.cpp
                   ;; src/filter/ndvi/gradientlut.hpp
                   ;; src/filter/ndvi/ndvi.cpp
                   ;; src/filter/facedetect/facedetect.cpp
                   license:lgpl2.1+))))

(define-public motion
  (package
    (name "motion")
    (version "4.2.2")
    (home-page "https://motion-project.github.io/")
    (source (origin
              (method git-fetch)
              (uri (git-reference
                    (url "https://github.com/Motion-Project/motion.git")
                    (commit (string-append "release-" version))))
              (sha256
               (base32
                "05c1gx75xy2hw49x6vkydvwxbr80kipsc3nr906k3hq8735svx6f"))
              (file-name (git-file-name name version))))
    (build-system gnu-build-system)
    (native-inputs
     `(("autoconf" ,autoconf-wrapper)
       ("automake" ,automake)
       ("gettext" ,gettext-minimal)
       ("pkg-config" ,pkg-config)))
    (inputs
     `(("libjpeg" ,libjpeg-turbo)
       ("ffmpeg" ,ffmpeg-3.4)
       ("libmicrohttpd" ,libmicrohttpd)
       ("sqlite" ,sqlite)))
    (arguments
     '(#:phases (modify-phases %standard-phases
                  (replace 'bootstrap
                    (lambda _
                      (patch-shebang "version.sh")
                      (invoke "autoreconf" "-vfi"))))
       #:configure-flags '("--sysconfdir=/etc")
       #:make-flags (list (string-append "sysconfdir="
                                         (assoc-ref %outputs "out")
                                         "/etc"))

       #:tests? #f))                    ; no 'check' target
    (synopsis "Detect motion from video signals")
    (description
     "Motion is a program that monitors the video signal from one or more
cameras and is able to detect if a significant part of the picture has
changed.  Or in other words, it can detect motion.")

    ;; Some files say "version 2" and others "version 2 or later".
    (license license:gpl2)))

(define-public subdl
  (let ((commit "4cf5789b11f0ff3f863b704b336190bf968cd471")
        (revision "1"))
    (package
      (name "subdl")
      (version (git-version "1.0.3" revision commit))
      (source (origin
                (method git-fetch)
                (uri (git-reference
                      (url "https://github.com/alexanderwink/subdl.git")
                      (commit commit)))
                (file-name (git-file-name name version))
                (sha256
                 (base32
                  "0kmk5ck1j49q4ww0lvas2767kwnzhkq0vdwkmjypdx5zkxz73fn8"))))
      (build-system trivial-build-system)
      (arguments
       `(#:modules ((guix build utils))
         #:builder (begin
                     (use-modules (guix build utils))
                     (let* ((out (assoc-ref %outputs "out"))
                            (bin (string-append out "/bin"))
                            (source (assoc-ref %build-inputs "source"))
                            (python (assoc-ref %build-inputs "python")))
                       (install-file (string-append source "/subdl") bin)
                       (patch-shebang (string-append bin "/subdl")
                                      (list (string-append python "/bin")))))))
      (inputs `(("python" ,python)))
      (synopsis "Command-line tool for downloading subtitles from opensubtitles.org")
      (description "Subdl is a command-line tool for downloading subtitles from
opensubtitles.org.  By default, it will search for English subtitles, display
the results, download the highest-rated result in the requested language and
save it to the appropriate filename.")
      (license license:gpl3+)
      (home-page "https://github.com/alexanderwink/subdl"))))

(define-public l-smash
  (package
    (name "l-smash")
    (version "2.14.5")
    (source (origin
              (method git-fetch)
              (uri (git-reference
                    (url "https://github.com/l-smash/l-smash.git")
                    (commit (string-append "v" version))))
              (file-name (git-file-name name version))
              (sha256
               (base32
                "0rcq9727im6kd8da8b7kzzbzxdldvmh5nsljj9pvr4m3lj484b02"))))
    (build-system gnu-build-system)
    (arguments
     `(#:tests? #f                      ;no tests
       #:make-flags
       (list (string-append "LDFLAGS=-Wl,-L.,-rpath="
                            (assoc-ref %outputs "out") "/lib"))
       #:phases
       (modify-phases %standard-phases
         ;; configure fails if it is followed by CONFIG_SHELL
         (replace 'configure
           (lambda* (#:key outputs #:allow-other-keys)
             (let ((out (assoc-ref outputs "out")))
               (invoke "./configure" (string-append "--prefix=" out)
                       "--disable-static")))))))
    (native-inputs
     `(("which" ,which)))
    (home-page "https://l-smash.github.io/l-smash/")
    (synopsis "MP4 multiplexer and demultiplexer library")
    (description
     "L-SMASH is a cross-platform library that handles the ISO base media file
format and some of its derived file formats, including MP4.  It operates as a
multiplexer and demultiplexer, and can mux video and audio in several formats
using standalone executable files.")
    (license license:isc)))

(define-public qtfaststart
  (package
    (name "qtfaststart")
    (version "1.8")
    (source (origin
              (method url-fetch)
              (uri (pypi-uri "qtfaststart" version))
              (sha256
               (base32
                "0hcjfik8hhb1syqvyh5c6aillpvzal26nkjflcq1270z64aj6i5h"))))
    (build-system python-build-system)
    (arguments
     '(#:tests? #f)) ; no test suite
    (synopsis "Move QuickTime and MP4 metadata to the beginning of the file")
    (description "qtfaststart enables streaming and pseudo-streaming of
QuickTime and MP4 files by moving metadata and offset information to the
beginning of the file.  It can also print some useful information about the
structure of the file.  This program is based on qt-faststart.c from the FFmpeg
project, which is released into the public domain, as well as ISO 14496-12:2005
(the official spec for MP4), which can be obtained from the ISO or found
online.")
    (home-page "https://github.com/danielgtaylor/qtfaststart")
    (license license:expat)))

(define-public vidstab
  (let ((commit "aeabc8daa7904f9edf7441a11f293965a5ef53b8")
        (revision "0"))
    (package
      (name "vidstab")
      (version (git-version "1.1.0" revision commit))
      (source (origin
                (method git-fetch)
                (uri (git-reference
                      (url "https://github.com/georgmartius/vid.stab.git")
                      (commit commit)))
                (file-name (git-file-name name version))
                (sha256
                 (base32
                  "042iy0f3khwzr68djzvqgn301sy21ljvkf52rnc2c73q7ircnzzn"))))
      (build-system cmake-build-system)
      (arguments
       '(#:tests? #f)) ; tests are not run as part of standard build process
      (home-page "http://public.hronopik.de/vid.stab/")
      (synopsis "Video stabilization library")
      (description "Vidstab is a video stabilization library which can be used
with FFmpeg.  A video acquired using a hand-held camera or a camera mounted on a
vehicle typically suffers from undesirable shakes and jitters.  Activities such
as surfing, skiing, riding and walking while shooting videos are especially
prone to erratic camera shakes.  Vidstab targets these video contents to help
create smoother and stable videos.")
      (license license:gpl2+))))

(define-public libopenshot
  (package
    (name "libopenshot")
    (version "0.2.5")
    (source (origin
              (method git-fetch)
              (uri (git-reference
                    (url "https://github.com/OpenShot/libopenshot")
                    (commit (string-append "v" version))))
              (file-name (git-file-name name version))
              (sha256
               (base32
                "1mxjkgjmjzgf628y3rscc6rqf55hxgjpmvwxlncfk1216i5xskwp"))
              (modules '((guix build utils)))
              (snippet '(begin
                          ;; Allow overriding of the python installation dir
                          (substitute* "src/bindings/python/CMakeLists.txt"
                            (("(SET\\(PYTHON_MODULE_PATH.*)\\)" _ set)
                             (string-append set " CACHE PATH "
                                            "\"Python bindings directory\")")))
                          (delete-file-recursively "thirdparty")
                          #t))))
    (build-system cmake-build-system)
    (native-inputs
     `(("pkg-config" ,pkg-config)
       ("python" ,python)
       ("swig" ,swig)
       ("unittest++" ,unittest-cpp)))
    (propagated-inputs                  ;all referenced in installed headers
     `(("cppzmq" ,cppzmq)
       ("ffmpeg" ,ffmpeg)
       ("imagemagick" ,imagemagick)
       ("jsoncpp" ,jsoncpp)
       ("libopenshot-audio" ,libopenshot-audio)
       ("qtbase" ,qtbase)
       ("qtmultimedia" ,qtmultimedia)
       ("zeromq" ,zeromq)))
    (arguments
     `(#:configure-flags
       (list (string-append "-DPYTHON_MODULE_PATH:PATH=" %output "/lib/python"
                            ,(version-major+minor (package-version python))
                            "/site-packages")
             "-DUSE_SYSTEM_JSONCPP:BOOL=ON")
       #:phases
       (modify-phases %standard-phases
         (add-before 'configure 'set-vars
           (lambda* (#:key inputs #:allow-other-keys)
             (setenv "LIBOPENSHOT_AUDIO_DIR"
                     (assoc-ref inputs "libopenshot-audio"))
             (setenv "ZMQDIR"
                     (assoc-ref inputs "zeromq"))
             (setenv "UNITTEST_DIR"
                     (string-append (assoc-ref inputs "unittest++")
                                    "/include/UnitTest++"))
             #t)))))
    (home-page "https://openshot.org")
    (synopsis "Video-editing, animation, and playback library")
    (description "OpenShot Library (libopenshot) is a powerful C++ video
editing library with a multi-threaded and feature rich video editing
API.  It includes bindings for Python, Ruby, and other languages.")
    (license license:lgpl3+)))

(define-public openshot
  (package
    (name "openshot")
    (version "2.5.1")
    (source (origin
              (method git-fetch)
              (uri (git-reference
                    (url "https://github.com/OpenShot/openshot-qt")
                    (commit (string-append "v" version))))
              (file-name (git-file-name name version))
              (sha256
               (base32
                "0qc5i0ay6j2wab1whl41sjb71cj02pg6y79drf7asrprq8b2rmfq"))
       (modules '((guix build utils)))
       (snippet
        '(begin
           ;; TODO: Unbundle jquery and others from src/timeline/media
           (delete-file-recursively "src/images/fonts") #t))))
    (build-system python-build-system)
    (inputs
     `(("ffmpeg" ,ffmpeg)
       ("font-ubuntu" ,font-ubuntu)
       ("libopenshot" ,libopenshot)
       ("python" ,python)
       ("python-pyqt" ,python-pyqt)
       ("python-pyzmq" ,python-pyzmq)
       ("python-requests" ,python-requests)
       ("qtsvg" ,qtsvg)))
    (arguments
     `(#:modules ((guix build python-build-system)
                  (guix build qt-utils)
                  (guix build utils))
       #:imported-modules (,@%python-build-system-modules
                            (guix build qt-utils))
       #:phases (modify-phases %standard-phases
                  (delete 'build)       ;install phase does all the work
                  (replace 'check
                    (lambda _
                      (setenv "QT_QPA_PLATFORM" "offscreen")
                      (invoke "python" "src/tests/query_tests.py")))
                  (add-after 'unpack 'patch-font-location
                    (lambda* (#:key inputs #:allow-other-keys)
                      (let ((font (assoc-ref inputs "font-ubuntu")))
                        (substitute* "src/classes/app.py"
                          (("info.IMAGES_PATH") (string-append "\"" font "\""))
                          (("fonts") "share/fonts/truetype")))
                      #t))
                  (add-before 'install 'set-tmp-home
                    (lambda _
                      ;; src/classes/info.py "needs" to create several
                      ;; directories in $HOME when loaded during build
                      (setenv "HOME" "/tmp")
                      #t))
                  (add-after 'install 'wrap-program
                    (lambda* (#:key outputs #:allow-other-keys)
                      (let ((out (assoc-ref outputs "out")))
                        (wrap-qt-program out "openshot-qt"))
                      #t)))))
    (home-page "https://www.openshot.org/")
    (synopsis "Video editor")
    (description "OpenShot takes your videos, photos, and music files and
helps you create the film you have always dreamed of.  Easily add sub-titles,
transitions, and effects and then export your film to many common formats.")
    (license license:gpl3+)))

(define-public dav1d
  (package
    (name "dav1d")
    (version "0.7.0")
    (source
      (origin
        (method url-fetch)
        (uri (string-append "https://downloads.videolan.org/pub/videolan"
                            "/dav1d/" version "/dav1d-" version ".tar.xz"))
        (sha256
         (base32
          "0xcykraf42gkymzqx1k1lcdclgk9y5yf7rr56vslrgmr0r849qnk"))))
    (build-system meson-build-system)
    (native-inputs `(("nasm" ,nasm)))
    (home-page "https://code.videolan.org/videolan/dav1d")
    (synopsis "AV1 decoder")
    (description "dav1d is a new AV1 cross-platform decoder, and focused on
speed and correctness.")
    (license license:bsd-2)))

(define-public wlstream
  (let ((commit "182076a94562b128c3a97ecc53cc68905ea86838")
        (revision "1"))
    (package
      (name "wlstream")
      (version (git-version "0.0" revision commit))
      (source
       (origin
         (method git-fetch)
         (uri (git-reference
               (url "https://github.com/atomnuker/wlstream.git")
               (commit commit)))
         (file-name (git-file-name name version))
         (sha256
          (base32
           "01qbcgfl3g9kfwn1jf1z9pdj3bvf5lmg71d1vwkcllc2az24bjqp"))))
      (build-system meson-build-system)
      (native-inputs `(("libdrm" ,libdrm)
                       ("pkg-config" ,pkg-config)))
      (inputs `(("ffmpeg" ,ffmpeg)
                ("pulseaudio" ,pulseaudio)
                ("wayland" ,wayland)
                ("wayland-protocols" ,wayland-protocols)))
      (home-page "https://github.com/atomnuker/wlstream")
      (synopsis "Screen capture tool for Wayland sessions")
      (description "Wlstream is a screen capture tool for recording audio and
video from a Wayland session.")
      (license license:lgpl2.1+))))

(define-public gaupol
  (package
    (name "gaupol")
    (version "1.7")
    (source (origin
              (method git-fetch)
              (uri (git-reference
                    (url "https://github.com/otsaloma/gaupol/")
                    (commit version)))
              (file-name (git-file-name name version))
              (sha256
               (base32
                "1cp0ka8hzma1dxiisdhl2fznxklj2pl63vkdqcd91lrblghdj6x9"))))
    (build-system python-build-system)
    (native-inputs
     `(("gettext" ,gettext-minimal)
       ("pkg-config" ,pkg-config)))
    (inputs
     `(("python-pygobject" ,python-pygobject)
       ("gtk+" ,gtk+)
       ("python-pycairo" ,python-pycairo) ; Required or else clicking on a subtitle line fails.
       ("python-chardet" ,python-chardet) ; Optional: Character encoding detection.
       ("gtkspell3" ,gtkspell3)           ; Optional: Inline spell-checking.
       ("iso-codes" ,iso-codes)           ; Optional: Translations.
       ("gstreamer" ,gstreamer)
       ("gst-libav" ,gst-libav)
       ("gst-plugins-base" ,gst-plugins-base)
       ("gst-plugins-good" ,gst-plugins-good)
       ("gst-plugins-bad" ,gst-plugins-bad)
       ("gst-plugins-ugly" ,gst-plugins-ugly)))
    (arguments
     `(#:tests? #f                      ; Tests seem to require networking.
       #:phases
       (modify-phases %standard-phases
         ;; gaupol's setup.py script does not support one of the Python build
         ;; system's default flags, "--single-version-externally-managed".
         (replace 'install
           (lambda* (#:key outputs #:allow-other-keys)
             (invoke "python" "setup.py" "install"
                     (string-append "--prefix=" (assoc-ref outputs "out"))
                     "--root=/")))
         (add-after 'install 'wrap-gaupol
           (lambda* (#:key outputs #:allow-other-keys)
             (let ((out (assoc-ref outputs "out"))
                   (gst-plugin-path (getenv "GST_PLUGIN_SYSTEM_PATH"))
                   (gi-typelib-path (getenv "GI_TYPELIB_PATH")))
               (wrap-program (string-append out "/bin/gaupol")
                 `("GST_PLUGIN_SYSTEM_PATH" ":" prefix (,gst-plugin-path))
                 `("GI_TYPELIB_PATH" ":" prefix (,gi-typelib-path))))
             #t))
         (add-after 'unpack 'patch-data-dir
           ;; Fix some path variables that setup.py seems to garble.
           (lambda* (#:key outputs #:allow-other-keys)
             (let ((out (assoc-ref outputs "out")))
               (substitute* "setup.py"
                 (("DATA_DIR = \\{!r\\}\"\\.format\\(data_dir\\)")
                  (string-append "DATA_DIR = '" out "/share/gaupol'\""))
                 (("LOCALE_DIR = \\{!r\\}\"\\.format\\(locale_dir\\)")
                  (string-append "LOCALE_DIR = '" out "/share/locale'\"")))
               #t))))))
    (synopsis "Editor for text-based subtitles")
    (description
     "Gaupol supports multiple subtitle file formats and provides means of
creating subtitles, editing texts and timing subtitles to match video.  The
user interface features a builtin video player and is designed with attention
to convenience of translating and batch processing of multiple documents.")
    (home-page "https://otsaloma.io/gaupol/")
    (license license:gpl3+)))

(define-public theorafile
  (let ((commit "404b14d7602b5918d117eaa64e8aa6601ede8593"))
    (package
      (name "theorafile")
      (version (git-version "0.0.0" "1" commit))
      (source
       (origin
         (method git-fetch)
         (uri (git-reference
               (url "https://github.com/FNA-XNA/Theorafile.git")
               (commit commit)))
         (file-name (git-file-name name version))
         (sha256
          (base32 "128c3pjzqbgrj020glm5jd6ss18vl19471lj615w2brjwb7c1f0z"))))
      (build-system gnu-build-system)
      (arguments
       '(#:make-flags '("CC=gcc")
         #:phases
         (modify-phases %standard-phases
           (delete 'configure)
           (replace 'check
             (lambda _
               (setenv "CC" "gcc")
               (invoke "make" "test")))
           (replace 'install
             (lambda* (#:key outputs #:allow-other-keys)
               (let ((out (assoc-ref outputs "out")))
                 (install-file "libtheorafile.so" (string-append out "/lib"))
                 (install-file "theorafile.h" (string-append out "/include")))
               #t)))))
      (native-inputs
       ;; For tests.
       `(("sdl2" ,sdl2)))
      (home-page "https://github.com/FNA-XNA/Theorafile")
      (synopsis "Ogg Theora Video Decoder Library")
      (description "Theorafile is a library for quickly and easily decoding Ogg
Theora videos.  Theorafile was written to be used for FNA's VideoPlayer.")
      (license license:zlib))))

(define-public dvdbackup
  (package
    (name "dvdbackup")
    (version "0.4.2")
    (source
     (origin
       (method url-fetch)
       (uri (string-append "mirror://sourceforge/dvdbackup/dvdbackup/"
                           "dvdbackup-" version "/"
                           "dvdbackup-" version ".tar.xz"))
       (sha256
        (base32 "1rl3h7waqja8blmbpmwy01q9fgr5r0c32b8dy3pbf59bp3xmd37g"))))
    (build-system gnu-build-system)
    (inputs
     `(("libdvdcss" ,libdvdcss)
       ("libdvdread" ,libdvdread)))
    (home-page "http://dvdbackup.sourceforge.net")
    (synopsis "DVD video ripper")
    (description
     "A simple command line tool to backup video from a DVD.  Decrypts the
DVD using @command{libdvdcss}, but does @strong{not} demux, remux,
transcode or reformat the videos in any way, producing perfect backups.")
    (license license:gpl3+)))

(define-public svt-av1
  (package
    (name "svt-av1")
    (version "0.8.3")
    (source (origin
              (method git-fetch)
              (uri (git-reference
                     (url "https://github.com/OpenVisualCloud/SVT-AV1.git")
                     (commit (string-append "v" version))))
              (file-name (git-file-name name version))
              (sha256
               (base32
                "1rh4sz1bmrsxyxfxajsffw5jd17djcrymhwsi877v02fgln027qr"))))
    (build-system cmake-build-system)
    ;; SVT-AV1 only supports Intel-compatible CPUs.
    (supported-systems '("x86_64-linux" "i686-linux"))
    (arguments
      ;; The test suite tries to download test data and git clone a 3rd-party
      ;; fork of libaom.  Skip it.
     `(#:tests? #f
       #:phases
       (modify-phases %standard-phases
         (add-after 'install 'install-documentation
           (lambda* (#:key outputs #:allow-other-keys)
             (let* ((out (assoc-ref %outputs "out"))
                    (doc (string-append out "/share/doc/svt-av1-" ,version)))
               (copy-recursively "../source/Docs" doc)
               #t))))))
    (native-inputs
     `(("yasm" ,yasm)))
    (synopsis "AV1 video codec")
    (description "SVT-AV1 is an AV1 codec implementation.  The encoder is a
work-in-progress, aiming to support video-on-demand and live streaming
applications.  It only supports Intel-compatible CPUs (x86).")
    (home-page "https://github.com/OpenVisualCloud/SVT-AV1")
    (license license:bsd-2)))

(define-public w-scan
  (package
    (name "w-scan")
    (version "20170107")
    (source
     (origin
       (method url-fetch)
       (uri (string-append "https://www.gen2vdr.de/wirbel/w_scan/w_scan-"
                           version ".tar.bz2"))
       (sha256
        (base32 "1zkgnj2sfvckix360wwk1v5s43g69snm45m0drnzyv7hgf5g7q1q"))))
    (build-system gnu-build-system)
    (synopsis "Scan ATSC/DVB-C/DVB-S/DVB-T channels")
    (description
     "This is a small command line utility used to perform frequency scans for
DVB and ATSC transmissions without initial tuning data.  It can print the
result in several formats:
@itemize
@item VDR channels.conf,
@item czap/tzap/xine/mplayer channels.conf,
@item Gstreamer dvbsrc plugin,
@item VLC xspf playlist,
@item XML,
@item initial tuning data for scan or dvbv5-scan.
@end itemize\n")
    (home-page "https://www.gen2vdr.de/wirbel/w_scan/index2.html")
    (license license:gpl2+)))

(define-public rav1e
  (package
    (name "rav1e")
    (version "0.3.0")
    (source
      (origin
        (method url-fetch)
        (uri (crate-uri "rav1e" version))
        (file-name
         (string-append name "-" version ".tar.gz"))
        (sha256
         (base32
          "1bsmj8kqzs5pf8dl98rsl6a67cljj1gkj3b5hmd8hn8wdy4ya173"))))
    (build-system cargo-build-system)
    (arguments
     `(#:cargo-inputs
       (("rust-simd-helpers" ,rust-simd-helpers-0.1)
        ("rust-ivf" ,rust-ivf-0.1)
        ("rust-cfg-if" ,rust-cfg-if-0.1)
        ("rust-paste" ,rust-paste-0.1)
        ("rust-signal-hook" ,rust-signal-hook-0.1)
        ("rust-aom-sys" ,rust-aom-sys-0.1)
        ("rust-nasm-rs" ,rust-nasm-rs-0.1)
        ("rust-arbitrary" ,rust-arbitrary-0.2)
        ("rust-better-panic" ,rust-better-panic-0.2)
        ("rust-noop-proc-macro"
         ,rust-noop-proc-macro-0.2)
        ("rust-num-traits" ,rust-num-traits-0.2)
        ("rust-rand-chacha" ,rust-rand-chacha-0.2)
        ("rust-err-derive" ,rust-err-derive-0.2)
        ("rust-interpolate-name"
         ,rust-interpolate-name-0.2)
        ("rust-rustc-version" ,rust-rustc-version-0.2)
        ("rust-scan-fmt" ,rust-scan-fmt-0.2)
        ("rust-libc" ,rust-libc-0.2)
        ("rust-image" ,rust-image-0.22)
        ("rust-arg-enum-proc-macro"
         ,rust-arg-enum-proc-macro-0.3)
        ("rust-num-derive" ,rust-num-derive-0.3)
        ("rust-dav1d-sys" ,rust-dav1d-sys-0.3)
        ("rust-backtrace" ,rust-backtrace-0.3)
        ("rust-log" ,rust-log-0.4)
        ("rust-y4m" ,rust-y4m-0.5)
        ("rust-arrayvec" ,rust-arrayvec-0.5)
        ("rust-toml" ,rust-toml-0.5)
        ("rust-fern" ,rust-fern-0.5)
        ("rust-rust-hawktracer"
         ,rust-rust-hawktracer-0.7)
        ("rust-rand" ,rust-rand-0.7)
        ("rust-itertools" ,rust-itertools-0.8)
        ("rust-bitstream-io" ,rust-bitstream-io-0.8)
        ("rust-console" ,rust-console-0.9)
        ("rust-serde" ,rust-serde-1.0)
        ("rust-cc" ,rust-cc-1.0)
        ("rust-rayon" ,rust-rayon-1.3)
        ("rust-byteorder" ,rust-byteorder-1.3)
        ("rust-clap" ,rust-clap-2)
        ("rust-vergen" ,rust-vergen-3.1))
       #:cargo-development-inputs
       (("rust-rand-chacha" ,rust-rand-chacha-0.2)
        ("rust-interpolate-name"
         ,rust-interpolate-name-0.2)
        ("rust-criterion" ,rust-criterion-0.3)
        ("rust-pretty-assertions"
         ,rust-pretty-assertions-0.6)
        ("rust-rand" ,rust-rand-0.7)
        ("rust-semver" ,rust-semver-0.9))
       #:phases
       (modify-phases %standard-phases
         (replace 'build
           (lambda* (#:key outputs #:allow-other-keys)
             (let ((out (assoc-ref outputs "out")))
               (invoke "cargo" "cinstall" "--release"
                       (string-append "--prefix=" out))))))))
    (native-inputs
     `(("cargo-c" ,rust-cargo-c)))
    (inputs
     `(("nasm" ,nasm)))
    (home-page "https://github.com/xiph/rav1e/")
    (synopsis "The fastest and safest AV1 encoder")
    (description
     "The fastest and safest AV1 encoder.")
    (license license:bsd-2)))

(define-public peek
  (package
    (name "peek")
    (version "1.5.1")
    (source
     (origin
       (method git-fetch)
       (uri (git-reference
             (url "https://github.com/phw/peek.git")
             (commit version)))
       (file-name (git-file-name name version))
       (sha256
        (base32 "1xwlfizga6hvjqq127py8vabaphsny928ar7mwqj9cyqfl6fx41x"))))
    (build-system meson-build-system)
    (arguments '(#:glib-or-gtk? #t))
    (inputs
     `(("gtk+" ,gtk+)))
    (native-inputs
     `(("desktop-file-utils" ,desktop-file-utils) ; for update-desktop-database
       ("gettext" ,gettext-minimal)
       ("glib:bin" ,glib "bin")         ; for glib-compile-resources
       ("gtk+-bin" ,gtk+ "bin")         ; For gtk-update-icon-cache
       ("pkg-config" ,pkg-config)
       ("vala" ,vala)))
    (home-page "https://github.com/phw/peek")
    (synopsis "Simple animated GIF screen recorder")
    (description
     "Peek makes it easy to create short screencasts of a screen area.  It was
built for the specific use case of recording screen areas, e.g. for easily
showing UI features of your own apps or for showing a bug in bug reports.
With Peek, you simply place the Peek window over the area you want to record
and press \"Record\".  Peek is optimized for generating animated GIFs, but you
can also directly record to WebM or MP4 if you prefer.")
    (license license:gpl3+)))

(define-public wf-recorder
  (package
    (name "wf-recorder")
    (version "0.2.1")
    (source (origin
              (method git-fetch)
              (uri (git-reference
                    (url "https://github.com/ammen99/wf-recorder.git")
                    (commit (string-append "v" version))))
              (file-name (git-file-name name version))
              (sha256
               (base32
                "1cw6kpcbl33wh95pvy32xrsrm6kkk1awccr3phyh885xjs3b3iim"))))
    (build-system meson-build-system)
    (native-inputs
     `(("pkg-config" ,pkg-config)))
    (inputs
     `(("ffmpeg" ,ffmpeg)
       ("pulseaudio" ,pulseaudio)
       ("wayland" ,wayland)
       ("wayland-protocols" ,wayland-protocols)
       ("libx264" ,libx264)))
    (home-page "https://github.com/ammen99/wf-recorder")
    (synopsis "Screen recorder for wlroots-based compositors")
    (description
     "@code{wf-recorder} is a utility program for screen recording of
wlroots-based compositors.  More specifically, those that support
@code{wlr-screencopy-v1} and @code{xdg-output}.")
    (license license:expat)))<|MERGE_RESOLUTION|>--- conflicted
+++ resolved
@@ -1616,11 +1616,7 @@
 (define-public youtube-dl
   (package
     (name "youtube-dl")
-<<<<<<< HEAD
-    (version "2020.05.08")
-=======
     (version "2020.06.06")
->>>>>>> e88745a6
     (source (origin
               (method url-fetch)
               (uri (string-append "https://github.com/ytdl-org/youtube-dl/"
@@ -1628,11 +1624,7 @@
                                   version ".tar.gz"))
               (sha256
                (base32
-<<<<<<< HEAD
-                "16zxa8ss2rka7cvkqyi67s8i1h9f4nxx88w9vjbxchbga6w0scc6"))))
-=======
                 "1qrrr14glv0jv377n61paq55b6k58jpnwbz2sp5xfl4wnxy5hqny"))))
->>>>>>> e88745a6
     (build-system python-build-system)
     (arguments
      ;; The problem here is that the directory for the man page and completion
