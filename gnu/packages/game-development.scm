--- conflicted
+++ resolved
@@ -1251,13 +1251,7 @@
      `(("python2-future" ,python2-future)
        ("python2-pygame" ,python2-pygame-sdl2)))
     (native-inputs
-<<<<<<< HEAD
-     `(("python2-cython" ,python2-cython)
-       ("xdg-utils" ,xdg-utils)))
-=======
-     `(("gcc" ,gcc-8) ; for const variables as initializer elements
-       ("python2-cython" ,python2-cython)))
->>>>>>> 8b1bde7b
+     `(("python2-cython" ,python2-cython)))
     (home-page "https://www.renpy.org/")
     (synopsis "Ren'py python module")
     (description "This package contains the shared libraries and Python modules
@@ -1450,19 +1444,13 @@
              #t))
          (replace 'wrap
            (lambda* (#:key inputs outputs #:allow-other-keys)
-<<<<<<< HEAD
-             (wrap-program (string-append (assoc-ref outputs "out")
-                                          "/bin/renpy")
-               `("GUIX_PYTHONPATH" = (,(getenv "GUIX_PYTHONPATH"))))
-             #t)))))
-=======
              (let ((out (assoc-ref outputs "out"))
                    (site (string-append "/lib/python"
                                         (python-version
                                          (assoc-ref inputs "python"))
                                         "/site-packages")))
                (wrap-program (string-append out "/bin/renpy")
-                 `("PYTHONPATH" =
+                 `("GUIX_PYTHONPATH" =
                    (,@(delete-duplicates
                        (map
                         (lambda (store-path)
@@ -1474,7 +1462,6 @@
                                       (string-prefix? "python2" (car input)))
                                     inputs))))))))
                #t))))))
->>>>>>> 8b1bde7b
     (inputs
      `(("python2-renpy" ,python2-renpy)
        ("python2-tkinter" ,python-2 "tk")
