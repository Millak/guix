--- conflicted
+++ resolved
@@ -248,7 +248,6 @@
                              ;; environment variables from emacs.
                              ;; Likewise, we don't need to patch helper binaries
                              ;; like etags, ctags or ebrowse.
-<<<<<<< HEAD
                              "^emacs(-[0-9]+(\\.[0-9]+)*)?$")))))
           (add-after 'wrap-emacs-paths 'undo-double-wrap
             (lambda* (#:key outputs #:allow-other-keys)
@@ -273,66 +272,6 @@
 large Lisp programs.  It has full Unicode support for nearly all human
 languages.")
     (license license:gpl3+)
-=======
-                             "^emacs(-[0-9]+(\\.[0-9]+)*)?$"))))))))
-    (inputs
-     (list gnutls
-           ncurses
-
-           ;; To "unshadow" ld-wrapper in native builds
-           (make-ld-wrapper "ld-wrapper" #:binutils binutils)
-
-           ;; For native compilation
-           binutils
-           (libc-for-target)
-           libgccjit
-
-           ;; Required for "core" functionality, such as dired and compression.
-           coreutils
-           gzip
-
-           ;; Avoid Emacs's limited movemail substitute that retrieves POP3
-           ;; email only via insecure channels.
-           ;; This is not needed for (modern) IMAP.
-           mailutils
-
-           gpm
-           libx11
-           gtk+
-           cairo
-           pango
-           harfbuzz
-           libxft
-           libtiff
-           giflib
-           lcms
-           libjpeg-turbo
-           libselinux
-           acl
-           jansson
-           gmp
-           ghostscript
-           poppler
-           elogind
-
-           ;; When looking for libpng `configure' links with `-lpng -lz', so we
-           ;; must also provide zlib as an input.
-           libpng
-           zlib
-           (librsvg-for-system)
-           libxpm
-           libxml2
-           libice
-           libsm
-           alsa-lib
-           dbus
-
-           ;; multilingualization support
-           libotf
-           m17n-lib))
-    (native-inputs
-     (list autoconf pkg-config texinfo))
->>>>>>> 45b7a8bf
     (native-search-paths
      (list (search-path-specification
             (variable "EMACSLOADPATH")
@@ -400,7 +339,7 @@
                 (make-ld-wrapper "ld-wrapper" #:binutils binutils)
                 ;; For native compilation
                 binutils
-                glibc
+                (libc-for-target)
                 libgccjit
 
                 ;; Avoid Emacs's limited movemail substitute that retrieves POP3
