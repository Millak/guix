;;; GNU Guix --- Functional package management for GNU
;;; Copyright © 2017, 2018, 2019, 2020, 2022 Arun Isaac <arunisaac@systemreboot.net>
;;; Copyright © 2019, 2020 Christopher Howard <christopher@librehacker.com>
;;; Copyright © 2019, 2020 Evan Straw <evan.straw99@gmail.com>
;;; Copyright © 2020, 2021, 2022 Guillaume Le Vaillant <glv@posteo.net>
;;; Copyright © 2020 Danny Milosavljevic <dannym@scratchpost.org>
;;; Copyright © 2020 Charlie Ritter <chewzerita@posteo.net>
;;; Copyright © 2020, 2021 Tobias Geerinckx-Rice <me@tobias.gr>
;;; Copyright © 2021 João Pedro Simas <jpsimas@gmail.com>
;;; Copyright © 2021 Jack Hill <jackhill@jackhill.us>
;;; Copyright © 2022 Jai Vetrivelan <jaivetrivelan@gmail.com>
;;; Copyright © 2022 Sheng Yang <styang@fastmail.com>
;;; Copyright © 2022 Greg Hogan <code@greghogan.com>
;;;
;;; This file is part of GNU Guix.
;;;
;;; GNU Guix is free software; you can redistribute it and/or modify it
;;; under the terms of the GNU General Public License as published by
;;; the Free Software Foundation; either version 3 of the License, or (at
;;; your option) any later version.
;;;
;;; GNU Guix is distributed in the hope that it will be useful, but
;;; WITHOUT ANY WARRANTY; without even the implied warranty of
;;; MERCHANTABILITY or FITNESS FOR A PARTICULAR PURPOSE.  See the
;;; GNU General Public License for more details.
;;;
;;; You should have received a copy of the GNU General Public License
;;; along with GNU Guix.  If not, see <http://www.gnu.org/licenses/>.

(define-module (gnu packages radio)
  #:use-module ((guix licenses) #:prefix license:)
  #:use-module (guix gexp)
  #:use-module (guix packages)
  #:use-module (guix download)
  #:use-module (guix git-download)
  #:use-module (guix utils)
  #:use-module (gnu packages)
  #:use-module (gnu packages admin)
  #:use-module (gnu packages algebra)
  #:use-module (gnu packages astronomy)
  #:use-module (gnu packages audio)
  #:use-module (gnu packages autotools)
  #:use-module (gnu packages base)
  #:use-module (gnu packages bash)
  #:use-module (gnu packages boost)
  #:use-module (gnu packages check)
  #:use-module (gnu packages compression)
  #:use-module (gnu packages curl)
  #:use-module (gnu packages databases)
  #:use-module (gnu packages documentation)
  #:use-module (gnu packages engineering)
  #:use-module (gnu packages fltk)
  #:use-module (gnu packages gcc)
  #:use-module (gnu packages gd)
  #:use-module (gnu packages geo)
  #:use-module (gnu packages gettext)
  #:use-module (gnu packages ghostscript)
  #:use-module (gnu packages gl)
  #:use-module (gnu packages glib)
  #:use-module (gnu packages gnome)
  #:use-module (gnu packages golang)
  #:use-module (gnu packages gps)
  #:use-module (gnu packages graphviz)
  #:use-module (gnu packages gstreamer)
  #:use-module (gnu packages gtk)
  #:use-module (gnu packages image)
  #:use-module (gnu packages image-processing)
  #:use-module (gnu packages javascript)
  #:use-module (gnu packages libusb)
  #:use-module (gnu packages linux)
  #:use-module (gnu packages logging)
  #:use-module (gnu packages lua)
  #:use-module (gnu packages maths)
  #:use-module (gnu packages mp3)
  #:use-module (gnu packages multiprecision)
  #:use-module (gnu packages ncurses)
  #:use-module (gnu packages networking)
  #:use-module (gnu packages perl)
  #:use-module (gnu packages pkg-config)
  #:use-module (gnu packages popt)
  #:use-module (gnu packages pulseaudio)
  #:use-module (gnu packages protobuf)
  #:use-module (gnu packages pretty-print)
  #:use-module (gnu packages python)
  #:use-module (gnu packages python-science)
  #:use-module (gnu packages python-web)
  #:use-module (gnu packages python-xyz)
  #:use-module (gnu packages qt)
  #:use-module (gnu packages readline)
  #:use-module (gnu packages ruby)
  #:use-module (gnu packages sdl)
  #:use-module (gnu packages sphinx)
  #:use-module (gnu packages swig)
  #:use-module (gnu packages tcl)
  #:use-module (gnu packages tex)
  #:use-module (gnu packages texinfo)
  #:use-module (gnu packages tls)
  #:use-module (gnu packages video)
  #:use-module (gnu packages xiph)
  #:use-module (gnu packages xml)
  #:use-module (gnu packages xorg)
  #:use-module (guix build-system cmake)
  #:use-module (guix build-system glib-or-gtk)
  #:use-module (guix build-system gnu)
  #:use-module (guix build-system go)
  #:use-module (guix build-system python)
  #:use-module (guix build-system qt))

(define-public libfec
  ;; Use commit to get compilation fixes that are not in a release yet.
  (let ((commit "9750ca0a6d0a786b506e44692776b541f90daa91")
        (revision "1"))
    (package
      (name "libfec")
      (version (git-version "1.0" revision commit))
      (source
       (origin
         (method git-fetch)
         (uri (git-reference
               (url "https://github.com/quiet/libfec")
               (commit commit)))
         (file-name (git-file-name name version))
         (sha256
          (base32 "0i6jhrdswr1wglyb9h39idpz5v9z13yhidvlbj34vxpyngrkhlvs"))))
      (build-system cmake-build-system)
      (arguments
       `(#:configure-flags '("-DBUILD_SHARED_LIBS=ON")
         #:test-target "test_all"))
      (home-page "https://github.com/quiet/libfec")
      (synopsis "Forward error correction algorithms library")
      (description
       "This package provides a set of functions that implement several popular
@dfn{forward error correction} (FEC) algorithms and several low-level routines
useful in modems implemented with @dfn{digital signal processing} (DSP).")
      (license license:lgpl2.1))))

(define-public libcorrect
  (let ((commit "f5a28c74fba7a99736fe49d3a5243eca29517ae9")
        (revision "1"))
    (package
      (name "libcorrect")
      (version (git-version "0" revision commit))
      (source
       (origin
         (method git-fetch)
         (uri (git-reference
               (url "https://github.com/quiet/libcorrect")
               (commit commit)))
         (file-name (git-file-name name version))
         (sha256
          (base32 "0qc9k8x51k2xfvp6cx8vdiyb3g6fl1y657z4m201aw2m06hs1hzg"))))
      (build-system cmake-build-system)
      (arguments
       (list
        #:test-target "check"
        #:phases
        #~(modify-phases %standard-phases
            (add-after 'build 'build-libfec-compatibility-layer
              (lambda _
                (invoke "make" "shim")))
            (add-after 'install 'delete-static-libraries
              (lambda _
                (delete-file (string-append #$output "/lib/libcorrect.a"))
                (delete-file (string-append #$output "/lib/libfec.a")))))))
      (home-page "https://github.com/quiet/libcorrect")
      (synopsis "Forward error correction library")
      (description
       "This library provides convolutional and Reed-Solomon codes for forward
error correction.  It also includes a compatibility layer so that it can be
used as a drop-in substitute for @code{libfec}.")
      (license license:bsd-3))))

(define-public liquid-dsp
  (package
    (name "liquid-dsp")
    (version "1.4.0")
    (source
     (origin (method git-fetch)
             (uri (git-reference
                   (url "https://github.com/jgaeddert/liquid-dsp")
                   (commit (string-append "v" version))))
             (file-name (git-file-name name version))
             (sha256
              (base32 "0mr86z37yycrqwbrmsiayi1vqrgpjq0pn1c3p1qrngipkw45jnn0"))))
    (build-system gnu-build-system)
    (native-inputs
     (list autoconf automake))
    (inputs
     (list fftwf libfec))
    (arguments
     `(;; For reproducibility, disable use of SSE3, SSE4.1, etc.
       #:configure-flags '("--enable-simdoverride")
       #:phases
       (modify-phases %standard-phases
         (add-after 'install 'delete-static-library
           (lambda* (#:key outputs #:allow-other-keys)
             (delete-file (string-append (assoc-ref outputs "out")
                                         "/lib/libliquid.a")))))))
    (home-page "https://liquidsdr.org")
    (synopsis "Signal processing library for software-defined radios")
    (description
     "Liquid DSP is a @dfn{digital signal processing} (DSP) library designed
specifically for software-defined radios on embedded platforms.  The aim is to
provide a lightweight DSP library that does not rely on a myriad of external
dependencies or proprietary and otherwise cumbersome frameworks.  All signal
processing elements are designed to be flexible, scalable, and dynamic,
including filters, filter design, oscillators, modems, synchronizers, complex
mathematical operations, and much more.")
    (license license:expat)))

(define-public rtl-sdr
  ;; No tagged release since 2018
  (let ((commit "5e73f90f1d85d8db2e583f3dbf1cff052d71d59b")
        (revision "1"))
    (package
      (name "rtl-sdr")
      (version (git-version "0.6.0" revision commit))
      (source
       (origin
         (method git-fetch)
         (uri (git-reference
               (url "https://git.osmocom.org/rtl-sdr/")
               (commit commit)))
         (file-name (git-file-name name version))
         (sha256
          (base32 "106fwzyr7cba952f3p3wm3hdqzm9zvm0v3gcz4aks2n7fnvrgrvn"))))
      (build-system cmake-build-system)
      (inputs
       (list libusb))
      (native-inputs
       (list pkg-config))
      (arguments
       `(#:configure-flags '("-DDETACH_KERNEL_DRIVER=ON"
                             "-DINSTALL_UDEV_RULES=ON")
         #:tests? #f ; No tests
         #:phases
         (modify-phases %standard-phases
           (add-after 'unpack 'fix-paths
             (lambda* (#:key outputs #:allow-other-keys)
               (substitute* "CMakeLists.txt"
                 (("DESTINATION \"/etc/udev/")
                  (string-append "DESTINATION \""
                                 (assoc-ref outputs "out")
                                 "/lib/udev/")))))
           (add-after 'fix-paths 'fix-udev-rules
             (lambda _
               (substitute* "rtl-sdr.rules"
                 ;; The plugdev group does not exist; use dialout as in
                 ;; the hackrf package.
                 (("GROUP=\"plugdev\"")
                  "GROUP=\"dialout\"")))))))
      (home-page "https://osmocom.org/projects/sdr/wiki/rtl-sdr")
      (synopsis "Software defined radio driver for Realtek RTL2832U")
      (description "DVB-T dongles based on the Realtek RTL2832U can be used as a
cheap software defined radio, since the chip allows transferring the raw I/Q
samples to the host.  @code{rtl-sdr} provides drivers for this purpose.

The default Linux driver managing DVB-T dongles as TV devices doesn't work for
SDR purposes and clashes with this package.  Therefore you must prevent the
kernel from loading it automatically by adding the following line to your
system configuration:

@lisp
(kernel-arguments '(\"modprobe.blacklist=dvb_usb_rtl28xxu\"))
@end lisp

To install the rtl-sdr udev rules, you must extend 'udev-service-type' with
this package.  E.g.: @code{(udev-rules-service 'rtl-sdr rtl-sdr)}")
      (license license:gpl2+))))

(define-public airspyhf
  (package
    (name "airspyhf")
    (version "1.6.8")
    (source
     (origin
       (method git-fetch)
       (uri (git-reference
             (url "https://github.com/airspy/airspyhf")
             (commit version)))
       (file-name (git-file-name name version))
       (sha256
        (base32 "0n699i5a9fzzhf80fcjlqq6p2a013rzlwmwv4nmwfafy6c8cr924"))))
    (build-system cmake-build-system)
    (native-inputs
     (list pkg-config))
    (inputs
     (list libusb))
    (arguments
     '(#:configure-flags '("-DINSTALL_UDEV_RULES=ON")
       #:tests? #f ; No tests
       #:phases
       (modify-phases %standard-phases
         (add-after 'unpack 'fix-paths
           (lambda* (#:key outputs #:allow-other-keys)
             (substitute* "tools/CMakeLists.txt"
               (("DESTINATION \"/etc/udev/")
                (string-append "DESTINATION \""
                               (assoc-ref outputs "out")
                               "/lib/udev/")))))
         (add-after 'fix-paths 'fix-udev-rules
           (lambda _
             (substitute* "tools/52-airspyhf.rules"
               ;; The plugdev group does not exist; use dialout as in
               ;; the hackrf package.
               (("GROUP=\"plugdev\"")
                "GROUP=\"dialout\"")))))))
    (home-page "https://github.com/airspy/airspyhf")
    (synopsis "Software defined radio driver for Airspy HF+")
    (description
     "This package provides the driver and utilities for controlling the Airspy
HF+ Software Defined Radio (SDR) over USB.

To install the airspyhf udev rules, you must extend @code{udev-service-type}
with this package.  E.g.: @code{(udev-rules-service 'airspyhf airspyhf)}")
    (license license:bsd-3)))

(define-public soapysdr
  (package
    (name "soapysdr")
    (version "0.8.1")
    (source
     (origin
       (method git-fetch)
       (uri (git-reference
             (url "https://github.com/pothosware/SoapySDR")
             (commit (string-append "soapy-sdr-" version))))
       (file-name (git-file-name name version))
       (sha256
        (base32 "19f2x0pkxvf9figa0pl6xqlcz8fblvqb19mcnj632p0l8vk6qdv2"))))
    (build-system cmake-build-system)
    (native-inputs
     (list python swig))
    (native-search-paths
     (list (search-path-specification
            (variable "SOAPY_SDR_PLUGIN_PATH")
            (files (list (string-append "lib/SoapySDR/modules"
                                        (version-major+minor version)))))))
    (home-page "https://github.com/pothosware/SoapySDR/wiki")
    (synopsis "Vendor and platform neutral SDR support library")
    (description
     "SoapySDR is a library designed to support several kinds of software
defined radio hardware devices with a common API.")
    (license license:boost1.0)))

(define-public soapyairspyhf
  (package
    (name "soapyairspyhf")
    (version "0.2.0")
    (source
     (origin
       (method git-fetch)
       (uri (git-reference
             (url "https://github.com/pothosware/SoapyAirspyHF")
             (commit (string-append "soapy-airspyhf-" version))))
       (file-name (git-file-name name version))
       (sha256
        (base32 "04krqinglgkjvx7klqik6yn8rb4mlpwzb6zvnmvm7szqci2agggz"))))
    (build-system cmake-build-system)
    (inputs
     (list airspyhf soapysdr))
    (arguments
     `(#:tests? #f))  ; No test suite
    (home-page "https://github.com/pothosware/SoapyAirspyHF/wiki")
    (synopsis "SoapySDR Airspy HF+ module")
    (description "This package provides Airspy HF+ devices support to the
SoapySDR library.")
    (license license:expat)))

(define-public soapyaudio
  ;; Use commit directly because fixes for recent hamlib are not in the latest
  ;; release (0.1.1).
  (let ((commit "79129c9bb98deca3294c05108fdc545579af6418")
        (revision "0"))
    (package
      (name "soapyaudio")
      (version (git-version "0.1.1" revision commit))
      (source
       (origin
         (method git-fetch)
         (uri (git-reference
               (url "https://github.com/pothosware/SoapyAudio")
               (commit commit)))
         (file-name (git-file-name name version))
         (sha256
          (base32 "0mrcnd3k0j599x3k93dkpi5zgr0l7nblz8am9f0s6zs3dikfncvb"))
         (modules '((guix build utils)))
         (snippet
          '(begin
             ;; Delete bundled rtaudio.
             (delete-file-recursively "RtAudio")))))
      (build-system cmake-build-system)
      (native-inputs
       (list pkg-config))
      (inputs
       (list alsa-lib
             hamlib
             jack-1
             libusb
             pulseaudio
             rtaudio
             soapysdr))
      (arguments
       `(#:configure-flags '("-DUSE_HAMLIB=ON")
         #:tests? #f  ; No test suite
         #:phases
         (modify-phases %standard-phases
           (add-after 'unpack 'fix-rtaudio-detection
             ;; CMake only finds rtaudio if it looks for it before looking
             ;; for hamlib, not sure why...
             (lambda _
               (substitute* "CMakeLists.txt"
                 (("option\\(USE_HAMLIB OFF" all)
                  (string-append "find_package(RtAudio)\n" all))))))))
      (home-page "https://github.com/pothosware/SoapyAudio/wiki")
      (synopsis "SoapySDR module for audio devices")
      (description
       "This package provides support for sound card devices to the SoapySDR
library.  It also adds hamlib support, which provides basic gain and frequency
controls for certain tuners which may be paired with an audio device.")
      (license license:expat))))

(define-public soapyhackrf
  (package
    (name "soapyhackrf")
    (version "0.3.4")
    (source
     (origin
       (method git-fetch)
       (uri (git-reference
             (url "https://github.com/pothosware/SoapyHackRF")
             (commit (string-append "soapy-hackrf-" version))))
       (file-name (git-file-name name version))
       (sha256
        (base32 "0wnnsm3c4ivwcbs1b68svbyds13aajws9mqk2xjc2pqgj0fdhcvz"))))
    (build-system cmake-build-system)
    (inputs
     (list hackrf soapysdr))
    (arguments
     `(#:tests? #f))  ; No test suite
    (home-page "https://github.com/pothosware/SoapyHackRF/wiki")
    (synopsis "SoapySDR HackRF module")
    (description
     "This package provides HackRF devices support to the SoapySDR library.")
    (license license:expat)))

(define-public soapyrtlsdr
  (package
    (name "soapyrtlsdr")
    (version "0.3.2")
    (source
     (origin
       (method git-fetch)
       (uri (git-reference
             (url "https://github.com/pothosware/SoapyRTLSDR")
             (commit (string-append "soapy-rtl-sdr-" version))))
       (file-name (git-file-name name version))
       (sha256
        (base32 "1dlnryj6k20pk7w7v4v13y099r7ikhvlzbgzgphmi5cxkdv0shrd"))))
    (build-system cmake-build-system)
    (inputs
     (list rtl-sdr soapysdr))
    (arguments
     `(#:tests? #f))  ; No test suite
    (home-page "https://github.com/pothosware/SoapyRTLSDR/wiki")
    (synopsis "SoapySDR RTL-SDR module")
    (description
     "This package provides RTL-SDR devices support to the SoapySDR library.")
    (license license:expat)))

(define-public aptdec
  ;; No release since 2013, use commit directly.
  (let ((commit "51405971fd4e97714d1e987269e49c6edfe4e0da")
        (revision "2"))
    (package
      (name "aptdec")
      (version (git-version "1.7" revision commit))
      (source
       (origin
         (method git-fetch)
         (uri (git-reference
               (url "https://github.com/Xerbo/aptdec")
               (commit commit)))
         (file-name (git-file-name name version))
         (sha256
          (base32 "0fzkhqnbkc2dd39jzb5m5mwcl31b0x3w0yykpx4s195llq4bdvis"))))
      (build-system cmake-build-system)
      (inputs
       (list libpng libsndfile))
      (arguments
       `(#:tests? #f))  ; no tests
      (home-page "https://github.com/Xerbo/aptdec")
      (synopsis "NOAA Automatic Picture Transmission (APT) decoder")
      (description "Aptdec decodes Automatic Picture Transmission (APT) images.
These are medium resolution images of the Earth transmitted by, among other
satellites, the POES NOAA weather satellite series.  These transmissions are
on a frequency of 137 MHz.  They can be received using an inexpensive antenna
and a dedicated receiver.")
      (license license:gpl2+))))

(define-public redsea
  (package
    (name "redsea")
    (version "0.20")
    (source (origin
              (method git-fetch)
              (uri (git-reference
                    (url "https://github.com/windytan/redsea")
                    (commit (string-append "v" version))))
              (file-name (git-file-name name version))
              (sha256
               (base32
                "1bx4l87vz935cj5hapdh1dkjlmlfg73cgsjaf27314n7p4xkv50v"))))
    (build-system gnu-build-system)
    (arguments
     `(#:phases
       (modify-phases %standard-phases
         ;; The configure.ac file does not explicitly link against libiconv
         ;; except on Mac OS, causing the build to fail. This phase comments
         ;; out the original AC_SUBST macro (located inside a conditional) and
         ;; adds an explicit use of it underneath, so that libiconv is always
         ;; linked against.
         (add-after 'unpack 'patch-libiconv
           (lambda _
             (substitute* "configure.ac"
               (("^ +AC_SUBST")
                "# AC_SUBST")
               (("esac")
                "esac\nAC_SUBST([ICONV], [\"-liconv\"])"))
             #t)))))
    (inputs
     (list libiconv libsndfile liquid-dsp))
    (native-inputs
     (list autoconf automake))
    (home-page "https://github.com/windytan/redsea")
    (synopsis "Lightweight RDS to JSON decoder")
    (description "redsea is a lightweight command-line @dfn{FM Radio Data
System} (FM-RDS) decoder.  Redsea can be used with any RTL-SDR USB radio stick
with the rtl_fm tool, or any other @dfn{software-defined radio} (SDR) via
csdr, for example.  It can also decode raw ASCII bitstream, the hex format
used by RDS Spy, and audio files containing @dfn{multiplex} signals (MPX).")
    (license license:expat)))

(define-public gnuradio
  (package
    (name "gnuradio")
    (version "3.10.3.0")
    (source
     (origin
       (method git-fetch)
       (uri (git-reference
             (url "https://github.com/gnuradio/gnuradio")
             (commit (string-append "v" version))))
       (file-name (git-file-name name version))
       (sha256
        (base32 "0xdhb2blzajxpi0f2ch23hh6bzdwz5q7syi3bmiqzdjlj2yjfzd4"))))
    (build-system cmake-build-system)
    (native-inputs
<<<<<<< HEAD
     `(("doxygen" ,doxygen)
       ("ghostscript" ,ghostscript)
       ("js-mathjax" ,js-mathjax)
       ("orc" ,orc)
       ("pkg-config" ,pkg-config)
       ("pybind11" ,pybind11)
       ("python-cheetah" ,python-cheetah)
       ("python-mako" ,python-mako)
       ("python-pyzmq" ,python-pyzmq)
       ("python-scipy" ,python-scipy)
       ("python-sphinx" ,python-sphinx)
       ("texlive" ,(texlive-updmap.cfg (list texlive-amsfonts
                                             texlive-amsmath
                                             ;; TODO: Add newunicodechar.
                                             texlive-graphics)))
       ("xorg-server" ,xorg-server-for-tests)))
=======
     (list doxygen
           ghostscript
           js-mathjax
           orc
           pkg-config
           pybind11
           python-cheetah
           python-mako
           python-pyzmq
           python-scipy
           python-sphinx
           (texlive-updmap.cfg (list texlive-amsfonts
                                     texlive-amsmath
                                     ;; TODO: Add newunicodechar.
                                     texlive-latex-graphics))
           xorg-server-for-tests))
>>>>>>> abea091d
    (inputs
     (list alsa-lib
           boost
           cairo
           codec2
           cppzmq
           fftwf
           gmp
           gsl
           gsm
           gtk+
           jack-1
           libsndfile
           log4cpp
           pango
           portaudio
           python
           python-click
           python-click-plugins
           python-jsonschema
           python-lxml
           python-matplotlib
           python-numpy
           python-pycairo
           python-pygobject
           python-pyqt-without-qtwebkit
           python-pyqtgraph
           python-pyyaml
           qtbase-5
           qwt
           sdl
           soapysdr
           spdlog
           volk
           zeromq))
    (arguments
     `(#:modules ((guix build cmake-build-system)
                  ((guix build glib-or-gtk-build-system) #:prefix glib-or-gtk:)
                  ((guix build python-build-system) #:prefix python:)
                  (guix build utils)
                  (ice-9 match))
       #:imported-modules (,@%cmake-build-system-modules
                           (guix build glib-or-gtk-build-system)
                           (guix build python-build-system))
       #:configure-flags
       (list "-DENABLE_GRC=ON"
             (string-append "-DMATHJAX2_ROOT="
                            (assoc-ref %build-inputs "js-mathjax")
                            "/share/javascript/mathjax"))
       #:phases
       (modify-phases %standard-phases
         (add-after 'unpack 'make-source-writable
           (lambda _
             ;; The test_add and test_newmod open(sources, "w") for some reason.
             (for-each make-file-writable
                       (find-files "." ".*"))))
         (add-after 'unpack 'fix-paths
           (lambda* (#:key inputs #:allow-other-keys)
             (let ((qwt (assoc-ref inputs "qwt")))
               (substitute* "cmake/Modules/FindQwt.cmake"
                 (("/usr/include")
                  (string-append qwt "/include"))
                 (("/usr/lib")
                  (string-append qwt "/lib"))
                 (("qwt6-\\$\\{QWT_QT_VERSION\\}")
                  "qwt")))
             (substitute* "cmake/Modules/GrPython.cmake"
               (("dist-packages")
                "site-packages"))
             (substitute* '("gr-vocoder/include/gnuradio/vocoder/codec2.h"
                            "gr-vocoder/include/gnuradio/vocoder/freedv_api.h")
               (("<codec2/")
                "<"))))
         (add-before 'check 'set-test-environment
           (lambda* (#:key inputs #:allow-other-keys)
             (setenv "HOME" "/tmp")
             (system "Xvfb :1 &")
             (setenv "DISPLAY" ":1")))
         (replace 'check
           (lambda* (#:key tests? parallel-tests? #:allow-other-keys)
             (invoke "ctest" "-j" (if parallel-tests?
                                      (number->string (parallel-job-count))
                                      "1")
                     "--output-on-failure"
                     ;;disable broken tests
                     "-E" (string-join
                           '(;; https://github.com/gnuradio/gnuradio/issues/3871
                             "qa_header_payload_demux"
                             ;; https://github.com/gnuradio/gnuradio/issues/4348
                             "qa_packet_headerparser_b"
                             ;; qa_rotator_cc sometimes fails, it looks like
                             ;; a floating point number precision issue.
                             "qa_rotator_cc")
                           "|"))))
         (add-after 'install 'wrap-python
           (assoc-ref python:%standard-phases 'wrap))
         (add-after 'wrap-python 'wrap-glib-or-gtk
           (assoc-ref glib-or-gtk:%standard-phases 'glib-or-gtk-wrap))
         (add-after 'wrap-glib-or-gtk 'wrap-with-GI_TYPELIB_PATH
           (lambda* (#:key inputs outputs #:allow-other-keys)
             (let ((out (assoc-ref outputs "out"))
                   (paths (map (match-lambda
                                 ((output . directory)
                                  (let ((girepodir (string-append
                                                    directory
                                                    "/lib/girepository-1.0")))
                                    (if (file-exists? girepodir)
                                        girepodir
                                        #f))))
                               inputs)))
               (wrap-program (string-append out "/bin/gnuradio-companion")
                 `("GI_TYPELIB_PATH" ":" prefix ,(filter identity paths)))))))))
    (native-search-paths
     ;; Variables required to find third-party plugins at runtime.
     (list (search-path-specification
            (variable "GRC_BLOCKS_PATH")
            (files '("share/gnuradio/grc/blocks")))
           (search-path-specification
            (variable "GUIX_PYTHONPATH")
            (files (list (string-append "lib/python"
                                        (version-major+minor
                                         (package-version python))
                                        "/site-packages"))))))
    (synopsis "Toolkit for software-defined radios")
    (description
     "GNU Radio is a development toolkit that provides signal processing blocks
to implement software radios.  It can be used with external RF hardware to
create software-defined radios, or without hardware in a simulation-like
environment.")
    (home-page "https://www.gnuradio.org")
    (license license:gpl3+)))

(define-public gr-osmosdr
  ;; No tag for version supporting Gnuradio 3.9; use commit.
  (let ((commit "a100eb024c0210b95e4738b6efd836d48225bd03")
        (revision "0"))
    (package
      (name "gr-osmosdr")
      (version (git-version "0.2.3" revision commit))
      (source
       (origin
         (method git-fetch)
         (uri (git-reference
               (url "https://git.osmocom.org/gr-osmosdr")
               (commit commit)))
         (file-name (git-file-name name version))
         (sha256
          (base32 "1pk5gnyznfyy510lbqzg9ijcb1fnhmn547n24aiqyrxd6i6vv1ki"))))
      (build-system cmake-build-system)
      (native-inputs
       (list doxygen pkg-config pybind11 python-mako python-six))
      (inputs
       (list airspyhf
             boost
             fftwf
             gmp
             gnuradio
             hackrf
             libsndfile
             log4cpp
             python
             python-numpy
             python-pyqt
             rtl-sdr
             soapysdr
             spdlog
             volk))
      (arguments
       `(#:modules ((guix build cmake-build-system)
                    ((guix build python-build-system) #:prefix python:)
                    (guix build utils))
         #:imported-modules (,@%cmake-build-system-modules
                             (guix build python-build-system))
         #:phases
         (modify-phases %standard-phases
           (add-after 'install 'wrap-python
             (assoc-ref python:%standard-phases 'wrap)))))
      (synopsis "GNU Radio block for interfacing with various radio hardware")
      (description "This is a block for GNU Radio allowing to use a common API
to access different radio hardware.")
      (home-page "https://osmocom.org/projects/gr-osmosdr/wiki/GrOsmoSDR")
      (license license:gpl3+))))
(deprecated-package "gnuradio-osmosdr" gr-osmosdr)

(define-public libosmo-dsp
  (package
    (name "libosmo-dsp")
    (version "0.4.0")
    (source
     (origin
       (method git-fetch)
       (uri (git-reference
             (url "https://git.osmocom.org/libosmo-dsp")
             (commit version)))
       (file-name (git-file-name name version))
       (sha256
        (base32 "00plihnpym1gkfpflah8il9463qxzm9kx2f07jyvbkszpj8viq5g"))))
    (build-system gnu-build-system)
    (native-inputs
     `(("autoconf" ,autoconf)
       ("automake" ,automake)
       ("bash-minimal" ,bash-minimal)
       ("doxygen" ,doxygen)
       ("libtool" ,libtool)
       ("pkg-config" ,pkg-config)
       ("texlive" ,(texlive-updmap.cfg (list texlive-amsfonts
                                        texlive-amsmath
                                        ;; TODO: Add newunicodechar.
                                        texlive-graphics)))))
    (inputs
     (list fftwf))
    (arguments
     `(#:phases
       (modify-phases %standard-phases
         (add-after 'unpack 'fix-paths
           (lambda* (#:key inputs #:allow-other-keys)
             (substitute* "git-version-gen"
               (("/bin/sh")
                (search-input-file inputs "/bin/bash"))))))))
    (synopsis "DSP primitives for SDR")
    (description
     "This a C-language library for common DSP (Digital Signal Processing)
primitives for SDR (Software Defined Radio).")
    (home-page "https://osmocom.org/projects/libosmo-dsp")
    (license license:gpl2+)))

(define-public gr-iqbal
  ;; No tag for version supporting Gnuradio 3.9; use commit.
  (let ((commit "fbee239a6fb36dd2fb564f6e6a0d393c4bc844db")
        (revision "0"))
    (package
      (name "gr-iqbal")
      (version (git-version "0.38.2" revision commit))
      (source
       (origin
         (method git-fetch)
         (uri (git-reference
               (url "https://git.osmocom.org/gr-iqbal")
               (commit commit)))
         (file-name (git-file-name name version))
         (sha256
          (base32 "12p193ngcs65nd3lynry119nhv40mikamqkw37wdln7lawx3nw7p"))))
      (build-system cmake-build-system)
      (native-inputs
       (list doxygen
             pkg-config
             pybind11
             python
             python-numpy
             python-six))
      (inputs
       (list boost
             fftwf
             gmp
             gnuradio
             libosmo-dsp
             log4cpp
             spdlog
             volk))
      (synopsis "GNU Radio block to correct IQ imbalance")
      (description
     "This is a GNU Radio block to correct IQ imbalance in quadrature
receivers.  It's composed of two main block:
@itemize
@item Fix: Given a phase and amplitude error, it will correct a complex signal.
@item Optimize: Attempts to auto-detect the phase and amplitude error to feed
to the fix block above.
@end itemize")
      (home-page "https://git.osmocom.org/gr-iqbal/")
      (license license:gpl3+))))
(deprecated-package "gnuradio-iqbalance" gr-iqbal)

(define-public gr-satellites
  (package
    (name "gr-satellites")
    (version "4.6.0")
    (source
     (origin
       (method git-fetch)
       (uri (git-reference
             (url "https://github.com/daniestevez/gr-satellites")
             (commit (string-append "v" version))))
       (file-name (git-file-name name version))
       (sha256
        (base32 "0mcrxwb27n2v8v8vmcmmm1pbmy3c02a22mz2wnpdsfb2163qpchw"))))
    (build-system cmake-build-system)
    (native-inputs
     (list pkg-config pybind11 python-six))
    (inputs
     (list boost
           gmp
           gnuradio
           log4cpp
           python
           python-construct
           python-numpy
           python-pyaml
           python-pyzmq
           python-requests
           spdlog
           volk))
    (arguments
     `(#:modules ((guix build cmake-build-system)
                  ((guix build python-build-system) #:prefix python:)
                  (guix build utils))
       #:imported-modules (,@%cmake-build-system-modules
                           (guix build python-build-system))
       #:phases
       (modify-phases %standard-phases
         (add-before 'check 'set-test-environment
           (lambda _
             (setenv "HOME" "/tmp")))
         (add-after 'install 'wrap-python
           (assoc-ref python:%standard-phases 'wrap)))))
    (synopsis "GNU Radio decoders for several Amateur satellites")
    (description
     "@code{gr-satellites} is a GNU Radio out-of-tree module encompassing
a collection of telemetry decoders that supports many different Amateur
satellites.")
    (home-page "https://github.com/daniestevez/gr-satellites")
    (license (list license:asl2.0
                   license:gpl3+
                   license:lgpl2.1))))

(define-public gqrx
  (package
    (name "gqrx")
    (version "2.15.8")
    (source
     (origin
       (method git-fetch)
       (uri (git-reference
             (url "https://github.com/gqrx-sdr/gqrx")
             (commit (string-append "v" version))))
       (file-name (git-file-name name version))
       (sha256
        (base32 "1ph7fnjxfv7rfdlh17c8j4djvkfqjnalmcvnafhnq7agjy428727"))))
    (build-system qt-build-system)
    (native-inputs
     (list pkg-config))
    (inputs
     (list alsa-lib
           boost
           fftwf
           gmp
           gnuradio
           gr-iqbal
           gr-osmosdr
           jack-1
           libsndfile
           log4cpp
           portaudio
           pulseaudio
           qtbase-5
           qtsvg
           spdlog
           volk))
    (arguments
     `(#:tests? #f))                    ; no tests
    (synopsis "Software defined radio receiver")
    (description "Gqrx is a software defined radio (SDR) receiver implemented
using GNU Radio and the Qt GUI toolkit.")
    (home-page "https://gqrx.dk/")
    (license license:gpl3+)))

(define-public fldigi
  (package
    (name "fldigi")
    (version "4.1.22")
    (source
     (origin
       (method git-fetch)
       (uri (git-reference
             (url "https://git.code.sf.net/p/fldigi/fldigi")
             (commit (string-append "v" version))))
       (file-name (git-file-name name version))
       (sha256
        (base32 "1n1ljqsqar9s8yh8hn9yc1clabkhv4jidym3ibg25yb5svckscli"))))
    (build-system gnu-build-system)
    (native-inputs
     (list autoconf automake gettext-minimal pkg-config))
    (inputs
     (list alsa-lib
           fltk
           eudev
           hamlib
           libpng
           libsamplerate
           libusb
           libx11
           libxext
           libxfixes
           libxft
           portaudio
           pulseaudio))
    (synopsis "Software modem for amateur radio use")
    (description
     "Fldigi is a software modem for amateur radio use.  It is a sound card
based program that is used for both transmitting and receiving data by
connecting the microphone and headphone connections of a computer to some radio
hardware.")
    (home-page "http://www.w1hkj.com/")
    (license license:gpl3+)))

(define-public flrig
  (package
    (name "flrig")
    (version "1.4.05")
    (source
     (origin
       (method git-fetch)
       (uri (git-reference
             (url "https://git.code.sf.net/p/fldigi/flrig")
             (commit (string-append "v" version))))
       (file-name (git-file-name name version))
       (sha256
        (base32 "0pgkfzxqr2ybpbnf1y9nsr25k0zimdwr98mpvd7nazrv5l0y8kci"))))
    (build-system gnu-build-system)
    (native-inputs
     (list autoconf automake pkg-config))
    (inputs
     (list eudev fltk libx11 libxext libxfixes libxft))
    (synopsis "Radio transceiver control program")
    (description
     "Flrig is a transceiver control program for amateur radio use.
It provides computer aided control of various radios using a serial
or USB connection.")
    (home-page "http://www.w1hkj.com/")
    (license license:gpl3+)))

(define-public flamp
  (package
    (name "flamp")
    (version "2.2.07")
    (source
     (origin
       (method git-fetch)
       (uri (git-reference
             (url "https://git.code.sf.net/p/fldigi/flamp")
             (commit (string-append "v" version))))
       (file-name (git-file-name name version))
       (sha256
        (base32 "0rygd5w04nspxdj8qj81gpb3mgijvlmii74s1f4mihqs5kb8nwh6"))))
    (build-system gnu-build-system)
    (native-inputs
     (list autoconf automake pkg-config))
    (inputs
     (list fltk libx11 libxext libxfixes libxft))
    (synopsis "Tool for AMP file transfer")
    (description
     "FLAMP is a program for transferring files by radio waves using AMP
(Amateur Multicast Protocol).")
    (home-page "http://www.w1hkj.com/")
    (license license:gpl3+)))

(define-public flmsg
  (package
    (name "flmsg")
    (version "4.0.19")
    (source
     (origin
       (method git-fetch)
       (uri (git-reference
             (url "https://git.code.sf.net/p/fldigi/flmsg")
             (commit (string-append "v" version))))
       (file-name (git-file-name name version))
       (sha256
        (base32 "157s6mvky9h094hkncm47964qh0bnwg0m2rw3wx0qj1mh5isxv4j"))))
    (build-system gnu-build-system)
    (native-inputs
     (list autoconf automake pkg-config))
    (inputs
     (list fltk libx11 libxext libxfixes libxft))
    (synopsis "NBEMS messaging system")
    (description
     "FLMSG is a Narrow Band Emergency Messaging Software (NBEMS).
It can be used to manage, send and receive the forms that are used as basis
for emergency communications data transfers (like ICS213 forms).")
    (home-page "http://www.w1hkj.com/")
    (license license:gpl3+)))

(define-public flwrap
  (package
    (name "flwrap")
    (version "1.3.5")
    (source
     (origin
       (method git-fetch)
       (uri (git-reference
             (url "https://git.code.sf.net/p/fldigi/flwrap")
             (commit (string-append "v" version))))
       (file-name (git-file-name name version))
       (sha256
        (base32 "0xkhr82smfr7wpb9xl05wf7bz3vi2mr4xkcr2s8v6mblhgsdhqwg"))))
    (build-system gnu-build-system)
    (native-inputs
     (list autoconf automake pkg-config))
    (inputs
     (list fltk libx11 libxext libxfixes libxft))
    (synopsis "File encapsulation program")
    (description
     "Flwrap is a software utility for amateur radio use.  Its purpose is to
encapsulate both text and binary files in a way that allows them to be
transmitted over any of several digital modes and verified at the receipt end
for correctness.")
    (home-page "http://www.w1hkj.com/")
    (license license:gpl3+)))

(define-public hackrf
  (package
    (name "hackrf")
    (version "2021.03.1")
    (source
     (origin
       (method git-fetch)
       (uri (git-reference
             (url "https://github.com/mossmann/hackrf")
             (commit (string-append "v" version))))
       (file-name (git-file-name name version))
       (sha256
        (base32 "12fkgimjy5ia291c1rn4y59pn9r5wdvz5x9z5xc8zr1xr96iyhfs"))))
    (build-system cmake-build-system)
    (arguments
     '(#:configure-flags
       (list "-DUDEV_RULES_GROUP=dialout"
             (string-append "-DUDEV_RULES_PATH="
                            (assoc-ref %outputs "out")
                            "/lib/udev/rules.d"))
       #:phases
       (modify-phases %standard-phases
         (add-before 'configure 'enter-source-directory
           (lambda _
             (chdir "host")
             #t))
         (add-after 'install 'delete-static-library
           (lambda* (#:key outputs #:allow-other-keys)
             (delete-file (string-append (assoc-ref outputs "out")
                                         "/lib/libhackrf.a"))
             #t))
         (add-before 'install-license-files 'leave-source-directory
           (lambda _
             (chdir "..")
             #t)))
       #:tests? #f)) ; no test suite
    (native-inputs
     (list pkg-config))
    (inputs
     (list fftw fftwf libusb))
    (home-page "https://greatscottgadgets.com/hackrf/")
    (synopsis "User-space library and utilities for HackRF SDR")
    (description
     "Command line utilities and a C library for controlling the HackRF
Software Defined Radio (SDR) over USB.  Installing this package installs the
userspace hackrf utilities and C library.  To install the hackrf udev rules,
you must extend 'udev-service-type' with this package.  E.g.:
@code{(udev-rules-service 'hackrf hackrf #:groups '(\"dialout\"))}.")
    (license license:gpl2)))

(define-public hamlib
  (package
    (name "hamlib")
    (version "4.4")
    (source
     (origin
       (method url-fetch)
       (uri (string-append
             "https://github.com/Hamlib/Hamlib/releases/download/"
             version "/hamlib-" version ".tar.gz"))
       (sha256
        (base32 "11r4i8gmxnb6ixpk4ns38c9xwj3qibp2v3pkhy2z0lhz0xxi1w4b"))))
    (build-system gnu-build-system)
    (native-inputs
     (list doxygen
           lua
           pkg-config
           python-wrapper
           swig
           tcl))
    (inputs
     (list gd libusb libxml2 readline))
    (arguments
     `(#:configure-flags '("--disable-static"
                           "--with-lua-binding"
                           "--with-python-binding"
                           "--with-tcl-binding"
                           "--with-xml-support")))
    (synopsis "Tools and API to control radios")
    (description
     "The Ham Radio Control Library (Hamlib) is a project to provide programs
with a consistent Application Programming Interface (API) for controlling the
myriad of radios and rotators available to amateur radio and communications
users.")
    (home-page "https://hamlib.github.io/")
    (license (list license:gpl2+ license:lgpl2.1+))))

(define wsjtx-hamlib
  ;; Fork of hamlib with custom patches used by wsjtx.
  (package
    (inherit hamlib)
    (name "wsjtx-hamlib")
    (version "2.5.2")
    (source
     (origin
       (method git-fetch)
       (uri (git-reference
             (url "https://git.code.sf.net/u/bsomervi/hamlib.git")
             (commit (string-append "wsjtx-" version))))
       (file-name (git-file-name name version))
       (sha256
        (base32 "1bgf7bz2280739a7ip7lvpns0i7x6svryxfmsp32cff2dr146lz3"))))
    (native-inputs
     `(("autoconf" ,autoconf)
       ("automake" ,automake)
       ("libtool" ,libtool)
       ("texinfo" ,texinfo)
       ,@(package-native-inputs hamlib)))
    (arguments
     `(#:configure-flags '("--disable-static"
                           "--with-lua-binding"
                           "--with-python-binding"
                           "--with-tcl-binding"
                           "--with-xml-support")))))

(define-public jtdx-hamlib
  ;; Fork of hamlib with custom patches used by jtdx.
  (package
    (inherit hamlib)
    (name "jtdx-hamlib")
    (version "2.2.158")
    (source
     (origin
       (method git-fetch)
       (uri (git-reference
             (url "https://github.com/jtdx-project/jtdxhamlib.git")
             (commit "158")))
       (file-name (git-file-name name version))
       (sha256
        (base32 "0m9i5k1n6j0nvmsqcy12x2ngqzjvxxlc3jg29igh93hb7lprlkjv"))))
    (native-inputs
     (modify-inputs (package-native-inputs hamlib)
       (prepend autoconf automake libtool texinfo)))
    (arguments
     `(#:configure-flags '("--disable-shared"
                           "--enable-static"
                           "--without-cxx-binding"
                           "--disable-winradio")))))

(define-public tlf
  (package
    (name "tlf")
    (version "1.4.1")
    (source
     (origin
       (method git-fetch)
       (uri (git-reference
             (url "https://github.com/tlf/tlf")
             (commit (string-append "tlf-" version))))
       (file-name (git-file-name name version))
       (sha256
        (base32 "1xpgs4k27pjd9mianfknknp6mf34365bcp96wrv5xh4dhph573rj"))
       (patches
        (search-patches "tlf-support-hamlib-4.2+.patch"))))
    (build-system gnu-build-system)
    (arguments
     '(#:configure-flags
       (list "--enable-fldigi-xmlrpc")))
    (native-inputs
     (list autoconf automake perl pkg-config))
    (inputs
     (list cmocka
           glib
           hamlib
           libusb ;`Requires.private: libusb-1.0` in hamlib pkg-config
           ncurses
           xmlrpc-c))
    (home-page "https://tlf.github.io/")
    (synopsis "Amateur radio contest logging for the terminal")
    (description "TLF is a @acronym{Text User Interface, TUI} amateur radio
contest logging program.  It integrates with radios supported by hamlib and
other ham radio programs like fldigi.  Many contests are supported including:

@itemize
@item CQWW (SO, M/S and M/M)
@item WPX (SO, M/S and M/M)
@item ARRL Sweepstakes (SO, M/S )
@item EU SPRINT
@item EUHFC
@item ARRL-DX (both sides)
@item ARRL-FD
@item ARRL 10m
@item ARRL 160m
@item Region1 field day
@item SP DX contest
@item PACC (both sides)
@item NRAU - scandinavian
@item Wysiwyg mults mode (per band or per contest)
@item WAEDX
@end itemize

It also supports connecting to DX clusters, log synchronization with other TLF
instances over the network, and general QSO and DXpedition logging.")
    (license license:gpl2+)))

(define-public wsjtx
  (package
    (name "wsjtx")
    (version "2.5.4")
    (source
     (origin
       (method git-fetch)
       (uri (git-reference
             (url "https://git.code.sf.net/p/wsjt/wsjtx.git")
             (commit (string-append "wsjtx-" version))))
       (file-name (git-file-name name version))
       (sha256
        (base32 "0nciw9smrfcsirlwyny5r9h7sk2zvm40m56y1hxpgpmbnh6mqikh"))))
    (build-system qt-build-system)
    (native-inputs
     (list asciidoc gfortran pkg-config qttools ruby-asciidoctor))
    (inputs
     `(("boost" ,boost)
       ("fftw" ,fftw)
       ("fftwf" ,fftwf)
       ("hamlib" ,wsjtx-hamlib)
       ("libusb" ,libusb)
       ("qtbase" ,qtbase-5)
       ("qtmultimedia" ,qtmultimedia)
       ("qtserialport" ,qtserialport)))
    (arguments
     `(#:tests? #f)) ; No test suite
    (synopsis "Weak-signal ham radio communication program")
    (description
     "WSJT-X implements communication protocols or modes called FT4, FT8,
JT4, JT9, JT65, QRA64, ISCAT, MSK144, and WSPR, as well as one called Echo for
detecting and measuring your own radio signals reflected from the Moon.  These
modes were all designed for making reliable, confirmed QSOs under extreme
weak-signal conditions.")
    (home-page "https://www.physics.princeton.edu/pulsar/k1jt/wsjtx.html")
    (license license:gpl3)))

(define-public jtdx
  (package
    (name "jtdx")
    (version "2.2.158")
    (source
     (origin
       (method git-fetch)
       (uri (git-reference
             (url "https://github.com/jtdx-project/jtdx")
             (commit "158")))
       (file-name (git-file-name name version))
       (sha256
        (base32 "1lw9q7ggh2jlasipl3v5pkbabysjr6baw15lnmg664ah3fwdrvnx"))))
    (build-system qt-build-system)
    (native-inputs
     (list asciidoc gfortran pkg-config qttools ruby-asciidoctor))
    (inputs
     (list
      boost
      fftw
      fftwf
      jtdx-hamlib
      libusb
      qtbase-5
      qtwebsockets
      qtmultimedia
      qtserialport))
    (arguments
     `(#:tests? #f)) ; No test suite
    (synopsis "Weak-signal ham radio communication program, forked from WSJTX")
    (description
     "JTDX means \"JT,T10 and FT8 and FT4 modes for DXing\", it is being
developed with main focus on the sensitivity and decoding efficiency, both, in
overcrowded and half empty HF band conditions.

It is modified WSJT-X software forked from WSJT-X r6462.  JTDX supports JT9,
JT65, T10, FT8 and FT4 © digital modes for HF amateur radio communication,
focused on DXing and being shaped by community of DXers.JTDX")
    (home-page "https://www.jtdx.tech/en/")
    (license license:gpl3)))

(define-public js8call
  (package
    (inherit wsjtx)
    (name "js8call")
    (version "2.2.0")
    (source
     (origin
       (method url-fetch)
       (uri (string-append "http://files.js8call.com/" version
                           "/js8call-" version ".tgz"))
       (sha256
        (base32 "149sjwc4zg6ckgq26af93p4fxappa4k9dh7rdy67g8ajfjad4cd8"))
       (modules '((guix build utils)))
       (snippet
        '(begin
           ;; Delete bundled boost to use the shared one.
           (delete-file-recursively "boost")
           #t))))
    (build-system qt-build-system)
    (native-inputs
     (list asciidoc gfortran pkg-config qttools ruby-asciidoctor))
    (inputs
     `(("boost" ,boost)
       ("fftw" ,fftw)
       ("fftwf" ,fftwf)
       ("hamlib" ,wsjtx-hamlib)
       ("libusb" ,libusb)
       ("qtbase" ,qtbase-5)
       ("qtmultimedia" ,qtmultimedia)
       ("qtserialport" ,qtserialport)))
    (arguments
     `(#:tests? #f ; No test suite
       #:phases
       (modify-phases %standard-phases
         (add-after 'unpack 'fix-paths
           (lambda* (#:key outputs #:allow-other-keys)
             (substitute* "CMakeLists.txt"
               (("DESTINATION /usr/share")
                (string-append "DESTINATION "
                               (assoc-ref outputs "out")
                               "/share")))))
         (add-after 'unpack 'fix-hamlib
           (lambda _
             (substitute* "CMake/Modules/Findhamlib.cmake"
               (("set \\(ENV\\{PKG_CONFIG_PATH\\}.*\\)")
                "set (__pc_path $ENV{PKG_CONFIG_PATH})
  list (APPEND __pc_path \"${__hamlib_pc_path}\")
  set (ENV{PKG_CONFIG_PATH} \"${__pc_path}\")"))
             (substitute* "HamlibTransceiver.hpp"
               (("#ifdef JS8_USE_LEGACY_HAMLIB")
                "#if 1")))))))
    (synopsis "Weak-signal ham radio communication program")
    (description
     "JS8Call is a software using the JS8 digital mode (a derivative of the FT8
mode) providing weak signal keyboard to keyboard messaging to amateur radio
operators.")
    (home-page "http://js8call.com/")
    (license license:gpl3)))

(define-public xnec2c
  (package
    (name "xnec2c")
    (version "4.4.5")
    (source
     (origin
       (method url-fetch)
       (uri (string-append "https://www.xnec2c.org/releases/xnec2c-v"
                           version ".tar.gz"))
       (sha256
        (base32 "0v3qr16d42jri2vwwgrhhknaypdcjyn6ccdjpqfzr8zzr33z5pca"))))
    (build-system gnu-build-system)
    (native-inputs
     (list autoconf
           automake
           gettext-minimal
           `(,glib "bin")
           libtool
           pkg-config))
    (inputs
     (list gtk+ openblas))
    (arguments
     `(#:configure-flags
       ,#~(list (string-append "--with-openblas-incdir="
                               #$(this-package-input "openblas")
                               "/include"))
       #:phases
       (modify-phases %standard-phases
         (add-after 'unpack 'fix-paths
           (lambda* (#:key inputs #:allow-other-keys)
             (substitute* "src/Makefile.am"
               (("\\$\\(GLIB_COMPILE_RESOURCES\\)")
                (search-input-file inputs "bin/glib-compile-resources")))
             (substitute* "src/mathlib.c"
               (("libopenblas\\.so")
                (search-input-file inputs "lib/libopenblas.so"))))))))
    (synopsis "Antenna modeling software")
    (description
     "Xnec2c is a GTK3-based graphical version of nec2c, a translation to the
C language of NEC2, the FORTRAN Numerical Electromagnetics Code commonly used
for antenna simulation and analysis.  It can be used to define the geometry of
an antenna, and then plot the radiation pattern or frequency-related data like
gain and standing wave ratio.")
    (home-page "https://www.xnec2c.org/")
    (license license:gpl3+)))

(define-public dump1090
  (package
    (name "dump1090")
    (version "7.1")
    (source
     (origin
       (method git-fetch)
       (uri (git-reference
             (url "https://github.com/flightaware/dump1090")
             (commit (string-append "v" version))))
       (file-name (git-file-name name version))
       (sha256
        (base32 "1702qv5g27sgpqf98sj2qbg36sqzc7r3kssslzzgljqkr5jgrw6m"))))
    (build-system gnu-build-system)
    (native-inputs
     (list pkg-config))
    (inputs
     (list hackrf libusb ncurses rtl-sdr))
    (arguments
     `(#:test-target "test"
       #:make-flags
       (list (string-append "CC=" ,(cc-for-target))
             "BLADERF=no")
       #:phases
       (modify-phases %standard-phases
         (delete 'configure)
         (replace 'install
           (lambda* (#:key outputs #:allow-other-keys)
             (let ((bin (string-append (assoc-ref outputs "out") "/bin/")))
               (install-file "dump1090" bin)
               (install-file "view1090" bin)))))))
    (synopsis "Mode S decoder for rtl-sdr devices")
    (description
     "Dump1090 is a Mode S decoder specifically designed for rtl-sdr devices.
It can be used to decode the ADS-B signals that planes emit to indicate
their position, altitude, speed, etc.")
    (home-page "https://github.com/flightaware/dump1090")
    (license license:gpl2+)))

(define-public rtl-433
  (package
    (name "rtl-433")
    (version "21.12")
    (source
     (origin
       (method git-fetch)
       (uri (git-reference
             (url "https://github.com/merbanan/rtl_433")
             (commit version)))
       (file-name (git-file-name name version))
       (sha256
        (base32 "0ygxs35zvgnamhqdwk1akcwagcirzpi4wndzgf9d23faiv4cm01a"))))
    (build-system cmake-build-system)
    (native-inputs
     (list pkg-config))
    (inputs
     (list libusb openssl rtl-sdr soapysdr))
    (synopsis "Decoder for radio transmissions in ISM bands")
    (description
     "This is a generic data receiver, mainly for decoding radio transmissions
from devices on the 433 MHz, 868 MHz, 315 MHz, 345 MHz and 915 MHz ISM bands.")
    (home-page "https://github.com/merbanan/rtl_433")
    (license license:gpl2+)))

(define-public multimon-ng
  (package
    (name "multimon-ng")
    (version "1.1.9")
    (source
     (origin
       (method git-fetch)
       (uri (git-reference
             (url "https://github.com/EliasOenal/multimon-ng")
             (commit version)))
       (file-name (git-file-name name version))
       (sha256
        (base32 "01716cfhxfzsab9zjply9giaa4nn4b7rm3p3vizrwi7n253yiwm2"))))
    (build-system cmake-build-system)
    (inputs
     (list libx11 pulseaudio))
    (arguments
     '(#:tests? #f))                    ; no test suite
    (home-page "https://github.com/EliasOenal/multimon-ng")
    (synopsis "Decoder for digital radio transmission modes")
    (description "Multimon-ng can decode several digital radio transmission
modes:
@itemize
@item POCSAG512, POCSAG1200, POCSAG2400
@item FLEX
@item EAS
@item UFSK1200, CLIPFSK, AFSK1200, AFSK2400, AFSK2400_2, AFSK2400_3
@item HAPN4800
@item FSK9600
@item DTMF
@item ZVEI1, ZVEI2, ZVEI3, DZVEI, PZVEI
@item EEA, EIA, CCIR
@item MORSE CW
@item X10
@end itemize")
    (license license:gpl2+)))

(define-public nanovna-saver
  (package
    (name "nanovna-saver")
    (version "0.3.9")
    (source
     (origin
       (method git-fetch)
       (uri (git-reference
             (url "https://github.com/NanoVNA-Saver/nanovna-saver")
             (commit (string-append "v" version))))
       (file-name (git-file-name name version))
       (sha256
        (base32 "1h5k402wjlj7xjniggwf0x7a5srlgglc2x4hy6lz6c30zwa7z8fm"))))
    (build-system python-build-system)
    (native-inputs
     (list python-cython))
    (inputs
     (list python-numpy python-pyqt python-pyserial python-scipy))
    (arguments
     '(#:tests? #f))
    (home-page "https://github.com/NanoVNA-Saver/nanovna-saver")
    (synopsis "GUI for NanoVNA devices")
    (description
     "NanoVNA-Saver is a tool for reading, displaying and saving data from the
NanoVNA vector network analyzers.")
    (license license:gpl3+)))

(define-public qsstv
  (package
    (name "qsstv")
    (version "9.5.8")
    (source
     (origin
       (method url-fetch)
       (uri (string-append "http://users.telenet.be/on4qz/qsstv/downloads/"
                           "qsstv_" version ".tar.gz"))
       (sha256
        (base32 "0s3sivc0xan6amibdiwfnknrl3248wzgy98w6gyxikl0qsjpygy0"))))
    (build-system qt-build-system)
    (native-inputs
     (list pkg-config))
    (inputs
     (list alsa-lib
           fftw
           fftwf
           hamlib
           openjpeg
           pulseaudio
           qtbase-5
           v4l-utils))
    (arguments
     `(#:tests? #f  ; No test suite.
       #:phases
       (modify-phases %standard-phases
         (replace 'configure
           (lambda* (#:key outputs #:allow-other-keys)
             (invoke "qmake"
                     (string-append "PREFIX=" (assoc-ref outputs "out"))))))))
    (home-page "http://users.telenet.be/on4qz/qsstv/")
    (synopsis "Program for receiving and transmitting SSTV and HAMDRM")
    (description
     "QSSTV is a program for receiving and transmitting SSTV and HAMDRM
(sometimes called DSSTV).  It is compatible with most of MMSSTV and EasyPal.")
    (license (list license:gpl2+
                   license:qwt1.0))))

(define-public direwolf
  (package
    (name "direwolf")
    (version "1.6")
    (source
     (origin
       (method git-fetch)
       (uri (git-reference
             (url "https://github.com/wb2osz/direwolf")
             (commit version)))
       (file-name (git-file-name name version))
       (sha256
        (base32 "0xmz64m02knbrpasfij4rrq53ksxna5idxwgabcw4n2b1ig7pyx5"))))
    (build-system cmake-build-system)
    (inputs
     (list alsa-lib hamlib))
    (arguments
     `(#:phases
       (modify-phases %standard-phases
         (add-after 'unpack 'fix-paths
           (lambda* (#:key outputs #:allow-other-keys)
             (substitute* "conf/CMakeLists.txt"
               (("DESTINATION /etc")
                (string-append "DESTINATION "
                               (assoc-ref outputs "out")
                               "/etc"))))))))
    (home-page "https://github.com/wb2osz/direwolf")
    (synopsis "TNC for Amateur Packet Radio")
    (description
     "Dire Wolf is a Terminal Node Controller (TNC) for Amateur Packet Radio.
It can perform as:
@itemize
@item APRS GPS tracker,
@item Digipeater,
@item Internet gateway (IGate)
@item APRStt gateway
@end itemize\n")
    (license license:gpl2+)))

(define-public aldo
  (package
    (name "aldo")
    (version "0.7.7")
    (source
     (origin
       (method url-fetch)
       (uri (string-append "mirror://savannah/aldo/aldo-" version ".tar.bz2"))
       (sha256
        (base32 "14lzgldqzbbzydsy1cai3wln3hpyj1yhj8ji3wygyzr616fq9f7i"))))
    (build-system gnu-build-system)
    (inputs
     (list ao))
    (home-page "https://www.nongnu.org/aldo/")
    (synopsis "Morse code tutor")
    (description
     "Aldo is a morse code learning tool providing four type of training
methods:

@itemize
@item Classic exercice,
@item Koch method,
@item Read from file,
@item Callsign exercice.
@end itemize\n")
    (license license:gpl3+)))

(define-public unixcw
  (package
    (name "unixcw")
    (version "3.6.0")
    (source
     (origin
       (method url-fetch)
       (uri (string-append "mirror://sourceforge/unixcw/unixcw-"
                           version ".tar.gz"))
       (sha256
        (base32 "15wriwv91583kmmyijbzam3dpclzmg4qjyfzjv5f75x9b0gqabxm"))))
    (build-system gnu-build-system)
    (native-inputs
     (list pkg-config))
    (inputs
     (list alsa-lib ncurses pulseaudio qtbase-5))
    (arguments
     `(#:configure-flags '("--disable-static")
       #:phases
       (modify-phases %standard-phases
         (add-after 'unpack 'fix-paths
           (lambda* (#:key inputs #:allow-other-keys)
             (substitute* '("configure"
                            "src/config.h.in"
                            "src/cwcp/Makefile.am"
                            "src/cwcp/Makefile.in")
               (("-lcurses")
                "-lncurses"))
             (substitute* "src/libcw/libcw_pa.c"
               (("libpulse-simple.so" all)
                (search-input-file inputs "/lib/libpulse-simple.so"))))))))
    (home-page "http://unixcw.sourceforge.net/")
    (synopsis "Morse code library and programs")
    (description
     "@code{unixcw} is a project providing the libcw library and a set of
programs using the library: cw, cwgen, cwcp and xcwcp.  The programs are
intended for people who want to learn receiving and sending morse code.")
    (license license:gpl2+)))

(define-public kochmorse
  (package
    (name "kochmorse")
    (version "3.5.1")
    (source
     (origin
       (method git-fetch)
       (uri (git-reference
             (url "https://github.com/hmatuschek/kochmorse")
             (commit (string-append "v" version))))
       (file-name (git-file-name name version))
       (sha256
        (base32 "1s1aj223n57rpc95rih98z08xnyhq2zp02byzrc3f7s01fv3nj0l"))))
    (build-system qt-build-system)
    (native-inputs
     (list qttools))
    (inputs
     (list qtbase-5 qtmultimedia))
    (arguments
     `(#:tests? #f)) ; No test suite
    (home-page "https://dm3mat.darc.de/kochmorse/")
    (synopsis "Morse code tutor")
    (description
     "KochMorse is a simple morse-code tutor using the Koch method.")
    (license license:gpl2+)))

(define-public gnuais
  (package
    (name "gnuais")
    (version "0.3.3")
    (source
     (origin
       (method git-fetch)
       (uri (git-reference
             (url "https://github.com/rubund/gnuais")
             (commit version)))
       (file-name (git-file-name name version))
       (sha256
        (base32 "1rik5fdfslszdn3yvj769jzmnv9pirzf76ki33bjjzk7nkabbnlm"))))
    (build-system cmake-build-system)
    (native-inputs
     `(("mariadb-dev" ,mariadb "dev")
       ("pkg-config" ,pkg-config)))
    (inputs
     `(("alsa-lib" ,alsa-lib)
       ("curl" ,curl)
       ("gtk+" ,gtk+)
       ("libsoup" ,libsoup-minimal)
       ("mariadb-lib" ,mariadb "lib")
       ("osm-gps-map" ,osm-gps-map)
       ("pulseaudio" ,pulseaudio)))
    (arguments
     `(#:configure-flags '("-DCMAKE_C_FLAGS=-fcommon")
       #:tests? #f ; No test suite
       #:phases
       (modify-phases %standard-phases
         (add-after 'unpack 'fix-paths
           (lambda* (#:key outputs #:allow-other-keys)
             (substitute* "src/cfgfile.c"
               (("/usr/share/")
                (string-append (assoc-ref outputs "out") "/share/"))))))))
    (home-page "http://gnuais.sourceforge.net/")
    (synopsis "AIS message demodulator and decoder")
    (description
     "This program contains algorithms to demodulate and decode AIS (Automatic
Identification System) messages sent by ships and coast stations.")
    (license license:gpl2+)))

(define-public kappanhang
  (package
    (name "kappanhang")
    (version "1.3")
    (source
     (origin
       (method git-fetch)
       (uri (git-reference
             (url "https://github.com/nonoo/kappanhang")
             (commit (string-append "v" version))))
       (file-name (git-file-name name version))
       (sha256
        (base32 "1ycy8avq5s7zspfi0d9klqcwwkpmcaz742cigd7pmcnbbhspcicp"))))
    (build-system go-build-system)
    (arguments
     '(#:import-path "github.com/nonoo/kappanhang"
       #:install-source? #f))
    (inputs
     (list go-github-com-akosmarton-papipes
           go-github-com-fatih-color
           go-github-com-google-goterm
           go-github-com-mattn-go-isatty
           go-github-com-mesilliac-pulse-simple
           go-github-com-pborman-getopt
           go-go-uber-org-multierr
           go-go-uber-org-zap))
    (home-page "https://github.com/nonoo/kappanhang")
    (synopsis "Client for Icom RS-BA1 server")
    (description
     "Kappanhang remotely opens audio channels and a serial port to an Icom
RS-BA1 server.  The application is mainly developed for connecting to the Icom
IC-705 transceiver, which has built-in WiFi and RS-BA1 server.

Compatible hardware/software:
@itemize
@item Icom RS-BA1 server software,
@item Icom IC-705
@item Icom IC-9700
@end itemize\n")
    (license license:expat)))

(define-public dream
  (package
    (name "dream")
    (version "2.2")
    (source
     (origin
       (method url-fetch)
       (uri (string-append "mirror://sourceforge/drm/dream/" version
                           "/dream_" version ".orig.tar.gz"))
       (sha256
        (base32 "0mpg341b0vnm6ym0cag9zri9w6kw012rv68zdmmi2hlvq7iiw8gp"))))
    (build-system qt-build-system)
    (native-inputs
     (list pkg-config))
    (inputs
     (list faad2
           fftw
           libsndfile
           libpcap
           opus
           pulseaudio
           qtbase-5
           qtsvg
           qtwebkit
           qwt
           speexdsp
           zlib))
    (arguments
     `(#:tests? #f
       #:phases
       (modify-phases %standard-phases
         (add-after 'unpack 'fix-paths
           (lambda* (#:key inputs outputs #:allow-other-keys)
             (substitute* "dream.pro"
               (("target\\.path = /usr/bin")
                (string-append "target.path = "
                               (assoc-ref outputs "out") "/bin"))
               (("documentation\\.path = /usr/share/man/man1")
                (string-append "documentation.path = "
                               (assoc-ref outputs "out")
                               "/share/man/man1"))
               (("/usr/include/pulse")
                (search-input-directory inputs "/include/pulse"))
               (("/usr/include/sndfile\\.h")
                (search-input-file inputs "/include/sndfile.h"))
               (("/usr/include/opus")
                (search-input-directory inputs "/include/opus"))
               (("/usr/include/speex")
                (search-input-directory inputs "/include/speex"))
               (("/usr/include/qwt")
                (search-input-directory inputs "/include/qwt"))
               (("\\$\\$OUT_PWD/include/neaacdec\\.h")
                (search-input-file inputs "/include/neaacdec.h")))))
         (replace 'configure
           (lambda _
             (invoke "qmake"))))))
    (home-page "https://sourceforge.net/projects/drm/")
    (synopsis "Digital Radio Mondiale receiver")
    (description
     "Dream is a software implementation of a Digital Radio Mondiale (DRM)
receiver.")
    (license license:gpl2+)))

(define-public welle-io
  (package
    (name "welle-io")
    (version "2.4")
    (source
     (origin
       (method git-fetch)
       (uri (git-reference
             (url "https://github.com/albrechtl/welle.io")
             (commit (string-append "v" version))))
       (file-name (git-file-name name version))
       (sha256
        (base32 "0vl98pciw6xzcxyprcb4613rxn0i202f104lmy900jrny0pq4y65"))))
    (build-system qt-build-system)
    (native-inputs
     (list pkg-config))
    (inputs
     (list alsa-lib
           faad2
           fftwf
           lame
           libusb
           mpg123
           rtl-sdr
           qtbase-5
           qtcharts
           qtdeclarative
           qtgraphicaleffects
           qtmultimedia
           qtquickcontrols2
           soapysdr))
    (arguments
     `(#:configure-flags '("-DRTLSDR=ON"
                           "-DSOAPYSDR=ON")
       #:tests? #f))
    (home-page "https://www.welle.io/")
    (synopsis "DAB and DAB+ software radio")
    (description
     "@code{welle.io} is a Digital Audio Broadcasting (DAB and DAB+) software
defined radio with support for rtl-sdr.")
    (license license:gpl2+)))

(define-public csdr
  ;; No release since 2017, use commit directly.
  (let ((commit "6ef2a74206887155290a54c7117636f66742f858")
        (revision "1"))
    (package
      (name "csdr")
      (version (git-version "0.15" revision commit))
      (source
       (origin
         (method git-fetch)
         (uri (git-reference
               (url "https://github.com/ha7ilm/csdr")
               (commit commit)))
         (file-name (git-file-name name version))
         (sha256
          (base32 "0ic35130lf66lk3wawgc5bcg711l7chv9al1hzdc1xrmq9qf9hri"))))
      (build-system gnu-build-system)
      (inputs
       (list fftwf))
      (arguments
       `(#:make-flags
         (list (string-append "PREFIX=" (assoc-ref %outputs "out"))
               ;; Don't print summary of SIMD optimized functions.
               "PARSEVECT=no")
         #:tests? #f  ; No check phase
         #:phases
         (modify-phases %standard-phases
           (replace 'configure
             (lambda* (#:key outputs #:allow-other-keys)
               (substitute* "Makefile"
                 (("PARAMS_MISC = -Wno-unused-result" all)
                  ;; The 'validate-runpath' phase fails without this.
                  (string-append
                   all " -Wl,-rpath=" (assoc-ref outputs "out") "/lib"))
                 (("PARAMS_SIMD =.*")
                  ;; Disable to make reproducibility and cross-compilation work.
                  "")
                 (("gcc ")
                  ,(string-append (cc-for-target) " "))
                 (("g\\+\\+ ")
                  ,(string-append (cxx-for-target) " ")))))
           (add-before 'install 'make-installation-directories
             (lambda* (#:key outputs #:allow-other-keys)
               (let ((out (assoc-ref outputs "out")))
                 (mkdir-p (string-append out "/bin"))
                 (mkdir-p (string-append out "/lib"))))))))
      (home-page "https://github.com/ha7ilm/csdr")
      (synopsis "DSP for software defined radio")
      (description
       "This package includes the @code{libcsdr} library of
@acronym{DSP, Digital Signal Processing} functions for
@acronym{SDRs, Software Defined Radios}, and the @code{csdr} command line
program that can be used to build simple signal processing flow graphs.")
      (license license:gpl3+))))

(define-public serialdv
  (package
    (name "serialdv")
    (version "1.1.4")
    (source
     (origin
       (method git-fetch)
       (uri (git-reference
             (url "https://github.com/f4exb/serialDV")
             (commit (string-append "v" version))))
       (file-name (git-file-name name version))
       (sha256
        (base32 "0d88h2wjhf79nisiv96bq522hkbknzm88wsv0q9k33mzmrwnrx93"))))
    (build-system cmake-build-system)
    (arguments
     `(#:tests? #f))  ; No test suite.
    (home-page "https://github.com/f4exb/serialDV")
    (synopsis "Audio interface for AMBE3000 based devices")
    (description
     "SerialDV is a minimal interface to encode and decode audio with AMBE3000
based devices in packet mode over a serial link.")
    (license license:gpl3+)))

(define-public cm256cc
  (package
    (name "cm256cc")
    (version "1.1.0")
    (source
     (origin
       (method git-fetch)
       (uri (git-reference
             (url "https://github.com/f4exb/cm256cc")
             (commit (string-append "v" version))))
       (file-name (git-file-name name version))
       (sha256
        (base32 "1n9v7g6d370263bgqrjv38s9aq5953rzy7jvd8i30xq6aram9djg"))))
    (build-system cmake-build-system)
    (arguments
     ;; Disable some SIMD features for reproducibility.
     `(#:configure-flags '("-DENABLE_DISTRIBUTION=1")
       #:phases
       (modify-phases %standard-phases
         (replace 'check
           (lambda* (#:key tests? #:allow-other-keys)
             (when tests?
               (invoke "./cm256_test")))))))
    (home-page "https://github.com/f4exb/cm256cc")
    (synopsis "Cauchy MDS Block Erasure Codec")
    (description
     "This is a C++ library implementing fast GF(256) Cauchy MDS Block Erasure
Codec.")
    (license license:gpl3+)))

(define-public libdab
  ;; No release since 2017, use commit directly.
  (let ((commit "b578d02eda60f613d35bab5d762ae7c9a27758d8")
        (revision "1"))
    (package
      (name "libdab")
      (version (git-version "0.8" revision commit))
      (source
       (origin
         (method git-fetch)
         (uri (git-reference
               (url "https://github.com/JvanKatwijk/dab-cmdline")
               (commit commit)))
         (file-name (git-file-name name version))
         (sha256
          (base32 "0j339kx3n2plgfw7ikpp7b81h5n68wmsgflwljbh2sy8j62faik9"))))
      (build-system cmake-build-system)
      (inputs
       (list faad2 fftwf zlib))
      (arguments
       `(#:tests? #f  ; No test suite.
         #:phases
         (modify-phases %standard-phases
           (add-after 'unpack 'enter-sources-directory
             (lambda _
               (chdir "library"))))))
      (home-page "https://github.com/JvanKatwijk/dab-cmdline")
      (synopsis "DAB decoding library")
      (description "This is a library to decode @acronym{DAB/DAB+, Digital
Audio Broadcasting}.")
      (license license:gpl2+))))

(define-public dsdcc
  (package
    (name "dsdcc")
    (version "1.9.3")
    (source
     (origin
       (method git-fetch)
       (uri (git-reference
             (url "https://github.com/f4exb/dsdcc")
             (commit (string-append "v" version))))
       (file-name (git-file-name name version))
       (sha256
        (base32 "0jgzpv4d6ckd0sdq6438rjh3m6knj6gx63627fajch74hxrvclzj"))))
    (build-system cmake-build-system)
    (inputs
     (list mbelib serialdv))
    (arguments
     `(#:tests? #f  ; No test suite.
       #:configure-flags
       (list "-DUSE_MBELIB=ON"
             (string-append "-DLIBMBE_INCLUDE_DIR="
                            (assoc-ref %build-inputs "mbelib")
                            "/include")
             (string-append "-DLIBMBE_LIBRARY="
                            (assoc-ref %build-inputs "mbelib")
                            "/lib/libmbe.so")
             (string-append "-DLIBSERIALDV_INCLUDE_DIR="
                            (assoc-ref %build-inputs "serialdv")
                            "/include/serialdv")
             (string-append "-DLIBSERIALDV_LIBRARY="
                            (assoc-ref %build-inputs "serialdv")
                            "/lib/libserialdv.so"))))
    (home-page "https://github.com/f4exb/dsdcc")
    (synopsis "Digital speech decoder")
    (description
     "This package provides a library and a program to decode several digital
voice formats.")
    (license license:gpl3+)))

(define-public sdrangel
  (package
    (name "sdrangel")
    (version "6.18.1")
    (source
     (origin
       (method git-fetch)
       (uri (git-reference
             (url "https://github.com/f4exb/sdrangel")
             (commit (string-append "v" version))))
       (file-name (git-file-name name version))
       (sha256
        (base32 "17lakqy55p481fa5w6ylh79xbd4rdiqk9y21vmi4m2r4wx893zw1"))))
    (build-system qt-build-system)
    (native-inputs
     (list doxygen graphviz pkg-config))
    (inputs
     (list airspyhf
           alsa-lib
           aptdec
           boost
           cm256cc
           codec2
           dsdcc
           faad2
           ffmpeg
           fftwf
           hackrf
           libdab
           libusb
           mbelib
           opencv
           opus
           pulseaudio
           qtbase-5
           qtcharts
           qtdeclarative
           qtlocation
           qtmultimedia
           qtquickcontrols2
           qtserialport
           qtspeech
           qtwebsockets
           rtl-sdr
           serialdv
           soapysdr
           sgp4
           zlib))
    (arguments
     `(#:tests? #f  ; No test suite.
       #:configure-flags
       ,#~(list (string-append "-DAPT_DIR="
                               #$(this-package-input "aptdec"))
                (string-append "-DDAB_DIR="
                               #$(this-package-input "libdab"))
                (string-append "-DDSDCC_DIR="
                               #$(this-package-input "dsdcc"))
                (string-append "-DMBE_DIR="
                               #$(this-package-input "mbelib"))
                (string-append "-DSERIALDV_DIR="
                               #$(this-package-input "serialdv"))
                (string-append "-DSGP4_DIR="
                               #$(this-package-input "sgp4"))
                (string-append "-DSOAPYSDR_DIR="
                               #$(this-package-input "soapysdr")))
       #:phases
       (modify-phases %standard-phases
         (add-after 'unpack 'fix-boost-compatibility
           (lambda _
             (substitute*
                 '("plugins/channelrx/noisefigure/noisefigure.cpp"
                   "plugins/channelrx/noisefigure/noisefigureenrdialog.cpp")
               (("boost::math::barycentric_rational<double>")
                "boost::math::interpolators::barycentric_rational<double>")))))))
    (home-page "https://github.com/f4exb/sdrangel/wiki")
    (synopsis "Software defined radio")
    (description
     "SDRangel is a Qt software defined radio and signal analyzer frontend for
various hardware.")
    (license license:gpl3+)))

(define-public sdr++
  (package
    (name "sdr++")
    (version "1.0.4")
    (source
     (origin
       (method git-fetch)
       (uri (git-reference
             (url "https://github.com/AlexandreRouma/SDRPlusPlus")
             (commit version)))
       (file-name (git-file-name name version))
       (sha256
        (base32 "1xwbz6yyca6wmzad5ykxw6i0r8jzc7i3jbzq7mhp8caiymd6knw3"))))
    (build-system cmake-build-system)
    (native-inputs
     (list pkg-config))
    (inputs
     `(("airspyhf" ,airspyhf)
       ("alsa-lib" ,alsa-lib)
       ("codec2" ,codec2)
       ("fftwf" ,fftwf)
       ("glew" ,glew)
       ("glfw" ,glfw)
       ("hackrf" ,hackrf)
       ("jack" ,jack-2)
       ("libusb" ,libusb)
       ("pulseaudio" ,pulseaudio)
       ("rtaudio" ,rtaudio)
       ("rtl-sdr" ,rtl-sdr)
       ("soapysdr" ,soapysdr)
       ("volk" ,volk)))
    (arguments
     `(#:tests? #f ; No test suite.
       #:configure-flags '("-DOPT_BUILD_AIRSPY_SOURCE=OFF"
                           "-DOPT_BUILD_PLUTOSDR_SOURCE=OFF"
                           "-DOPT_BUILD_M17_DECODER=ON")
       #:phases
       (modify-phases %standard-phases
         (add-after 'unpack 'fix-paths
           (lambda* (#:key outputs #:allow-other-keys)
             (substitute* "CMakeLists.txt"
               (("/usr")
                (assoc-ref outputs "out"))))))))
    (home-page "https://github.com/AlexandreRouma/SDRPlusPlus")
    (synopsis "Software defined radio software")
    (description
     "SDR++ is a software defined radio software for various hardware.")
    (license license:gpl3+)))

(define-public inspectrum
  (package
    (name "inspectrum")
    (version "0.2.3")
    (source
     (origin
       (method git-fetch)
       (uri (git-reference
             (url "https://github.com/miek/inspectrum")
             (commit (string-append "v" version))))
       (file-name (git-file-name name version))
       (sha256
        (base32 "1x6nyn429pk0f7lqzskrgsbq09mq5787xd4piic95add6n1cc355"))))
    (build-system qt-build-system)
    (native-inputs
     (list pkg-config))
    (inputs
     (list fftwf liquid-dsp qtbase-5))
    (home-page "https://github.com/miek/inspectrum")
    (synopsis "Radio signal analyser")
    (description
     "Inspectrum is a tool for analysing captured signals, primarily from
software-defined radio receivers.")
    (license license:gpl3+)))

(define-public wfview
  (package
    (name "wfview")
    (version "1.2d")
    (source
     (origin
       (method git-fetch)
       (uri (git-reference
             (url "https://gitlab.com/eliggett/wfview")
             (commit version)))
       (file-name (git-file-name name version))
       (sha256
        (base32 "1kpkwxhcacgmprbr8xz840rj9a22513vxrh2q7d3js5i1dva8j2z"))))
    (build-system qt-build-system)
    (inputs
     (list opus qcustomplot qtbase-5 qtmultimedia qtserialport))
    (arguments
     `(#:tests? #f  ; No test suite.
       #:phases
       (modify-phases %standard-phases
         (add-after 'unpack 'fix-paths
           (lambda* (#:key outputs #:allow-other-keys)
             (substitute* "wfview.pro"
               (("\\.\\./wfview/")
                "../"))
             (substitute* '("wfmain.cpp")
               (("/usr/share")
                (string-append (assoc-ref outputs "out") "/share")))))
         (replace 'configure
           (lambda* (#:key outputs #:allow-other-keys)
             (mkdir-p "build")
             (chdir "build")
             (invoke "qmake"
                     (string-append "PREFIX=" (assoc-ref outputs "out"))
                     "../wfview.pro"))))))
    (home-page "https://wfview.org/")
    (synopsis "Software to control Icom radios")
    (description
     "@code{wfview} is a program to control modern Icom radios and view the
spectrum waterfall.  It supports at least the following models:

@itemize
@item IC-705
@item IC-7300
@item IC-7610
@item IC-7850
@item IC-7851
@item IC-9700
@end itemize\n")
    (license (list license:expat
                   license:gpl3))))

(define-public minimodem
  (package
    (name "minimodem")
    (version "0.24")
    (source
     (origin
       (method url-fetch)
       (uri (string-append "http://www.whence.com/minimodem/minimodem-"
                           version ".tar.gz"))
       (sha256
        (base32 "13ipyh39l7p420j1j9kvwyskv2nqnimls1a3z1klsa1zivds9k7q"))))
    (build-system gnu-build-system)
    (native-inputs
     (list pkg-config))
    (inputs
     (list alsa-lib fftwf libsndfile pulseaudio))
    (home-page "http://www.whence.com/minimodem/")
    (synopsis "Software audio FSK modem")
    (description
     "Minimodem is a command-line program which decodes (or generates) audio
modem tones at any specified baud rate, using various framing protocols.  It
acts a general-purpose software FSK modem, and includes support for various
standard FSK protocols such as Bell103, Bell202, RTTY, TTY/TDD, NOAA SAME, and
Caller-ID.")
    (license license:gpl3+)))

(define-public rfcat
  ;; Use a commit for now because some fixes to make rfcat work with
  ;; Python 3 instead of Python 2 are not in a release yet.
  (let ((commit "725bf79af27d47cdec64107317c1c8fe3f7ad7b8")
        (revision "1"))
    (package
      (name "rfcat")
      (version (git-version "1.9.5" revision commit))
      (source
       (origin
         (method git-fetch)
         (uri (git-reference
               (url "https://github.com/atlas0fd00m/rfcat")
               (commit commit)))
         (file-name (git-file-name name version))
         (sha256
          (base32 "0dbc6n4pxsa73wzxny773khc73r1dn3ma5hi7xv76vcykjvzkdi3"))))
      (build-system python-build-system)
      (inputs
       (list python-future
             python-ipython
             python-numpy
             python-pyserial
             python-pyside-2
             python-pyusb))
      (arguments
       `(#:tests? #f  ; Tests want to use a serial port
         #:phases
         (modify-phases %standard-phases
           (add-after 'unpack 'fix-permissions
             (lambda _
               (make-file-writable "rflib/rflib_version.py")))
           (add-after 'install 'install-udev-rules
             (lambda* (#:key outputs #:allow-other-keys)
               (install-file "etc/udev/rules.d/20-rfcat.rules"
                             (string-append (assoc-ref outputs "out")
                                            "/lib/udev/rules.d")))))))
      (home-page "https://github.com/atlas0fd00m/rfcat")
      (synopsis "Program to control some radio dongles")
      (description
       "@code{rfcat} is a program to control some radio dongles operating in
ISM bands.

Supported dongles:
@itemize
@item YARD Stick One
@item cc1111emk
@item chronos watch dongle
@item imme (limited support)
@end itemize

To install the rfcat udev rules, you must extend @code{udev-service-type} with
this package.  E.g.: @code{(udev-rules-service 'rfcat rfcat)}")
      (license (list license:bsd-3
                     license:gpl2)))))

(define-public rx-tools
  ;; No tagged release since 2016, use commit instead.
  (let ((commit "811b21c4c8a592515279bd19f7460c6e4ff0551c")
        (revision "1"))
    (package
      (name "rx-tools")
      (version (git-version "1.0.3" revision commit))
      (source
       (origin
         (method git-fetch)
         (uri (git-reference
               (url "https://github.com/rxseger/rx_tools")
               (commit commit)))
         (file-name (git-file-name name version))
         (sha256
          (base32 "0qr8q00cv6q0ikjrph0qh07mlbvgk4yimccpkn3ir8ib5ma0r9sr"))))
      (build-system cmake-build-system)
      (inputs
       (list soapysdr))
      (arguments
       `(#:tests? #f)) ; No test suite.
      (home-page "https://github.com/rxseger/rx_tools")
      (synopsis "Command line programs for receiving data from SDRs")
      (description
       "This package provides the @code{rx_fm}, @code{rx_power} and
@code{rx_sdr} tools for receiving data from SDRs, based on @code{rtl_fm},
@code{rtl_power} and @code{rtl_sdr} from RTL-SDR, but using the SoapySDR
vendor-neutral SDR support library instead, intended to support a wider range
of devices than RTL-SDR.")
      (license license:gpl2+))))

(define-public urh
  (package
    (name "urh")
    (version "2.9.3")
    (source
     (origin
       (method git-fetch)
       (uri (git-reference
             (url "https://github.com/jopohl/urh")
             (commit (string-append "v" version))))
       (file-name (git-file-name name version))
       (sha256
        (base32 "17r9fkw0icph7fayibp6qbdh4nxi8wy3mmd3djmh0c2jr8yz5fsf"))))
    (build-system python-build-system)
    (native-inputs
     (list python-cython
           python-pytest
           xorg-server-for-tests))
    (inputs
     (list gnuradio
           gr-osmosdr
           hackrf
           python-numpy
           python-psutil
           python-pyaudio
           python-pyqt
           rtl-sdr))
    (arguments
     `(#:phases
       (modify-phases %standard-phases
         (add-after 'unpack 'configure-compiler
           (lambda _
             ;; Use gcc as compiler
             (substitute* "src/urh/dev/native/ExtensionHelper.py"
               (("compiler = ccompiler\\.new_compiler\\(\\)\n" all)
                (string-append
                 all "    compiler.set_executables(compiler='gcc',"
                 " compiler_so='gcc', linker_exe='gcc', linker_so='gcc -shared')\n")))))
         (add-after 'unpack 'disable-some-tests
           (lambda _
             (for-each delete-file
                       '(;; FIXME: This test causes a segmentation fault
                         "tests/test_send_recv_dialog_gui.py"))))
         (add-after 'build 'build-cythonext
           (lambda _
             (invoke "python" "src/urh/cythonext/build.py")))
         (replace 'check
           (lambda* (#:key inputs tests? #:allow-other-keys)
             (when tests?
               (setenv "HOME" "/tmp")
               (system (string-append (search-input-file inputs "/bin/Xvfb")
                                     " :1 &"))
               (setenv "DISPLAY" ":1")
               (invoke "pytest")))))))
    (home-page "https://github.com/jopohl/urh")
    (synopsis "Wireless protocol investigation program")
    (description
     "The Universal Radio Hacker (URH) is a complete suite for wireless
protocol investigation with native support for many common Software Defined
Radios.")
    (license license:gpl3+)))

(define-public gnss-sdr
  (package
    (name "gnss-sdr")
    (version "0.0.17")
    (source
     (origin
       (method git-fetch)
       (uri (git-reference
             (url "https://github.com/gnss-sdr/gnss-sdr")
             (commit (string-append "v" version))))
       (file-name (git-file-name name version))
       (sha256
        (base32 "0kxn98vmrsd2a157cf3hsmivi6p4k4a3907j5w8hmcs0nn92786i"))))
    (build-system cmake-build-system)
    (native-inputs
     `(("gfortran" ,gfortran)
       ("googletest-source" ,(package-source googletest))
       ("orc" ,orc)
       ("pkg-config" ,pkg-config)
       ("python" ,python)
       ("python-mako" ,python-mako)))
    (inputs
     (list armadillo
           boost
           fmt
           gflags
           glog
           gmp
           gnuradio
           gr-osmosdr
           lapack
           libpcap
           log4cpp
           matio
           openblas
           openssl
           protobuf
           pugixml
           spdlog
           volk))
    (arguments
     `(#:configure-flags
       (list "-DENABLE_GENERIC_ARCH=ON"
             "-DENABLE_OSMOSDR=ON"
             (string-append "-DGFLAGS_ROOT="
                            (assoc-ref %build-inputs "gflags"))
             (string-append "-DGLOG_ROOT="
                            (assoc-ref %build-inputs "glog"))
             (string-append "-DGTEST_DIR="
                            (assoc-ref %build-inputs "googletest-source")))
       #:phases
       (modify-phases %standard-phases
         (add-before 'check 'set-home
           (lambda _
             (setenv "HOME" "/tmp"))))))
    (home-page "https://gnss-sdr.org/")
    (synopsis "Global Navigation Satellite Systems software-defined receiver")
    (description
     "This program is a software-defined receiver which is able to process
(that is, to perform detection, synchronization, demodulation and decoding of
the navigation message, computation of observables and, finally, computation of
position fixes) the signals of the BeiDou, Galileo, GLONASS and GPS Global
Navigation Satellite System.")
    (license license:gpl3+)))<|MERGE_RESOLUTION|>--- conflicted
+++ resolved
@@ -556,24 +556,6 @@
         (base32 "0xdhb2blzajxpi0f2ch23hh6bzdwz5q7syi3bmiqzdjlj2yjfzd4"))))
     (build-system cmake-build-system)
     (native-inputs
-<<<<<<< HEAD
-     `(("doxygen" ,doxygen)
-       ("ghostscript" ,ghostscript)
-       ("js-mathjax" ,js-mathjax)
-       ("orc" ,orc)
-       ("pkg-config" ,pkg-config)
-       ("pybind11" ,pybind11)
-       ("python-cheetah" ,python-cheetah)
-       ("python-mako" ,python-mako)
-       ("python-pyzmq" ,python-pyzmq)
-       ("python-scipy" ,python-scipy)
-       ("python-sphinx" ,python-sphinx)
-       ("texlive" ,(texlive-updmap.cfg (list texlive-amsfonts
-                                             texlive-amsmath
-                                             ;; TODO: Add newunicodechar.
-                                             texlive-graphics)))
-       ("xorg-server" ,xorg-server-for-tests)))
-=======
      (list doxygen
            ghostscript
            js-mathjax
@@ -588,9 +570,8 @@
            (texlive-updmap.cfg (list texlive-amsfonts
                                      texlive-amsmath
                                      ;; TODO: Add newunicodechar.
-                                     texlive-latex-graphics))
+                                     texlive-graphics))
            xorg-server-for-tests))
->>>>>>> abea091d
     (inputs
      (list alsa-lib
            boost
