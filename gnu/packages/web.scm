;;; GNU Guix --- Functional package management for GNU
;;; Copyright © 2013, 2015 Andreas Enge <andreas@enge.fr>
;;; Copyright © 2013 Aljosha Papsch <misc@rpapsch.de>
;;; Copyright © 2014, 2015, 2016, 2017, 2018, 2019, 2020, 2021 Ludovic Courtès <ludo@gnu.org>
;;; Copyright © 2014, 2015, 2016 Mark H Weaver <mhw@netris.org>
;;; Copyright © 2015, 2016, 2017, 2018, 2019, 2020, 2021 Ricardo Wurmus <rekado@elephly.net>
;;; Copyright © 2018 Raoul Jean Pierre Bonnal <ilpuccio.febo@gmail.com>
;;; Copyright © 2015 Taylan Ulrich Bayırlı/Kammer <taylanbayirli@gmail.com>
;;; Copyright © 2015, 2016, 2017, 2018, 2019, 2020 Eric Bavier <bavier@posteo.net>
;;; Copyright © 2015 Eric Dvorsak <eric@dvorsak.fr>
;;; Copyright © 2016 Sou Bunnbu <iyzsong@gmail.com>
;;; Copyright © 2016 Jelle Licht <jlicht@fsfe.org>
;;; Copyright © 2016, 2017, 2018, 2019, 2020, 2021 Efraim Flashner <efraim@flashner.co.il>
;;; Copyright © 2016 Rene Saavedra <rennes@openmailbox.org>
;;; Copyright © 2016 Ben Woodcroft <donttrustben@gmail.com>
;;; Copyright © 2016 Clément Lassieur <clement@lassieur.org>
;;; Copyright © 2016, 2017 Nikita <nikita@n0.is>
;;; Copyright © 2016, 2017, 2018, 2019, 2021 Arun Isaac <arunisaac@systemreboot.net>
;;; Copyright © 2016–2021 Tobias Geerinckx-Rice <me@tobias.gr>
;;; Copyright © 2016 Bake Timmons <b3timmons@speedymail.org>
;;; Copyright © 2017 Thomas Danckaert <post@thomasdanckaert.be>
;;; Copyright © 2017, 2018, 2020, 2021 Marius Bakke <marius@gnu.org>
;;; Copyright © 2017 Kei Kebreau <kkebreau@posteo.net>
;;; Copyright © 2017 Petter <petter@mykolab.ch>
;;; Copyright © 2017, 2021 Pierre Langlois <pierre.langlois@gmx.com>
;;; Copyright © 2017 Rutger Helling <rhelling@mykolab.com>
;;; Copyright © 2017, 2019, 2020 Christopher Baines <mail@cbaines.net>
;;; Copyright © 2018, 2019 Julien Lepiller <julien@lepiller.eu>
;;; Copyright © 2018 Pierre-Antoine Rouby <pierre-antoine.rouby@inria.fr>
;;; Copyright © 2018 Gábor Boskovits <boskovits@gmail.com>
;;; Copyright © 2018 Mădălin Ionel Patrașcu <madalinionel.patrascu@mdc-berlin.de>
;;; Copyright © 2018 Alex Vong <alexvong1995@gmail.com>
;;; Copyright © 2019, 2020, 2021 Nicolas Goaziou <mail@nicolasgoaziou.fr>
;;; Copyright © 2019 Brendan Tildesley <mail@brendan.scot>
;;; Copyright © 2019 Alex Griffin <a@ajgrf.com>
;;; Copyright © 2019 Hartmut Goebel <h.goebel@crazy-compilers.com>
;;; Copyright © 2019 Jakob L. Kreuze <zerodaysfordays@sdf.org>
;;; Copyright © 2019 Mathieu Othacehe <m.othacehe@gmail.com>
;;; Copyright © 2019 Pierre-Moana Levesque <pierre.moana.levesque@gmail.com>
;;; Copyright © 2019, 2020 Florian Pelz <pelzflorian@pelzflorian.de>
;;; Copyright © 2020 Timotej Lazar <timotej.lazar@araneo.si>
;;; Copyright © 2020 Pierre Neidhardt <mail@ambrevar.xyz>
;;; Copyright © 2020, 2021 Jan (janneke) Nieuwenhuizen <janneke@gnu.org>
;;; Copyright © 2018, 2019, 2020 Björn Höfling <bjoern.hoefling@bjoernhoefling.de>
;;; Copyright © 2020, 2021 Paul Garlick <pgarlick@tourbillion-technology.com>
;;; Copyright © 2020 Michael Rohleder <mike@rohleder.de>
;;; Copyright © 2020, 2021 Ryan Prior <rprior@protonmail.com>
;;; Copyright © 2020 Alexandru-Sergiu Marton <brown121407@posteo.ro>
;;; Copyright © 2021 Maxim Cournoyer <maxim.cournoyer@gmail.com>
;;; Copyright © 2021 Stefan Reichör <stefan@xsteve.at>
;;; Copyright © 2021 la snesne <lasnesne@lagunposprasihopre.org>
;;; Copyright © 2021 Matthew James Kraai <kraai@ftbfs.org>
;;; Copyright © 2021 Sarah Morgensen <iskarian@mgsn.dev>
;;; Copyright © 2021 Jack Hill <jackhill@jackhill.us>
<<<<<<< HEAD
;;; Copyright © 2021 Guillaume Le Vaillant <glv@posteo.net>
=======
;;; Copyright © 2021 Denis 'GNUtoo' Carikli <GNUtoo@cyberdimension.org>
>>>>>>> e1e32303
;;;
;;; This file is part of GNU Guix.
;;;
;;; GNU Guix is free software; you can redistribute it and/or modify it
;;; under the terms of the GNU General Public License as published by
;;; the Free Software Foundation; either version 3 of the License, or (at
;;; your option) any later version.
;;;
;;; GNU Guix is distributed in the hope that it will be useful, but
;;; WITHOUT ANY WARRANTY; without even the implied warranty of
;;; MERCHANTABILITY or FITNESS FOR A PARTICULAR PURPOSE.  See the
;;; GNU General Public License for more details.
;;;
;;; You should have received a copy of the GNU General Public License
;;; along with GNU Guix.  If not, see <http://www.gnu.org/licenses/>.

(define-module (gnu packages web)
  #:use-module (ice-9 match)
  #:use-module ((guix licenses) #:prefix license:)
  #:use-module (guix packages)
  #:use-module (guix download)
  #:use-module (guix gexp)
  #:use-module (guix cvs-download)
  #:use-module (guix hg-download)
  #:use-module (guix git-download)
  #:use-module (guix utils)
  #:use-module (guix build-system ant)
  #:use-module (guix build-system cargo)
  #:use-module (guix build-system cmake)
  #:use-module (guix build-system copy)
  #:use-module (guix build-system glib-or-gtk)
  #:use-module (guix build-system gnu)
  #:use-module (guix build-system go)
  #:use-module (guix build-system meson)
  #:use-module (guix build-system perl)
  #:use-module (guix build-system python)
  #:use-module (guix build-system qt)
  #:use-module (guix build-system scons)
  #:use-module (guix build-system trivial)
  #:use-module (gnu packages)
  #:use-module (gnu packages admin)
  #:use-module (gnu packages adns)
  #:use-module (gnu packages apr)
  #:use-module (gnu packages autotools)
  #:use-module (gnu packages base)
  #:use-module (gnu packages bash)
  #:use-module (gnu packages bison)
  #:use-module (gnu packages bittorrent)
  #:use-module (gnu packages boost)
  #:use-module (gnu packages check)
  #:use-module (gnu packages compression)
  #:use-module (gnu packages crates-gtk)
  #:use-module (gnu packages crates-io)
  #:use-module (gnu packages curl)
  #:use-module (gnu packages cyrus-sasl)
  #:use-module (gnu packages databases)
  #:use-module (gnu packages docbook)
  #:use-module (gnu packages documentation)
  #:use-module (gnu packages emacs)
  #:use-module (gnu packages emacs-xyz)
  #:use-module (gnu packages flex)
  #:use-module (gnu packages fontutils)
  #:use-module (gnu packages freedesktop)
  #:use-module (gnu packages gcc)
  #:use-module (gnu packages gd)
  #:use-module (gnu packages gettext)
  #:use-module (gnu packages glib)
  #:use-module (gnu packages gnome)
  #:use-module (gnu packages gnu-doc)
  #:use-module (gnu packages gnunet)
  #:use-module (gnu packages gnupg)
  #:use-module (gnu packages golang)
  #:use-module (gnu packages gperf)
  #:use-module (gnu packages graphviz)
  #:use-module (gnu packages gtk)
  #:use-module (gnu packages guile)
  #:use-module (gnu packages guile-xyz)
  #:use-module (gnu packages hurd)
  #:use-module (gnu packages icu4c)
  #:use-module (gnu packages image)
  #:use-module (gnu packages java)
  #:use-module (gnu packages jemalloc)
  #:use-module (gnu packages imagemagick)
  #:use-module (gnu packages kde)
  #:use-module (gnu packages kerberos)
  #:use-module (gnu packages libevent)
  #:use-module (gnu packages libidn)
  #:use-module (gnu packages libunistring)
  #:use-module (gnu packages libunwind)
  #:use-module (gnu packages linux)
  #:use-module (gnu packages lisp-xyz)
  #:use-module (gnu packages lsof)
  #:use-module (gnu packages lua)
  #:use-module (gnu packages mail)
  #:use-module (gnu packages man)
  #:use-module (gnu packages markup)
  #:use-module (gnu packages ncurses)
  #:use-module (gnu packages networking)
  #:use-module (gnu packages nss)
  #:use-module (gnu packages openldap)
  #:use-module (gnu packages openstack)
  #:use-module (gnu packages package-management)
  #:use-module (gnu packages pcre)
  #:use-module (gnu packages perl)
  #:use-module (gnu packages perl-check)
  #:use-module (gnu packages python)
  #:use-module (gnu packages python-crypto)
  #:use-module (gnu packages python-web)
  #:use-module (gnu packages python-xyz)
  #:use-module (gnu packages pkg-config)
  #:use-module (gnu packages qt)
  #:use-module (gnu packages re2c)
  #:use-module (gnu packages readline)
  #:use-module (gnu packages search)
  #:use-module (gnu packages serialization)
  #:use-module (gnu packages sphinx)
  #:use-module (gnu packages texinfo)
  #:use-module (gnu packages textutils)
  #:use-module (gnu packages tls)
  #:use-module (gnu packages valgrind)
  #:use-module (gnu packages version-control)
  #:use-module (gnu packages vim)
  #:use-module (gnu packages xml)
  #:use-module ((srfi srfi-1) #:select (delete-duplicates)))

(define-public qhttp
  (package
    (name "qhttp")
    (version "3.1")
    (source
     (origin
       (method git-fetch)
       (uri
        (git-reference
         (url "https://github.com/azadkuh/qhttp")
         (commit (string-append "version-" version))))
       (file-name (git-file-name name version))
       (sha256
        (base32 "0cx23g4y4k4v9p5ph6h7gfhp8sfy1gcdv1g6bl44hppar1y0zfdq"))))
    (build-system gnu-build-system)
    (arguments
     `(#:tests? #f                      ; no target
       #:imported-modules
       ((guix build copy-build-system)
        ,@%gnu-build-system-modules)
       #:modules
       (((guix build copy-build-system) #:prefix copy:)
        (guix build gnu-build-system)
        (guix build utils))
       #:phases
       (modify-phases %standard-phases
         (add-after 'unpack 'patch-source
           (lambda* (#:key outputs #:allow-other-keys)
             (substitute* "commondir.pri"
               (("\\$\\$PRJDIR/xbin")
                (string-append (assoc-ref outputs "out") "/lib"))
               (("-L")
                "-lhttp_parser -L")
               (("\\$\\$PRJDIR/3rdparty")
                ""))
             (substitute* "src/src.pro"
               (("SOURCES  \\+= \\$\\$PRJDIR/3rdparty/http-parser/http_parser.c")
                "")
               (("HEADERS  \\+= \\$\\$PRJDIR/3rdparty/http-parser/http_parser.h")
                ""))
             (substitute* '("src/private/qhttpbase.hpp" "src/qhttpabstracts.cpp")
               (("http-parser/http_parser.h")
                "http_parser.h"))
             #t))
         (replace 'configure
           (lambda _ (invoke "qmake")))
         (replace 'install
           (lambda args
             (apply (assoc-ref copy:%standard-phases 'install)
                    #:install-plan
                    '(("src" "include"
                       #:include-regexp ("\\.hpp$")))
                    args)))
         (add-after 'install 'remove-examples
           (lambda* (#:key outputs #:allow-other-keys)
             (with-directory-excursion
                 (string-append (assoc-ref outputs "out") "/lib")
               (for-each delete-file
                         (list
                          "basic-server"
                          "helloworld"
                          "postcollector")))
             #t)))))
    (inputs
     `(("http-parser" ,http-parser)
       ("qtbase" ,qtbase-5)))
    (home-page "https://github.com/azadkuh/qhttp/")
    (synopsis "Qt-based HTTP Library")
    (description
     "Qhttp is a light-weight and asynchronous HTTP library
(both server & client) in Qt5 and C++14.")
    (license license:expat)))

(define-public httpd
  (package
    (name "httpd")
    (version "2.4.51")
    (source (origin
             (method url-fetch)
             (uri (string-append "mirror://apache/httpd/httpd-"
                                 version ".tar.bz2"))
             (sha256
              (base32
               "1x1qp10pfh33x1b56liwsjl0jamjm5lkk7j3lj87c1ygzs0ivq10"))))
    (build-system gnu-build-system)
    (native-inputs `(("pcre" ,pcre "bin")))       ;for 'pcre-config'
    (inputs `(("apr" ,apr)
              ("apr-util" ,apr-util)
              ("openssl" ,openssl)
              ("perl" ,perl))) ; needed to run bin/apxs
    (arguments
     `(#:test-target "test"
       #:configure-flags (list "--enable-rewrite"
                               "--enable-userdir"
                               "--enable-vhost-alias"
                               "--enable-ssl"
                               "--enable-mime-magic"
                               (string-append "--sysconfdir="
                                              (assoc-ref %outputs "out")
                                              "/etc/httpd"))))
    (synopsis "Featureful HTTP server")
    (description
     "The Apache HTTP Server Project is a collaborative software development
effort aimed at creating a robust, commercial-grade, featureful, and
freely-available source code implementation of an HTTP (Web) server.  The
project is jointly managed by a group of volunteers located around the world,
using the Internet and the Web to communicate, plan, and develop the server
and its related documentation.")
    (license license:asl2.0)
    (home-page "https://httpd.apache.org/")))

(define-public mod-wsgi
  (package
    (name "mod-wsgi")
    (version "4.7.1")
    (source (origin
              (method git-fetch)
              (uri (git-reference
                    (url "https://github.com/GrahamDumpleton/mod_wsgi")
                    (commit version)))
              (file-name (git-file-name name version))
              (sha256
               (base32
                "1savh6h3qds20mwn1nqasmqzcp57pdhfc9v4b4k78d6q28y0r17s"))))
    (build-system gnu-build-system)
    (arguments
     '(#:tests? #f                 ; TODO: can't figure out if there are tests
       #:make-flags (list
                     (string-append "DESTDIR="
                                    (assoc-ref %outputs "out"))
                     "LIBEXECDIR=/modules")))
    (inputs
     `(("httpd" ,httpd)
       ("python" ,python-wrapper)))
    (synopsis "Apache HTTPD module for Python WSGI applications")
    (description
     "The mod_wsgi module for the Apache HTTPD Server adds support for running
applications that support the Python @acronym{WSGI, Web Server Gateway
Interface} specification.")
    (license license:asl2.0)
    (home-page "https://modwsgi.readthedocs.io/")))

(define-public monolith
  (package
    (name "monolith")
    (version "2.6.1")
    (source
     (origin
       (method git-fetch)
       (uri (git-reference
             (url "https://github.com/Y2Z/monolith.git")
             (commit (string-append "v" version))))
       (file-name (git-file-name name version))
       (sha256
        (base32 "1pj4wnsw5a4ys79sqw68ib6zimaqlkplb89x6yncg949a6hj8516"))))
    (build-system cargo-build-system)
    (arguments
     `(#:cargo-inputs
       (("rust-atty" ,rust-atty-0.2)
        ("rust-base64" ,rust-base64-0.13)
        ("rust-chrono" ,rust-chrono-0.4)
        ("rust-clap" ,rust-clap-2)
        ("rust-cssparser" ,rust-cssparser-0.28)
        ("rust-encoding-rs" ,rust-encoding-rs-0.8)
        ("rust-html5ever" ,rust-html5ever-0.24)
        ("rust-regex" ,rust-regex-1)
        ("rust-reqwest" ,rust-reqwest-0.11)
        ("rust-sha2" ,rust-sha2-0.9)
        ("rust-url" ,rust-url-2))
       #:cargo-development-inputs
       (("rust-assert-cmd" ,rust-assert-cmd-1))))
    (native-inputs
     `(("pkg-config" ,pkg-config)))
    (inputs
     `(("openssl" ,openssl)))
    (home-page "https://github.com/Y2Z/monolith")
    (synopsis "Command line tool for saving web pages as a single HTML file")
    (description
     "Monolith bundles any web page into a single HTML file.

Unlike conventional ``Save page as…'', Monolith not only saves the target
document, it embeds CSS, image, and JavaScript assets all at once, producing
a single HTML5 document.

If compared to saving websites with @samp{wget -mpk}, Monolith embeds
all assets as data URLs and therefore displays the saved page exactly
the same, being completely separated from the Internet.")
    (license license:unlicense)))

(define-public nginx
  (package
    (name "nginx")
    ;; Please update the nginx-documentation package together with this one!
    ;; Track the ‘mainline’ branch.  Upstream considers it more reliable than
    ;; ’stable’ and recommends that “in general you deploy the NGINX mainline
    ;; branch at all times” (https://www.nginx.com/blog/nginx-1-6-1-7-released/)
    (version "1.21.4")
    (source (origin
              (method url-fetch)
              (uri (string-append "https://nginx.org/download/nginx-"
                                  version ".tar.gz"))
              (sha256
               (base32
                "1ziv3xargxhxycd5hp6r3r5mww54nvvydiywcpsamg3i9r3jzxyi"))))
    (build-system gnu-build-system)
    (inputs `(("libxml2" ,libxml2)
              ("libxslt" ,libxslt)
              ("openssl" ,openssl)
              ("pcre" ,pcre)
              ("zlib" ,zlib)))
    (arguments
     `(#:tests? #f                      ; no test target
       #:phases
       (modify-phases %standard-phases
         (add-before 'configure 'patch-/bin/sh
           (lambda _
             (substitute* "auto/feature"
               (("/bin/sh") (which "sh")))
             #t))
         (replace 'configure
           ;; The configure script is hand-written, not from GNU autotools.
           (lambda* (#:key configure-flags inputs outputs #:allow-other-keys)
             (let ((flags
                    (append (list (string-append "--prefix=" (assoc-ref outputs "out"))
                                  "--with-http_ssl_module"
                                  "--with-http_v2_module"
                                  "--with-http_xslt_module"
                                  "--with-http_gzip_static_module"
                                  "--with-http_gunzip_module"
                                  "--with-http_addition_module"
                                  "--with-http_sub_module"
                                  "--with-pcre-jit"
                                  "--with-debug"
                                  "--with-stream"
                                  ;; Even when not cross-building, we pass the
                                  ;; --crossbuild option to avoid customizing for the
                                  ;; kernel version on the build machine.
                                  ,(let ((system "Linux")    ; uname -s
                                         (release "3.2.0")   ; uname -r
                                         ;; uname -m
                                         (machine (match (or (%current-target-system)
                                                             (%current-system))
                                                    ("x86_64-linux"   "x86_64")
                                                    ("i686-linux"     "i686")
                                                    ("mips64el-linux" "mips64")
                                                    ;; Prevent errors when querying
                                                    ;; this package on unsupported
                                                    ;; platforms, e.g. when running
                                                    ;; "guix package --search="
                                                    (_                "UNSUPPORTED"))))
                                     (string-append "--crossbuild="
                                                    system ":" release ":" machine)))
                            configure-flags)))
               (setenv "CC" ,(cc-for-target))
               ;; Fix ./configure test for ‘#include <libxml/parser.h>’.
               (setenv "CFLAGS"         ; CPPFLAGS is not respected
                       (string-append "-I" (assoc-ref inputs "libxml2")
                                      "/include/libxml2"))
               (format #t "configure flags: ~s~%" flags)
               (apply invoke "./configure" flags)
               #t)))
         (add-after 'install 'install-man-page
           (lambda* (#:key outputs #:allow-other-keys)
             (let* ((out (assoc-ref outputs "out"))
                    (man (string-append out "/share/man")))
               (install-file "objs/nginx.8" (string-append man "/man8"))
               #t)))
         (add-after 'install 'fix-root-dirs
           (lambda* (#:key outputs #:allow-other-keys)
             ;; 'make install' puts things in strange places, so we need to
             ;; clean it up ourselves.
             (let* ((out (assoc-ref outputs "out"))
                    (share (string-append out "/share/nginx")))
               ;; This directory is empty, so get rid of it.
               (rmdir (string-append out "/logs"))
               ;; Example configuration and HTML files belong in
               ;; /share.
               (mkdir-p share)
               (rename-file (string-append out "/conf")
                            (string-append share "/conf"))
               (rename-file (string-append out "/html")
                            (string-append share "/html"))
               #t))))))
    (home-page "https://nginx.org")
    (synopsis "HTTP and reverse proxy server")
    (description
     "Nginx (\"engine X\") is a high-performance web and reverse proxy server
created by Igor Sysoev.  It can be used both as a stand-alone web server
and as a proxy to reduce the load on back-end HTTP or mail servers.")
    ;; Almost all of nginx is distributed under the bsd-2 license.
    ;; The exceptions are:
    ;;   * The 'nginx-http-push' module is covered by the expat license.
    ;;   * The 'nginx-development-kit' module is mostly covered by bsd-3,
    ;;     except for two source files which are bsd-4 licensed.
    (license (list license:bsd-2 license:expat license:bsd-3 license:bsd-4))))

(define-public nginx-documentation
  ;; This documentation should be relevant for the current nginx package.
  (let ((version "1.21.4")
        (revision 2791)
        (changeset "9385526a9b2d"))
    (package
      (name "nginx-documentation")
      (version (simple-format #f "~A-~A-~A" version revision changeset))
      (source
       (origin (method hg-fetch)
               (uri (hg-reference
                     (url "http://hg.nginx.org/nginx.org")
                     (changeset changeset)))
               (file-name (string-append name "-" version))
               (sha256
                (base32
                 "07v5vpwg2k4y1asbygmrvsk61l1vbdb2pyllc5k4hcjykg9avfza"))))
      (build-system gnu-build-system)
      (arguments
       '(#:tests? #f                    ; no test suite
         #:phases
         (modify-phases %standard-phases
           (delete 'configure)          ; no configure script
           (replace 'build
             (lambda* (#:key outputs #:allow-other-keys)
               (let ((output (assoc-ref outputs "out")))
                 (substitute* "umasked.sh"
                   ((" /bin/sh") (string-append " " (which "sh"))))
                 ;; The documentation includes a banner, which makes sense on
                 ;; the NGinx website, but doesn't make much sense when
                 ;; viewing locally. Therefore, modify the CSS to remove the
                 ;; banner.
                 (substitute* "xslt/style.xslt"
                   (("#banner           \\{ background:     black;")
                    "#banner           { display:        none;"))
                 (invoke "make")
                 #t)))
           (replace 'install
             (lambda* (#:key outputs #:allow-other-keys)
               (let ((output (assoc-ref outputs "out")))
                 (mkdir-p output)
                 (copy-recursively "libxslt" output)
                 #t))))))
      (native-inputs
       `(("libxml2" ,libxml2)
         ("libxslt" ,libxslt)
         ("nginx-xslscript" ,nginx-xslscript)))
      (home-page "https://nginx.org")
      (synopsis "Documentation for the nginx web server")
      (description
       "This package provides HTML documentation for the nginx web server.")
      (license license:bsd-2))))

(define-public nginx-accept-language-module
  ;; Upstream has never made a release; use current commit instead.
  (let ((commit "2f69842f83dac77f7d98b41a2b31b13b87aeaba7")
        (revision "1"))
    (package
      (name "nginx-accept-language-module")
      (version (git-version "0.0.0" ;upstream has no version number
                            revision commit))
      (source
       (origin
         (method git-fetch)
         (uri (git-reference
               (url "https://github.com/giom/nginx_accept_language_module")
               (commit commit)))
         (file-name (git-file-name name version))
         (sha256
          (base32 "1hjysrl15kh5233w7apq298cc2bp4q1z5mvaqcka9pdl90m0vhbw"))))
      (build-system gnu-build-system)
      (inputs `(("openssl" ,openssl)
                ("pcre" ,pcre)
                ("nginx-sources" ,(package-source nginx))
                ("zlib" ,zlib)))
      (arguments
       `(#:tests? #f                      ; no test target
         #:make-flags (list "modules")
         #:modules ((guix build utils)
                    (guix build gnu-build-system)
                    (ice-9 popen)
                    (ice-9 regex)
                    (ice-9 textual-ports))
         #:phases
         (modify-phases %standard-phases
           (add-after 'unpack 'unpack-nginx-sources
             (lambda* (#:key inputs native-inputs #:allow-other-keys)
               (begin
                 ;; The nginx source code is part of the module’s source.
                 (format #t "decompressing nginx source code~%")
                 (let ((tar (assoc-ref inputs "tar"))
                       (nginx-srcs (assoc-ref inputs "nginx-sources")))
                   (invoke (string-append tar "/bin/tar")
                           "xvf" nginx-srcs "--strip-components=1"))
                 #t)))
           (add-after 'unpack 'convert-to-dynamic-module
             (lambda _
               (begin
                 (with-atomic-file-replacement "config"
                   (lambda (in out)
                     ;; cf. https://www.nginx.com/resources/wiki/extending/new_config/
                     (format out "ngx_module_type=HTTP~%")
                     (format out "ngx_module_name=\
ngx_http_accept_language_module~%")
                     (let* ((str (get-string-all in))
                            (rx (make-regexp
                                 "NGX_ADDON_SRCS=\"\\$NGX_ADDON_SRCS (.*)\""))
                            (m (regexp-exec rx str))
                            (srcs (match:substring m 1)))
                       (format out (string-append "ngx_module_srcs=\""
                                                  srcs "\"~%")))
                     (format out ". auto/module~%")
                     (format out "ngx_addon_name=$ngx_module_name~%"))))))
           (add-before 'configure 'patch-/bin/sh
             (lambda _
               (substitute* "auto/feature"
                 (("/bin/sh") (which "sh")))
               #t))
           (replace 'configure
             ;; This phase is largely copied from the nginx package.
             (lambda* (#:key outputs #:allow-other-keys)
               (let ((flags
                      (list ;; A copy of nginx’ flags follows, otherwise we
                            ;; get a binary compatibility error.  FIXME: Code
                            ;; duplication is bad.
                       (string-append "--prefix=" (assoc-ref outputs "out"))
                       "--with-http_ssl_module"
                       "--with-http_v2_module"
                       "--with-pcre-jit"
                       "--with-debug"
                       ;; Even when not cross-building, we pass the
                       ;; --crossbuild option to avoid customizing for the
                       ;; kernel version on the build machine.
                       ,(let ((system "Linux")    ; uname -s
                              (release "3.2.0")   ; uname -r
                              ;; uname -m
                              (machine (match (or (%current-target-system)
                                                  (%current-system))
                                         ("x86_64-linux"   "x86_64")
                                         ("i686-linux"     "i686")
                                         ("mips64el-linux" "mips64")
                                         ;; Prevent errors when querying
                                         ;; this package on unsupported
                                         ;; platforms, e.g. when running
                                         ;; "guix package --search="
                                         (_                "UNSUPPORTED"))))
                          (string-append "--crossbuild="
                                         system ":" release ":" machine))
                       ;; The following are the args decribed on
                       ;; <https://www.nginx.com/blog/compiling-dynamic-modules-nginx-plus>.
                       ;; Enabling --with-compat here and in the nginx package
                       ;; would ensure binary compatibility even when using
                       ;; different configure options from the main nginx
                       ;; package.  This is not needed for Guix.
                       ;; "--with-compat"
                       "--add-dynamic-module=.")))
                 (setenv "CC" "gcc")
                 (format #t "environment variable `CC' set to `gcc'~%")
                 (format #t "configure flags: ~s~%" flags)
                 (apply invoke "./configure" flags)
                 #t)))
           (replace 'install
             (lambda* (#:key outputs #:allow-other-keys)
               (let* ((out (assoc-ref outputs "out"))
                      (modules-dir (string-append out "/etc/nginx/modules"))
                      (doc-dir (string-append
                                out "/share/doc/nginx-accept-language-module")))
                 (mkdir-p modules-dir)
                 (copy-file "objs/ngx_http_accept_language_module.so"
                            (string-append
                             modules-dir "/ngx_http_accept_language_module.so"))
                 (mkdir-p doc-dir)
                 (copy-file "README.textile"
                            (string-append doc-dir "/README.textile"))
                 #t))))))
      (home-page
       "https://www.nginx.com/resources/wiki/modules/accept_language/")
      (synopsis "Nginx module for parsing the Accept-Language HTTP header")
      (description
       "This nginx module parses the Accept-Language field in HTTP headers and
chooses the most suitable locale for the user from the list of locales
supported at your website.")
      (license (delete-duplicates
                (cons license:bsd-2 ;license of nginx-accept-language-module
                      ;; The module’s code is linked statically with nginx,
                      ;; therefore nginx’ other licenses may also apply to its
                      ;; binary:
                      (package-license nginx)))))))

(define nginx-xslscript
  (let ((revision 11)
        (changeset "01dc9ba12e1b"))
    (package
      (name "nginx-xslscript")
      (version
       (simple-format #f "2014-03-31-~A-~A" revision changeset))
      (source (origin
                (method hg-fetch)
                (uri (hg-reference
                      (url "http://hg.nginx.org/xslscript")
                      (changeset changeset)))
                (file-name (string-append name "-" version))
                (sha256
                 (base32
                  "0am8zvdx3jmiwkg5q07qjaw5r26r4i2v5i4yr8a1k0jgib6ii08g"))))
      (build-system gnu-build-system)
      (arguments
       '(#:tests? #f  ; No test suite
         #:phases
         (modify-phases %standard-phases
           (delete 'configure)
           (delete 'build)
           (replace 'install
             (lambda* (#:key outputs #:allow-other-keys)
               (let ((out-bin (string-append
                               (assoc-ref outputs "out")
                               "/bin")))
                 (mkdir-p out-bin)
                 (copy-file "xslscript.pl"
                            (string-append
                             out-bin
                             "/xslscript.pl"))
                 #t))))))
      (home-page "http://hg.nginx.org/xslscript")
      (synopsis "XSLScript with NGinx specific modifications")
      (description
       "XSLScript is a terse notation for writing complex XSLT stylesheets.
This is modified version, specifically intended for use with the NGinx
documentation.")
      (license license:bsd-2))))

(define nginx-socket-cloexec
  (package
    (inherit nginx)
    (name "nginx-socket-cloexec") ;required for lua-resty-shell
    (source
     (origin
       (inherit (package-source nginx))
       (patches (append (search-patches "nginx-socket-cloexec.patch")
                        (origin-patches (package-source nginx))))))))

(define-public nginx-lua-module
  (package
    (inherit nginx)
    (name "nginx-lua-module")
    (version "0.10.16")
    (source
     (origin
       (method git-fetch)
       (uri (git-reference
             (url "https://github.com/openresty/lua-nginx-module")
             (commit (string-append "v" version))))
       (file-name (git-file-name "lua-nginx-module" version))
       (sha256
        (base32 "0nwcbqm1visg1dkxav7qa16w0d0n8cgqn4881xiqn88xfkxj0dyg"))))
    (build-system gnu-build-system)
    (inputs
     `(("nginx-sources" ,(package-source nginx-socket-cloexec))
       ("luajit" ,luajit)
       ,@(package-inputs nginx)))
    (arguments
     (substitute-keyword-arguments
         `(#:configure-flags '("--add-dynamic-module=.")
           #:make-flags '("modules")
           #:modules ((guix build utils)
                      (guix build gnu-build-system)
                      (ice-9 popen)
                      (ice-9 regex)
                      (ice-9 textual-ports))
           ,@(package-arguments nginx))
       ((#:phases phases)
        `(modify-phases ,phases
           (add-after 'unpack 'unpack-nginx-sources
             (lambda* (#:key inputs native-inputs #:allow-other-keys)
               (begin
                 ;; The nginx source code is part of the module’s source.
                 (format #t "decompressing nginx source code~%")
                 (let ((tar (assoc-ref inputs "tar"))
                       (nginx-srcs (assoc-ref inputs "nginx-sources")))
                   (invoke (string-append tar "/bin/tar")
                           "xvf" nginx-srcs "--strip-components=1"))
                 #t)))
           (add-before 'configure 'set-luajit-env
             (lambda* (#:key inputs #:allow-other-keys)
               (let ((luajit (assoc-ref inputs "luajit")))
                 (setenv "LUAJIT_LIB"
                         (string-append luajit "/lib"))
                 (setenv "LUAJIT_INC"
                         (string-append luajit "/include/luajit-2.1"))
                 #t)))
           (replace 'install
             (lambda* (#:key outputs #:allow-other-keys)
               (let ((modules-dir (string-append (assoc-ref outputs "out")
                                                 "/etc/nginx/modules")))
                 (install-file "objs/ngx_http_lua_module.so" modules-dir)
                 #t)))
           (delete 'fix-root-dirs)
           (delete 'install-man-page)))))
    (synopsis "NGINX module for Lua programming language support")
    (description "This NGINX module provides a scripting support with Lua
programming language.")))

(define-public nginx-rtmp-module
  (package
    (inherit nginx)
    (name "nginx-rtmp-module")
    (version "1.2.2")
    (source
     (origin
       (method git-fetch)
       (uri (git-reference
             (url "https://github.com/arut/nginx-rtmp-module")
             (commit (string-append "v" version))))
       (file-name (git-file-name name version))
       (sha256
        (base32 "0y45bswk213yhkc2v1xca2rnsxrhx8v6azxz9pvi71vvxcggqv6h"))))
    (build-system gnu-build-system)
    (inputs
     `(("nginx-sources" ,(package-source nginx))
       ,@(package-inputs nginx)))
    (arguments
     (substitute-keyword-arguments
         `(#:configure-flags '("--add-dynamic-module=.")
           #:make-flags '("modules")
           #:modules ((guix build utils)
                      (guix build gnu-build-system))
           ,@(package-arguments nginx))
       ((#:phases phases)
        `(modify-phases ,phases
           (add-after 'unpack 'unpack-nginx-sources
             (lambda* (#:key inputs native-inputs #:allow-other-keys)
               (begin
                 ;; The nginx source code is part of the module’s source.
                 (format #t "decompressing nginx source code~%")
                 (invoke "tar" "xvf" (assoc-ref inputs "nginx-sources")
                         ;; This package's LICENSE file would be
                         ;; overwritten with the one from nginx when
                         ;; unpacking the nginx source, so rename the nginx
                         ;; one when unpacking.
                         "--transform=s,/LICENSE$,/LICENSE.nginx,"
                         "--strip-components=1")
                 #t)))
           (replace 'install
             (lambda* (#:key outputs #:allow-other-keys)
               (let ((modules-dir (string-append (assoc-ref outputs "out")
                                                 "/etc/nginx/modules")))
                 (install-file "objs/ngx_rtmp_module.so" modules-dir)
                 #t)))
           (delete 'fix-root-dirs)
           (delete 'install-man-page)))))
    (home-page "https://github.com/arut/nginx-rtmp-module")
    (synopsis "NGINX module for audio and video streaming with RTMP")
    (description "This NGINX module provides streaming with the @acronym{RTMP,
Real-Time Messaging Protocol}, @acronym{DASH, Dynamic Adaptive Streaming over HTTP},
and @acronym{HLS, HTTP Live Streaming} protocols.  It allows NGINX to accept
incoming RTMP streams for recording or redistribution.  It also supports
on-demand streaming from a file on disk and pulling from an upstream RTMP
stream.  Remote control of the module is possible over HTTP.")
    (license license:bsd-2)))

(define-public lighttpd
  (package
    (name "lighttpd")
    (version "1.4.59")
    (source (origin
              (method url-fetch)
              (uri (string-append "https://download.lighttpd.net/lighttpd/"
                                  "releases-" (version-major+minor version) ".x/"
                                  "lighttpd-" version ".tar.xz"))
              (sha256
               (base32
                "1mc421yrbnq3k6yrc708svp0fgcamrn5a0p2nvnhivysffr3v5gv"))))
    (build-system gnu-build-system)
    (arguments
     `(#:configure-flags
       (list "--with-krb5"
             "--with-ldap"
             "--with-libev"
             "--with-libunwind"
             "--with-openssl"
             "--with-pam"
             "--with-sasl")
       #:phases
       (modify-phases %standard-phases
         (add-after 'unpack 'embed-/bin/sh-reference
           (lambda _
             (substitute* "src/mod_ssi.c"
               (("/bin/sh") (which "sh")))
             #t))
         (add-after 'unpack 'fix-tests
           (lambda _
             (setenv "SHELL" (which "sh"))
             ;; gethostbyaddr fails
             (substitute* "tests/LightyTest.pm"
               (("\\{HOSTNAME\\} = \\$name;")
                "{HOSTNAME} = \"127.0.0.1\";"))
             #t)))))
    (inputs
     `(("cyrus-sasl" ,cyrus-sasl)
       ("libev" ,libev)
       ("libunwind" ,libunwind)
       ("linux-pam" ,linux-pam)
       ("mit-krb5" ,mit-krb5)
       ("openldap" ,openldap)
       ("openssl" ,openssl)
       ("pcre" ,pcre)
       ("pcre:bin" ,pcre "bin")
       ("zlib" ,zlib)))
    (native-inputs
     `(("perl" ,perl) ; for tests
       ("pkg-config" ,pkg-config)
       ("which" ,which)))
    (home-page "https://www.lighttpd.net/")
    (synopsis "Lightweight HTTP and reverse proxy server")
    (description
     "Lighttpd is a secure, fast, compliant, and very flexible web-server that
has been optimized for high-performance environments.  It has a very low
memory footprint compared to other webservers.  Its features include FastCGI,
CGI, authentication, output compression, URL rewriting and many more.")
    (license license:bsd-3)))

(define-public fcgi
  (package
    (name "fcgi")
    (version "2.4.2")
    (source
     (origin
       (method git-fetch)
       ;; Upstream has disappeared.
       (uri (git-reference
             (url "https://github.com/FastCGI-Archives/fcgi2")
             (commit version)))
       (file-name (git-file-name name version))
       (sha256
        (base32 "1jhz6jfwv5kawa8kajvg18nfwc1b30f38zc0lggszd1vcmrwqkz1"))))
    (build-system gnu-build-system)
    ;; Parallel building is not supported.
    (arguments `(#:parallel-build? #f))
    (native-inputs
     `(("autoconf" ,autoconf)
       ("automake" ,automake)
       ("libtool" ,libtool)))
    ;; This is an archived fork of the original home page, www.fastcgi.com.
    (home-page "https://fastcgi-archives.github.io/")
    (synopsis "Language-independent, high-performant extension to CGI")
    (description "FastCGI is a language-independent, scalable extension to CGI
that provides high performance without the limitations of server specific
APIs.")
    ;; This package is released under the Open Market License, a variant of
    ;; the Expat license, incompatible with the GPL.
    (license (license:non-copyleft "file://LICENSE.TERMS"))))

(define-public fcgiwrap
  (package
    (name "fcgiwrap")
    (version "1.1.0")
    (source
     (origin
       (method git-fetch)
       (uri (git-reference
             (url "https://github.com/gnosek/fcgiwrap")
             (commit version)))
       (file-name (git-file-name name version))
       (sha256
        (base32 "1ryw66h9aazi83amk8l7ha8k5g0c7qvk5g6jv376a1ws9xk2qw6f"))))
    (build-system gnu-build-system)
    (arguments
     `(#:tests? #f                      ; no tests included
       #:make-flags (list "CC=gcc")
       #:phases
       (modify-phases %standard-phases
         (add-after 'unpack 'fix-CFLAGS
           ;; Remove broken options unconditionally added to CFLAGS.
           (lambda _
             (substitute* "configure.ac"
               ((" -Werror") ""))
             #t)))))
    (native-inputs
     `(("autoconf" ,autoconf)
       ("automake" ,automake)
       ("pkg-config" ,pkg-config)))
    (inputs
     `(("fcgi" ,fcgi)))
    (home-page "https://nginx.localdomain.pl/wiki/FcgiWrap")
    (synopsis "Simple server for running CGI applications over FastCGI")
    (description "Fcgiwrap is a simple server for running CGI applications
over FastCGI.  It hopes to provide clean CGI support to Nginx (and other web
servers that may need it).")
    (license license:expat)))

(define-public starman
  (package
    (name "starman")
    (version "0.4015")
    (source
     (origin
       (method url-fetch)
       (uri (string-append "mirror://cpan/authors/id/M/MI/MIYAGAWA/"
                           "Starman-" version ".tar.gz"))
       (sha256
        (base32 "1y1kn4929k299fbf6sw9lxcsdlq9fvq777p6yrzk591rr9xhkx8h"))))
    (build-system perl-build-system)
    (native-inputs
     `(("perl-libwww" ,perl-libwww)
       ("perl-module-build-tiny" ,perl-module-build-tiny)
       ("perl-test-requires" ,perl-test-requires)))
    (propagated-inputs
     `(("perl-data-dump" ,perl-data-dump)
       ("perl-http-date" ,perl-http-date)
       ("perl-http-message" ,perl-http-message)
       ("perl-http-parser-xs" ,perl-http-parser-xs)
       ("perl-net-server" ,perl-net-server)
       ("perl-plack" ,perl-plack)
       ("perl-test-tcp" ,perl-test-tcp)))
    (home-page "https://metacpan.org/release/Starman")
    (synopsis "PSGI/Plack web server")
    (description "Starman is a PSGI perl web server that has unique features
such as high performance, preforking, signal support, superdaemon awareness,
and UNIX socket support.")
    (license license:perl-license)))

(define-public icedtea-web
  (package
    (name "icedtea-web")
    (version "1.6.2")
    (source (origin
              (method url-fetch)
              (uri (string-append
                    "http://icedtea.wildebeest.org/download/source/"
                    name "-" version ".tar.gz"))
              (sha256
               (base32
                "004kwrngyxxlrlzby4vzxjr0xcyngcdc9dfgnvi61ffnjr006ryf"))))
    (build-system gnu-build-system)
    (arguments
     `(#:configure-flags
       (list  "--disable-plugin"         ;NPAPI plugins are obsolete nowadays.
              (string-append "BIN_BASH="
                             (search-input-file %build-inputs "/bin/bash"))
             (string-append "--with-jdk-home=" (assoc-ref %build-inputs "jdk")))))
    (outputs '("out" "doc"))
    (native-inputs
     `(("pkg-config" ,pkg-config)
       ("zip" ,zip)))
    (inputs
     `(("gtk+" ,gtk+)
       ("jdk" ,icedtea "jdk")))
    (home-page "http://icedtea.classpath.org/wiki/IcedTea-Web")
    (synopsis "Java Web Start")
    (description
     "IcedTea-Web is an implementation of the @dfn{Java Network Launching
Protocol}, also known as Java Web Start.  This package provides tools and
libraries for working with JNLP applets.")
    ;; The program is mainly GPL2+, with some individual files under LGPL2.1+
    ;; or dual licenses.
    (license license:gpl2+)))

(define-public jansson
  (package
    (name "jansson")
    (version "2.13.1")
    (source (origin
             (method url-fetch)
             (uri
              (string-append "http://www.digip.org/jansson/releases/jansson-"
                             version ".tar.bz2"))
             (sha256
              (base32
               "1g8h18vh8gyxlwfmvdivdp1siad26ywj5zr4j4avgdyjg7wa147f"))))
    (build-system gnu-build-system)
    (arguments
     `(#:configure-flags '("--disable-static")))
    (home-page "http://www.digip.org/jansson/")
    (synopsis "JSON C library")
    (description
     "Jansson is a C library for encoding, decoding and manipulating JSON
data.")
    (license license:expat)))

(define-public json-c
  (package
    (name "json-c")
    (version "0.15")
    (source (origin
             (method url-fetch)
             (uri (string-append
                   "https://s3.amazonaws.com/json-c_releases/releases/json-c-"
                   version ".tar.gz"))
             (sha256
              (base32
               "1im484iz08j3gmzpw07v16brwq46pxxj65i996kkp2vivcfhmn5q"))))
    (build-system cmake-build-system)
    (home-page "https://github.com/json-c/json-c/wiki")
    (synopsis "JSON implementation in C")
    (description
     "JSON-C implements a reference counting object model that allows you to
easily construct JSON objects in C, output them as JSON-formatted strings and
parse JSON-formatted strings back into the C representation of JSON objects.
It aims to conform to RFC 7159.")
    (license license:x11)))

;; TODO: Remove these old versions when all dependents have been updated.
(define-public json-c-0.13
  (package
    (inherit json-c)
    (version "0.13.1")
    (source (origin
             (method url-fetch)
             (uri (string-append
                   "https://s3.amazonaws.com/json-c_releases/releases/json-c-"
                   version ".tar.gz"))
             (sha256
              (base32 "0ws8dz9nk8q2c0gbf66kg2r6mrkl7kamd3gpdv9zsyrz9n6n0zmq"))
              (patches (search-patches "json-c-0.13-CVE-2020-12762.patch"))
             (modules '((guix build utils)))
             (snippet
              '(begin
                 ;; Somehow 'config.h.in' is older than
                 ;; 'aclocal.m4', which would trigger a rule to
                 ;; run 'autoheader'.
                 (set-file-time "config.h.in"
                                (stat "aclocal.m4"))
                 #t))))
    (build-system gnu-build-system)))

(define-public json-c-0.12
  (package
    (inherit json-c-0.13)
    (version "0.12.1")
    (source (origin
             (method url-fetch)
             (uri (string-append
                   "https://s3.amazonaws.com/json-c_releases/releases/json-c-"
                   version ".tar.gz"))
             (sha256
              (base32 "08qibrq29a5v7g23wi5icy6l4fbfw90h9ccps6vq0bcklx8n84ra"))
              (patches (search-patches "json-c-0.12-CVE-2020-12762.patch"))
             (modules '((guix build utils)))
             (snippet
              '(begin
                 ;; Somehow 'config.h.in' is older than
                 ;; 'aclocal.m4', which would trigger a rule to
                 ;; run 'autoheader'.
                 (set-file-time "config.h.in"
                                (stat "aclocal.m4"))

                 ;; Don't try to build with -Werror.
                 (substitute* (find-files "." "Makefile\\.in")
                   (("-Werror") ""))
                 #t))))))

(define-public json-parser
  (package
    (name "json-parser")
    (version "1.1.0")
    (source (origin
              ;; do not use auto-generated tarballs
              (method git-fetch)
              (uri (git-reference
                    (url "https://github.com/udp/json-parser")
                    (commit (string-append "v" version))))
              (file-name (git-file-name name version))
              (sha256
               (base32
                "1ls7z4fx0sq633s5bc0j1gh36sv087gmrgr7rza22wjq2d4606yf"))))
    ;; FIXME: we should build the python bindings in a separate package
    (build-system gnu-build-system)
    ;; the tests are written for the python bindings which are not built here
    (arguments '(#:tests? #f))
    (home-page "https://github.com/udp/json-parser")
    (synopsis "JSON parser written in ANSI C")
    (description "This package provides a very low footprint JSON parser
written in portable ANSI C.

@itemize
@item BSD licensed with no dependencies (i.e. just drop the C file into your
project)
@item Never recurses or allocates more memory than it needs
@item Very simple API with operator sugar for C++
@end itemize")
    (license license:bsd-2)))

(define-public qjson
  (package
    (name "qjson")
    (version "0.9.0")
    (source (origin
              (method git-fetch)
              (uri (git-reference
                    (url "https://github.com/flavio/qjson")
                    (commit version)))
              (file-name (git-file-name name version))
              (sha256
               (base32
                "1f4wnxzx0qdmxzc7hqk28m0sva7z9p9xmxm6aifvjlp0ha6pmfxs"))))
    (build-system cmake-build-system)
    (arguments
     ;; The tests require a running X server.
     `(#:configure-flags '("-DQJSON_BUILD_TESTS=ON"
                           "-DCMAKE_CXX_FLAGS=-std=gnu++11 -fPIC")
       #:phases
       (modify-phases %standard-phases
         (add-after 'unpack 'disable-broken-test
           (lambda _
             ;; FIXME: One test fails.  See
             ;; https://github.com/flavio/qjson/issues/105
             (substitute* "tests/scanner/testscanner.cpp"
               (("QTest::newRow\\(\"too large exponential\"\\)" line)
                (string-append "//" line)))
             #t))
         (add-before 'check 'render-offscreen
           (lambda _ (setenv "QT_QPA_PLATFORM" "offscreen") #t)))))
    (inputs
     `(("qtbase" ,qtbase-5)))
    (home-page "http://qjson.sourceforge.net")
    (synopsis "Library that maps JSON data to QVariant objects")
    (description "QJson is a Qt-based library that maps JSON data to
@code{QVariant} objects.  JSON arrays will be mapped to @code{QVariantList}
instances, while JSON's objects will be mapped to @code{QVariantMap}.")
    ;; Only version 2.1 of the license
    (license license:lgpl2.1)))

(define-public qoauth
  (package
    (name "qoauth")
    (version "2.0.0")
    (source (origin
              (method git-fetch)
              (uri (git-reference
                    (url "https://github.com/ayoy/qoauth")
                    (commit (string-append "v" version))))
              (file-name (git-file-name name version))
              (sha256
               (base32
                "1b2jdqs526ac635yb2whm049spcsk7almnnr6r5b4yqhq922anw3"))))
    (build-system gnu-build-system)
    (inputs
     `(("qca" ,qca)
       ("qtbase" ,qtbase-5)))
    (arguments
     '(#:tests? #f                      ;FIXME: some tests are failing
       #:phases
       (modify-phases %standard-phases
         (add-after 'unpack 'patch-code
           (lambda _
             (make-file-writable "src/qoauth.pc")
             (substitute* "src/src.pro"
               (("/lib64") "/lib"))
             #t))
         (add-after 'unpack 'adjust-mkspecs-directory
           (lambda* (#:key outputs #:allow-other-keys)
             (substitute* "src/src.pro"
               ;; Do not attempt to install the .prf file into qtbase
               ;; "lib/qt5/mkspecs/features", ref <https://bugs.gnu.org/45031>.
               (("\\$\\$\\[QMAKE_MKSPECS\\]")
                (string-append (assoc-ref outputs "out") "/lib/qt5/mkspecs")))
             #t))
         (replace 'configure
           (lambda* (#:key inputs #:allow-other-keys)
             (let ((qca (assoc-ref inputs "qca")))
               (invoke
                "qmake"
                (string-append "PREFIX=" (assoc-ref %outputs "out"))
                (string-append "QMAKE_INCDIR+=" qca "/include/Qca-qt5/QtCrypto")
                (string-append "LIBS+=-L" qca "/lib")
                (string-append "LIBS+=-lqca-qt5"))))))))
    (home-page "https://github.com/ayoy/qoauth")
    (synopsis "Qt-based C++ library for OAuth authorization scheme")
    (description "QOAuth is an attempt to support interaction with
OAuth-powered network services in a Qt way, i.e. simply, clearly and
efficiently.  It gives the application developer no more than 4 methods.")
    (license license:lgpl2.1+)))

(define-public krona-tools
  (package
   (name "krona-tools")
   (version "2.8")
   (source (origin
             (method url-fetch)
             (uri (string-append
                   "https://github.com/marbl/Krona/releases/download/v"
                   version "/KronaTools-" version ".tar"))
             (sha256
              (base32
               "1h698wddb3hii68mnkby7s1x81vbhd4z1sf4ivm1lsi2nqlc1vsn"))))
   (build-system perl-build-system)
   (arguments
     `(#:phases
       (modify-phases %standard-phases
         ;; There is no configure or build steps.
         (delete 'configure)
         (delete 'build)
         ;; Install script "install.pl" expects the build directory to remain
         ;; after installation, creating symlinks etc., so re-implement it
         ;; here.
         (replace 'install
           (lambda* (#:key outputs #:allow-other-keys)
             (let ((bin   (string-append (assoc-ref outputs "out") "/bin"))
                   (perl  (string-append (assoc-ref outputs "out")
                                         "/lib/perl5/site_perl/krona-tools/lib"))
                   (share (string-append (assoc-ref outputs "out")
                                         "/share/krona-tools")))
               (mkdir-p bin)
               (for-each
                (lambda (script)
                  (let ((executable (string-append "scripts/" script ".pl")))
                    ;; Prefix executables with 'kt' as install script does.
                    (copy-file executable (string-append bin "/kt" script))))
                '("ClassifyBLAST"
                  "GetContigMagnitudes"
                  "GetLCA"
                  "GetTaxIDFromAcc"
                  "GetTaxInfo"
                  "ImportBLAST"
                  "ImportDiskUsage"
                  "ImportEC"
                  "ImportFCP"
                  "ImportGalaxy"
                  "ImportKrona"
                  "ImportMETAREP-BLAST"
                  "ImportMETAREP-EC"
                  "ImportMGRAST"
                  "ImportPhymmBL"
                  "ImportRDP"
                  "ImportRDPComparison"
                  "ImportTaxonomy"
                  "ImportText"
                  "ImportXML"))
               (for-each 
                (lambda (directory)
                  (copy-recursively directory
                                    (string-append perl "/../" directory)))
                (list "data" "img" "taxonomy" "src"))
               (install-file "lib/KronaTools.pm" perl)

               ;; Install downloaders
               (substitute* "updateAccessions.sh"
                 (("ktPath=.*") (string-append "ktPath=" share "\n")))
               (substitute* "updateTaxonomy.sh"
                 (("ktPath=.*") (string-append "ktPath=" share "\n"))
                 (("command -v curl")
                  (string-append "command -v " (which "curl")))
                 (("curl -s")
                  (string-append (which "curl") " -s"))
                 (("curl\\$timestring")
                  (string-append (which "curl") "$timestring"))
                 (("perl -M")
                  (string-append (which "perl") " -M"))
                 (("make ")
                  (string-append (which "make") " ")))
               (for-each (lambda (file)
                           (install-file file (string-append share "/scripts")))
                         '("scripts/extractTaxonomy.pl"
                           "scripts/accession2taxid.make"
                           "scripts/taxonomy.make"))
               (for-each (lambda (file)
                           (install-file file share))
                         '("updateAccessions.sh"
                           "updateTaxonomy.sh")))))
         (add-after 'install 'wrap-program
           (lambda* (#:key inputs outputs #:allow-other-keys)
             (let* ((out (assoc-ref outputs "out"))
                    (path (getenv "PERL5LIB")))
               (for-each
                (lambda (executable)
                  (wrap-program executable
                    `("PERL5LIB" ":" prefix
                      (,(string-append out "/lib/perl5/site_perl/krona-tools/lib")))))
                (find-files (string-append out "/bin/") ".*")))))
         (delete 'check)
         (add-after 'wrap-program 'check
           (lambda* (#:key inputs outputs #:allow-other-keys)
             (with-directory-excursion "data"
               (invoke (string-append (assoc-ref outputs "out") "/bin/ktImportText")
                       "ec.tsv")))))))
   (inputs
    `(("curl" ,curl)
      ("make" ,gnu-make)
      ("perl" ,perl)))
   (home-page "https://github.com/marbl/Krona/wiki")
   (synopsis "Hierarchical data exploration with zoomable HTML5 pie charts")
   (description
    "Krona is a flexible tool for exploring the relative proportions of
hierarchical data, such as metagenomic classifications, using a radial,
space-filling display.  It is implemented using HTML5 and JavaScript, allowing
charts to be explored locally or served over the Internet, requiring only a
current version of any major web browser.")
   (license license:bsd-3)))

(define-public rapidjson
  (package
    (name "rapidjson")
    (version "1.1.0")
    (source (origin
              (method git-fetch)
              (uri (git-reference
                    (url "https://github.com/Tencent/rapidjson")
                    (commit (string-append "v" version))))
              (file-name (git-file-name name version))
              (sha256
               (base32
                "1jixgb8w97l9gdh3inihz7avz7i770gy2j2irvvlyrq3wi41f5ab"))
              (patches (search-patches "rapidjson-gcc-compat.patch"))
              (modules '((guix build utils)))
              (snippet
               '(begin
                  ;; Remove code using the problematic JSON license (see
                  ;; <https://www.gnu.org/licenses/license-list.html#JSON>).
                  (delete-file-recursively "bin/jsonchecker")))))
    (build-system cmake-build-system)
    (arguments
     (if (string-prefix? "aarch64" (or (%current-target-system)
                                       (%current-system)))
         '(#:phases
           (modify-phases %standard-phases
             (add-after 'unpack 'patch-aarch-march-detection
               (lambda _
                 (substitute* (find-files "." "^CMakeLists\\.txt$")
                   (("native") "armv8-a"))))))
         '()))
    (home-page "https://github.com/Tencent/rapidjson")
    (synopsis "JSON parser/generator for C++ with both SAX/DOM style API")
    (description
     "RapidJSON is a fast JSON parser/generator for C++ with both SAX/DOM
style API.")
    (license license:expat)))

(define-public libyajl
  (package
    (name "libyajl")
    (version "2.1.0")
    (source (origin
              (method git-fetch)
              (uri (git-reference
                    (url "https://github.com/lloyd/yajl")
                    (commit version)))
              (file-name (git-file-name name version))
              (sha256
               (base32
                "00yj06drb6izcxfxfqlhimlrb089kka0w0x8k27pyzyiq7qzcvml"))))
    (build-system cmake-build-system)
    (arguments
     '(#:phases
       (modify-phases %standard-phases
         (add-after 'patch-source-shebangs 'patch-tests
           (lambda _
             (substitute* "test/parsing/run_tests.sh"
               (("`which echo`") (which "echo")))
             #t)))))
    (home-page "https://lloyd.github.io/yajl/")
    (synopsis "C library for parsing JSON")
    (description
     "Yet Another JSON Library (YAJL) is a small event-driven (SAX-style) JSON
parser written in ANSI C and a small validating JSON generator.")
    (license license:isc)))

(define-public libwebsockets
  (package
    (name "libwebsockets")
    (version "4.1.6")
    (source (origin
              ;; The project does not publish tarballs, so we have to take
              ;; things from Git.
              (method git-fetch)
              (uri (git-reference
                    (url "https://github.com/warmcat/libwebsockets")
                    (commit (string-append "v" version))))
              (sha256
               (base32
                "0x56v4hsx92vm1zibfmnqb5g3v23kzciffn3fjlsc3sly2pknhsg"))
              (file-name (string-append name "-" version))))

    (build-system cmake-build-system)
    (arguments
     ;; XXX: The thing lacks a 'make test' target, because CMakeLists.txt
     ;; doesn't use 'add_test', and it's unclear how to run the test suite.
     '(#:tests? #f))

    (native-inputs `(("perl" ,perl)))             ; to build the HTML doc
    (inputs `(("zlib" ,zlib)
              ("openssl" ,openssl)))
    (synopsis "WebSockets library written in C")
    (description
     "Libwebsockets is a library that allows C programs to establish client
and server WebSockets connections---a protocol layered above HTTP that allows
for efficient socket-like bidirectional reliable communication channels.")
    (home-page "https://libwebsockets.org")

    ;; This is LGPLv2.1-only with extra exceptions specified in 'LICENSE'.
    (license license:lgpl2.1)))

(define-public wabt
  (package
    (name "wabt")
    (version "1.0.12")
    (source
     (origin
       (method git-fetch)
       (uri (git-reference
             (url "https://github.com/WebAssembly/wabt")
             (commit version)))
       (file-name (git-file-name name version))
       (sha256
        (base32 "1zlv3740wkqj4mn6sr84h0x6wk2lcp4pwwmqsh5yyqp1j1glbsa0"))))
    (build-system cmake-build-system)
    (arguments
     `(#:configure-flags '("-DBUILD_TESTS=OFF")
       #:tests? #f))
    (inputs `(("python" ,python-2)
              ("re2c" ,re2c)))
    (home-page "https://github.com/WebAssembly/wabt")
    (synopsis "WebAssembly Binary Toolkit")
    (description "WABT (pronounced: wabbit) is a suite of tools for
WebAssembly, including:

@enumerate
@item @command{wat2wasm} translates from WebAssembly text format to the
WebAssembly binary format
@item @command{wasm2wat} is the inverse; it translates from the binary format
back to the text format (also known as a .wat)
@item @command{wasm-objdump} prints information about a wasm binary, similarly
to @command{objdump}.
@item @command{wasm-interp} decodes ands run a WebAssembly binary file using a
stack-based interpreter
@item @command{wat-desugar} parses .wat text form as supported by the spec
interpreter (s-expressions, flat syntax, or mixed) and prints the canonical
flat format
@item @command{wasm2c} converts a WebAssembly binary file to a C source and
header file.
@end enumerate

These tools are intended for use in (or for development of) toolchains or
other systems that want to manipulate WebAssembly files.")
    (license license:asl2.0)))

(define-public websocketpp
  (package
    (name "websocketpp")
    (version "0.8.2")
    (source
     (origin
       (method git-fetch)
       (uri (git-reference
             (url "https://github.com/zaphoyd/websocketpp")
             (commit version)))
       (file-name (git-file-name name version))
       (sha256
        (base32 "1ww4fhl8qf12hkv6jaild8zzsygdspxm1gqpk2f63gv1xfi31wpm"))
       (patches (search-patches "websocketpp-fix-for-cmake-3.15.patch"))))
    (build-system cmake-build-system)
    (inputs `(("boost" ,boost)
              ("openssl" ,openssl)))
    (arguments '(#:configure-flags '("-DBUILD_TESTS=ON")
                 #:phases
                 (modify-phases %standard-phases
                   (add-after 'install 'remove-tests
                     (lambda* (#:key outputs #:allow-other-keys)
                       (let* ((install-dir (assoc-ref outputs "out"))
                              (bin-dir (string-append install-dir "/bin")))
                         (delete-file-recursively bin-dir)
                         #t))))))
    (home-page "https://www.zaphoyd.com/websocketpp/")
    (synopsis "C++ library implementing the WebSocket protocol")
    (description "WebSocket++ is a C++ library that can be used to implement
WebSocket functionality.  The goals of the project are to provide a WebSocket
implementation that is simple, portable, flexible, lightweight, low level, and
high performance.")
    (license license:bsd-3)))

(define-public wslay
  (package
    (name "wslay")
    (version "1.1.1")
    (source
     (origin
       (method git-fetch)
       (uri (git-reference
             (url "https://github.com/tatsuhiro-t/wslay")
             (commit (string-append "release-" version))))
       (file-name (git-file-name name version))
       (sha256
        (base32 "1w32iljg4inqf0712w5fxxhggvmjh6ipl2lnz0h36dv1xrj0d964"))))
    (build-system gnu-build-system)
    (arguments
     ;; Parallel builds don't reliably succeed.
     `(#:parallel-build? #f))
    (native-inputs
     `(("autoconf" ,autoconf)
       ("automake" ,automake)
       ("cunit" ,cunit)                 ; for tests
       ("libtool" ,libtool)
       ("pkg-config" ,pkg-config)
       ("python-sphinx" ,python-sphinx)))
    (home-page "https://tatsuhiro-t.github.io/wslay/")
    (synopsis "C WebSocket library")
    (description "@code{Wslay} is an event-based C library for the WebSocket
protocol version 13, described in RFC 6455.  Besides a high-level API it
provides callbacks for sending and receiving frames directly.  @code{Wslay}
only supports the data transfer part of WebSocket protocol and does not
perform the opening handshake in HTTP.")
    (license license:expat)))

(define-public libpsl
  (package
    (name "libpsl")
    (version "0.21.1")
    (source (origin
              (method url-fetch)
              (uri (string-append "https://github.com/rockdaboot/libpsl/"
                                  "releases/download/" version
                                  "/libpsl-" version ".tar.gz"))
              (sha256
               (base32
                "0k0d46bbh1jj2ll369f134vciplrzbqkg7fv9m62bl6lzghy2v5c"))))
    (build-system gnu-build-system)
    (native-inputs
     `(("pkg-config" ,pkg-config)

       ;; For tests.
       ("python" ,python-wrapper)))
    (inputs
     `(("libidn2" ,libidn2)
       ("libunistring" ,libunistring)))
    (home-page "https://github.com/rockdaboot/libpsl")
    (synopsis "C library for the Publix Suffix List")
    (description
     "A \"public suffix\" is a domain name under which Internet users can
directly register own names.

Browsers and other web clients can use it to avoid privacy-leaking
\"supercookies\", avoid privacy-leaking \"super domain\" certificates, domain
highlighting parts of the domain in a user interface, and sorting domain lists
by site.

Libpsl has built-in PSL data for fast access, allowing to load PSL data from
files, checks if a given domain is a public suffix, provides immediate cookie
domain verification, finds the longest public part of a given domain, finds
the shortest private part of a given domain, works with international
domains (UTF-8 and IDNA2008 Punycode), is thread-safe, and handles IDNA2008
UTS#46.")
    (license license:x11)))

(define-public tidy
  (package
    (name "tidy")
    (version "20091223")
    (source (origin
              (method cvs-fetch)
              (uri (cvs-reference
                    (root-directory
                     ":pserver:anonymous@tidy.cvs.sourceforge.net:/cvsroot/tidy")
                    (module "tidy")
                    (revision "2009-12-23")))
              (file-name (string-append name "-" version "-checkout"))
              (sha256
               (base32
                "14dsnmirjcrvwsffqp3as70qr6bbfaig2fv3zvs5g7005jrsbvpb"))
              (patches (search-patches "tidy-CVE-2015-5522+5523.patch"))))
    (build-system gnu-build-system)
    (arguments
     '(#:phases (modify-phases %standard-phases
                  (replace 'bootstrap
                    (lambda* (#:key inputs #:allow-other-keys)
                      ;; configure.in and Makefile.am aren't in the root of the
                      ;; source tree.
                      (copy-recursively "build/gnuauto" ".")
                      (setenv "AUTOMAKE" "automake --foreign")
                      (invoke "autoreconf" "-vfi"))))))
    (native-inputs
     `(("automake" ,automake)
       ("autoconf" ,autoconf)
       ("libtool" ,libtool)))
    (synopsis "HTML validator and tidier")
    (description "HTML Tidy is a command-line tool and C library that can be
used to validate and fix HTML data.")
    (home-page "http://tidy.sourceforge.net/")
    (license (license:x11-style "file:///include/tidy.h"))))

(define-public esbuild
  (package
    (name "esbuild")
    (version "0.12.9")
    (source
     (origin
       (method git-fetch)
       (uri (git-reference
             (url "https://github.com/evanw/esbuild")
             (commit (string-append "v" version))))
       (file-name (git-file-name name version))
       (sha256
        (base32 "10bz1xq2frdja7mbx04m009svg8b5rj7vfq3sc2gc88n31v21b1j"))
       (modules '((guix build utils)))
       (snippet
        '(begin
           ;; Remove prebuilt binaries
           (delete-file-recursively "npm")
           #t))))
    (build-system go-build-system)
    (arguments
     `(#:import-path "github.com/evanw/esbuild/cmd/esbuild"
       #:unpack-path "github.com/evanw/esbuild"
       #:phases
       (modify-phases %standard-phases
         (replace 'check
           (lambda* (#:key tests? unpack-path #:allow-other-keys)
             (when tests?
               ;; The "Go Race Detector" is only supported on 64-bit
               ;; platforms, this variable disables it.
               (unless ,(target-64bit?)
                 (setenv "ESBUILD_RACE" ""))
               (with-directory-excursion (string-append "src/" unpack-path)
                 (invoke "make" "test-go")))
             #t)))))
    (inputs
     `(("golang.org/x/sys" ,go-golang-org-x-sys)))
    (native-inputs
     `(("github.com/kylelemons/godebug" ,go-github-com-kylelemons-godebug)))
    (home-page "https://esbuild.github.io/")
    (synopsis "Bundler and minifier tool for JavaScript and TypeScript")
    (description
     "The esbuild tool provides a unified bundler, transpiler and
minifier.  It packages up JavaScript and TypeScript code, along with JSON
and other data, for distribution on the web.")
    (license license:expat)))

(define-public tinyproxy
  (package
    (name "tinyproxy")
    (version "1.11.0")
    (source (origin
              (method url-fetch)
              (uri (string-append "https://github.com/tinyproxy/tinyproxy/"
                                  "releases/download/" version "/tinyproxy-"
                                  version ".tar.xz"))
              (sha256
               (base32
                "0cizm8pbh5p557birdirkayj71xdxapaa9q29v1d4lf5qk7q3v61"))))
    (build-system gnu-build-system)
    (arguments
     `(#:test-target "test"             ; ‘make check’ silently does nothing
       #:configure-flags
       (list
        ;; For the log file, etc.
        "--localstatedir=/var")
       #:phases
       (modify-phases %standard-phases
         (add-before 'build 'pre-build
           (lambda* (#:key inputs #:allow-other-keys #:rest args)
             ;; Uncommenting the next two lines may assist in debugging
             ;; (substitute* "docs/man5/Makefile" (("a2x") "a2x -v"))
             ;; (setenv "XML_DEBUG_CATALOG" "1")
             #t)))))
    (native-inputs
     `(("perl" ,perl)))                 ; for tests
    (home-page "https://tinyproxy.github.io/")
    (synopsis "Light-weight HTTP/HTTPS proxy daemon")
    (description "Tinyproxy is a light-weight HTTP/HTTPS proxy
daemon.  Designed from the ground up to be fast and yet small, it is an ideal
solution for use cases such as embedded deployments where a full featured HTTP
proxy is required, but the system resources for a larger proxy are
unavailable.")
    (license license:gpl2+)))

(define-public polipo
  (package
    (name "polipo")
    (version "1.1.1")
    (source
     (origin
       (method url-fetch)
       (uri (string-append
             "http://www.pps.univ-paris-diderot.fr/~jch/software/files/polipo/polipo-"
             version ".tar.gz"))
       (sha256
        (base32
         "05g09sg9qkkhnc2mxldm1w1xkxzs2ylybkjzs28w8ydbjc3pand2"))))
    (native-inputs `(("texinfo" ,texinfo)))
    (build-system gnu-build-system)
    (arguments
     `(#:phases (modify-phases %standard-phases
                  (delete 'configure))
       #:make-flags (let ((out (assoc-ref %outputs "out")))
                      (list (string-append "PREFIX=" out)
                            (string-append "LOCAL_ROOT="
                                           out "/share/polipo/www")
                            "CC=gcc"))
       ;; No 'check' target.
       #:tests? #f))
    (home-page "https://www.pps.univ-paris-diderot.fr/~jch/software/polipo/")
    (synopsis "Small caching web proxy")
    (description
     "Polipo is a small caching web proxy (web cache, HTTP proxy, and proxy
server).  It was primarily designed to be used by one person or a small group
of people.")
    (license license:expat)))

(define-public websockify
  (package
    (name "websockify")
    (version "0.8.0")
    (source (origin
              (method git-fetch)
              (uri (git-reference
                    (url "https://github.com/novnc/websockify")
                    (commit (string-append "v" version))))
              (file-name (git-file-name name version))
              (sha256
               (base32
                "0pcic8qs0gdwrfjgfaf893jyddaw97wcjm2mmvwn0xyhmy8mbmw1"))))
    (build-system python-build-system)
    (arguments
     `(#:tests? #f)) ; FIXME: 2 out of 6 tests fail with "ImportError: No module
     ; named 'stubout'". The tests can be run by replacing the check phase with
     ; the command "python setup.py nosetests --verbosity=3".
    (native-inputs `(; Required for tests:
                     ("python-mox3" ,python-mox3)
                     ("python-nose" ,python-nose)))
    (propagated-inputs `(("python-numpy" ,python-numpy)))
    (home-page "https://github.com/novnc/websockify")
    (synopsis "WebSockets support for any application/server")
    (description "Websockify translates WebSockets traffic to normal socket
traffic.  Websockify accepts the WebSockets handshake, parses it, and then
begins forwarding traffic between the client and the target in both
directions.")
    (license license:lgpl3)))

(define-public wwwoffle
  (package
    (name "wwwoffle")
    (version "2.9j")
    (source (origin
              (method url-fetch)
              (uri (string-append "https://www.gedanken.org.uk/software/"
                                  "wwwoffle/download/wwwoffle-"
                                  version ".tgz"))
              (sha256
               (base32
                "1ihil1xq9dp21hf108khxbw6f3baq0w5c0j3af038y6lkmad4vdi"))))
    (build-system gnu-build-system)
    (arguments
     `(#:configure-flags '("--with-gnutls")
       #:tests? #f))                         ; no test target
    (native-inputs `(("flex" ,flex)))
    (inputs `(("gnutls" ,gnutls)
              ("libcrypt" ,libgcrypt)))
    (home-page "https://www.gedanken.org.uk/software/wwwoffle/")
    (synopsis "Caching web proxy optimized for intermittent internet links")
    (description "WWWOFFLE is a proxy web server that is especially good for
intermittent internet links.  It can cache HTTP, HTTPS, FTP, and finger
protocols, and supports browsing and requesting pages while offline, indexing,
modifying pages and incoming and outgoing headers, monitoring pages for
changes, and much more.")
    (license license:gpl2+)))

(define-public liboauth
  (package
    (name "liboauth")
    (version "1.0.3")
    (source (origin
              (method url-fetch)
              (uri (string-append "mirror://sourceforge/liboauth/liboauth-"
                                  version ".tar.gz"))
              (sha256
               (base32
                "07w1aq8y8wld43wmbk2q8134p3bfkp2vma78mmsfgw2jn1bh3xhd"))))
    (build-system gnu-build-system)
    (arguments '(#:configure-flags '("--enable-nss")))
    (native-inputs `(("pkg-config" ,pkg-config)))
    (propagated-inputs
     `(("curl" ,curl)
       ("nss" ,nss)))
    (home-page "https://sourceforge.net/projects/liboauth")
    (synopsis "C library implementing the OAuth API")
    (description
     "liboauth is a collection of C functions implementing the OAuth API.
liboauth provides functions to escape and encode strings according to OAuth
specifications and offers high-level functionality built on top to sign
requests or verify signatures using either NSS or OpenSSL for calculating the
hash/signatures.")
    ;; Source code may be distributed under either license.
    (license (list license:expat license:gpl2+))))

(define-public libquvi-scripts
  (package
    (name "libquvi-scripts")
    (version "0.4.21")
    (source
     (origin
       (method url-fetch)
       (uri (string-append
             "mirror://sourceforge/quvi/" (version-major+minor version) "/"
             name "/" name "-" version ".tar.xz"))
       (sha256
        (base32 "0d0giry6bb57pnidymvdl7i5x9bq3ljk3g4bs294hcr5mj3cq0kw"))))
    (build-system gnu-build-system)
    (home-page "http://quvi.sourceforge.net/")
    (synopsis "Media stream URL parser")
    (description "This package contains support scripts called by libquvi to
parse media stream properties.")
    (license license:lgpl2.1+)))

(define-public libquvi
  (package
    (name "libquvi")
    (version "0.4.1")
    (source
     (origin
       (method url-fetch)
       (uri (string-append
             "mirror://sourceforge/quvi/" (version-major+minor version) "/" name "/"
             name "-" version ".tar.xz"))
       (sha256
        (base32 "00x9gbmzc5cns0gnfag0hsphcr3cb33vbbb9s7ppvvd6bxz2z1mm"))))
    (build-system gnu-build-system)
    (native-inputs `(("pkg-config" ,pkg-config)))
    (inputs
     `(("curl" ,curl)
       ("cyrus-sasl" ,cyrus-sasl)
       ("libquvi-scripts" ,libquvi-scripts)
       ("lua" ,lua-5.1)
       ("openssl" ,openssl)
       ("zlib" ,zlib)))
    (arguments
     ;; Lua provides no .pc file, so add CFLAGS/LIBS manually.
     '(#:configure-flags
       (let ((lua (assoc-ref %build-inputs "lua")))
         (list
          (string-append "liblua_CFLAGS=-I" lua "/include")
          (string-append "liblua_LIBS=-L" lua "/libs -llua")))))
    (home-page "http://quvi.sourceforge.net/")
    (synopsis "Media stream URL parser")
    (description "libquvi is a library with a C API for parsing media stream
URLs and extracting their actual media files.")
    (license license:lgpl2.1+)))

(define-public quvi
  (package
    (name "quvi")
    (version "0.4.2")
    (source
     (origin
       (method url-fetch)
       (uri (string-append
             "mirror://sourceforge/" name "/"  (version-major+minor version)
             "/" name "/" name "-" version ".tar.xz"))
       (sha256
        (base32 "09lhl6dv5zpryasx7yjslfrcdcqlsbwapvd5lg7w6sm5x5n3k8ci"))))
    (build-system gnu-build-system)
    (native-inputs `(("pkg-config" ,pkg-config)))
    (inputs
     `(("curl" ,curl)
       ("libquvi" ,libquvi)))
    (home-page "http://quvi.sourceforge.net/")
    (synopsis "Media stream URL parser")
    (description "quvi is a command-line-tool suite to extract media files
from streaming URLs.  It is a command-line wrapper for the libquvi library.")
    (license license:lgpl2.1+)))

(define-public serf
  (package
    (name "serf")
    (version "1.3.9")
    (source
     (origin
       (method url-fetch)
       (uri (string-append "mirror://apache/serf/serf-"
                           version ".tar.bz2"))
       (patches (search-patches "serf-python3.patch"))
       (sha256
        (base32 "1k47gbgpp52049andr28y28nbwh9m36bbb0g8p0aka3pqlhjv72l"))))
    (build-system scons-build-system)
    (propagated-inputs
     `(("apr" ,apr)
       ("apr-util" ,apr-util)
       ("openssl" ,openssl)))
    (inputs
     `(;; TODO: Fix build with gss.
       ;;("gss" ,gss)
       ("zlib" ,zlib)))
    (arguments
     `(#:scons-flags (list (string-append "APR=" (assoc-ref %build-inputs "apr"))
                           (string-append "APU=" (assoc-ref %build-inputs "apr-util"))
                           (string-append "OPENSSL=" (assoc-ref %build-inputs "openssl"))
                           ;; (string-append "GSSAPI=" (assoc-ref %build-inputs "gss"))
                           (string-append "ZLIB=" (assoc-ref %build-inputs "zlib"))
                           (string-append "PREFIX=" %output))
       #:phases
       (modify-phases %standard-phases
         (add-after 'unpack 'scons-propagate-environment
                    (lambda _
                      ;; By design, SCons does not, by default, propagate
                      ;; environment variables to subprocesses.  See:
                      ;; <http://comments.gmane.org/gmane.linux.distributions.nixos/4969>
                      ;; Here, we modify the SConstruct file to arrange for
                      ;; environment variables to be propagated.
                      (substitute* "SConstruct"
                        (("^env = Environment\\(")
                         "env = Environment(ENV=os.environ, "))))
         (add-before 'check 'disable-broken-tests
           (lambda _
             ;; These tests rely on SSL certificates that expired 2017-04-18.
             ;; While there are newer certs available upstream, we don't want
             ;; this package to suddenly "expire" some time in the future.
             ;; https://bugs.gnu.org/26671
             (let ((broken-tests
                    '("test_ssl_trust_rootca"
                      "test_ssl_certificate_chain_with_anchor"
                      "test_ssl_certificate_chain_all_from_server"
                      "test_ssl_no_servercert_callback_allok"
                      "test_ssl_large_response"
                      "test_ssl_large_request"
                      "test_ssl_client_certificate"
                      "test_ssl_future_server_cert"
                      "test_setup_ssltunnel"
                      "test_ssltunnel_basic_auth"
                      "test_ssltunnel_basic_auth_server_has_keepalive_off"
                      "test_ssltunnel_basic_auth_proxy_has_keepalive_off"
                      "test_ssltunnel_basic_auth_proxy_close_conn_on_200resp"
                      "test_ssltunnel_digest_auth")))
               (for-each
                (lambda (test)
                  (substitute* "test/test_context.c"
                    (((string-append "SUITE_ADD_TEST\\(suite, " test "\\);")) "")))
                broken-tests)
               #t))))))
    (home-page "https://serf.apache.org/")
    (synopsis "High-performance asynchronous HTTP client library")
    (description
     "serf is a C-based HTTP client library built upon the Apache Portable
Runtime (APR) library.  It multiplexes connections, running the read/write
communication asynchronously.  Memory copies and transformations are kept to a
minimum to provide high performance operation.")
    ;; Most of the code is covered by the Apache License, Version 2.0, but the
    ;; bundled CuTest framework uses a different non-copyleft license.
    (license (list license:asl2.0 (license:non-copyleft "file://test/CuTest-README.txt")))))

(define-public libsass
  (package
    (name "libsass")
    ;; When updating, check whether sassc/libsass-3.5 is still needed.
    (version "3.6.4")
    (source (origin
              (method git-fetch)
              (uri (git-reference
                    (url "https://github.com/sass/libsass")
                    (commit version)))
              (file-name (git-file-name name version))
              (sha256
               (base32
                "0r8lfqvr3rjhjd8r036zd1wc9q17gyiskppcw9m13jks9an7xp4j"))))
    (build-system gnu-build-system)
    (arguments
     `(#:phases
       (modify-phases %standard-phases
         (add-before 'bootstrap 'set-LIBSASS_VERSION
           (lambda _
             (setenv "LIBSASS_VERSION" ,version)
             #t)))))
    (native-inputs
     `(("autoconf" ,autoconf)
       ("automake" ,automake)
       ("libtool" ,libtool)))
    (home-page "https://sass-lang.com/libsass")
    (synopsis "SASS Compiler, implemented as a C/C++ library")
    (description
     "LibSass is a @acronym{SASS,Syntactically awesome style sheets} compiler
library designed for portability and efficiency.  To actually compile SASS
stylesheets, you'll need to use another program that uses this library,
@var{sassc} for example.")
    (license license:expat)))

(define-public sassc
  (package
    (name "sassc")
    (version "3.6.2")
    (source (origin
              (method git-fetch)
              (uri (git-reference
                    (url "https://github.com/sass/sassc")
                    (commit  version)))
              (file-name (git-file-name name version))
              (sha256
               (base32
                "0m7flrs0hz3ivib8kvsgn3d0fgkabqviadkp1dyspa6iibx3gjwd"))))
    (build-system gnu-build-system)
    (arguments
     `(#:make-flags
       (list "CC=gcc"
             (string-append "PREFIX=" (assoc-ref %outputs "out")))
       #:tests? #f                      ; no test suite
       #:phases
       (modify-phases %standard-phases
         (add-after 'unpack 'patch-Makefile
           (lambda _
             (substitute* "Makefile"
               (("build-shared: \\$\\(RESOURCES\\) \\$\\(OBJECTS\\) \\$\\(LIB_SHARED\\)")
                "build-shared: $(RESOURCES) $(OBJECTS)")
               (("\\$\\(SASSC_EXE\\): libsass build")
                "$(SASSC_EXE): build")
               (("install: libsass-install-\\$\\(BUILD\\) \\\\")
                "install: \\"))
             #t))
         ;; This phase fails because…
         (delete 'bootstrap)
         ;; …there is no configure script to be generated.
         (delete 'configure)
         (add-before 'build 'setup-environment
           (lambda _
             (setenv "BUILD" "shared")
             (setenv "SASSC_VERSION" ,version)
             #t)))))
    (inputs
     `(("libsass" ,libsass)))
    (synopsis "CSS pre-processor")
    (description "SassC is a compiler written in C for the CSS pre-processor
language known as SASS.")
    (home-page "https://sass-lang.com/libsass")
    (license license:expat)))

(define-public sassc/libsass-3.5
  ;; Newer libsass versions suffor from a memory leak when building (some?)
  ;; GTK themes <https://github.com/sass/libsass/issues/3033>.
  (package
    (inherit sassc)
    (name "sassc")
    (inputs
     `(("libsass" ,
        (package
          (inherit libsass)
          (name "libsass")
          (version "3.5.5")
          (source
           (origin
             (method git-fetch)
             (uri (git-reference
                   (url "https://github.com/sass/libsass")
                   (commit version)))
             (file-name (git-file-name name version))
             (sha256
              (base32
               "0830pjcvhzxh6yixj82x5k5r1xnadjqzi16kp53213icbly0r9ma"))))))))
    (properties '((hidden? . #t)))))


(define-public perl-apache-logformat-compiler
  (package
    (name "perl-apache-logformat-compiler")
    (version "0.36")
    (source
     (origin
       (method url-fetch)
       (uri (string-append "mirror://cpan/authors/id/K/KA/KAZEBURO/"
                           "Apache-LogFormat-Compiler-" version ".tar.gz"))
       (sha256
        (base32 "05xcl7j65vakx7x79jqjikyw0nzf60bc2w6hhc0q5sklxq1ral4l"))))
    (build-system perl-build-system)
    (native-inputs
     `(("perl-http-message" ,perl-http-message)
       ("perl-module-build-tiny" ,perl-module-build-tiny)
       ("perl-test-mocktime" ,perl-test-mocktime)
       ("perl-try-tiny" ,perl-try-tiny)
       ("perl-uri" ,perl-uri)))
    (propagated-inputs
     `(("perl-posix-strftime-compiler" ,perl-posix-strftime-compiler)))
    (arguments `(#:tests? #f))          ; TODO: Timezone test failures
    (home-page "https://metacpan.org/release/Apache-LogFormat-Compiler")
    (synopsis "Compile a log format string to perl-code")
    (description "This module provides methods to compile a log format string
to perl-code, for faster generation of access_log lines.")
    (license license:perl-license)))

(define-public perl-authen-sasl
  (package
    (name "perl-authen-sasl")
    (version "2.16")
    (source
     (origin
       (method url-fetch)
       (uri (string-append "mirror://cpan/authors/id/G/GB/GBARR/"
                           "Authen-SASL-" version ".tar.gz"))
       (sha256
        (base32
         "02afhlrdq5hh5g8b32fa79fqq5i76qzwfqqvfi9zi57h31szl536"))))
    (build-system perl-build-system)
    (arguments
     '(#:phases
       (modify-phases %standard-phases
         (add-after 'unpack 'set-env
           ;; Fix the build with Perl 5.26.0. Try removing this phase for later
           ;; versions of perl-authen-sasl.
           (lambda _ (setenv "PERL_USE_UNSAFE_INC" "1") #t)))))
    (propagated-inputs
     `(("perl-digest-hmac" ,perl-digest-hmac)
       ("perl-gssapi" ,perl-gssapi)))
    (home-page "https://metacpan.org/release/Authen-SASL")
    (synopsis "SASL authentication framework")
    (description "Authen::SASL provides an SASL authentication framework.")
    (license license:perl-license)))

(define-public perl-catalyst-action-renderview
  (package
    (name "perl-catalyst-action-renderview")
    (version "0.16")
    (source
     (origin
       (method url-fetch)
       (uri (string-append "mirror://cpan/authors/id/B/BO/BOBTFISH/"
                           "Catalyst-Action-RenderView-"
                           version ".tar.gz"))
       (sha256
        (base32
         "0j1rrld13cjk7ks92b5hv3xw4rfm2lvmksb4rlzd8mx0a0wj0rc5"))))
    (build-system perl-build-system)
    (native-inputs
     `(("perl-http-request-ascgi" ,perl-http-request-ascgi)
       ("perl-module-install" ,perl-module-install)))
    (propagated-inputs
     `(("perl-catalyst-runtime" ,perl-catalyst-runtime)
       ("perl-data-visitor" ,perl-data-visitor)
       ("perl-mro-compat" ,perl-mro-compat)))
    (home-page "https://metacpan.org/release/Catalyst-Action-RenderView")
    (synopsis "Sensible default Catalyst action")
    (description "This Catalyst action implements a sensible default end
action, which will forward to the first available view.")
    (license license:perl-license)))

(define-public perl-catalyst-action-rest
  (package
    (name "perl-catalyst-action-rest")
    (version "1.21")
    (source (origin
              (method url-fetch)
              (uri (string-append "mirror://cpan/authors/id/J/JJ/JJNAPIORK/"
                                  "Catalyst-Action-REST-" version ".tar.gz"))
              (sha256
               (base32
                "086bykggzalbjfk0islac4b48g9s2ypj7y81d6ns1lq0aax1py6c"))))
    (build-system perl-build-system)
    (native-inputs
     `(("perl-test-requires" ,perl-test-requires)
       ("perl-module-install" ,perl-module-install)))
    (propagated-inputs
     `(("perl-catalyst-runtime" ,perl-catalyst-runtime)
       ("perl-class-inspector" ,perl-class-inspector)
       ("perl-config-general" ,perl-config-general)
       ("perl-cpanel-json-xs" ,perl-cpanel-json-xs)
       ("perl-libwww" ,perl-libwww)
       ("perl-moose" ,perl-moose)
       ("perl-mro-compat" ,perl-mro-compat)
       ("perl-namespace-autoclean" ,perl-namespace-autoclean)
       ("perl-params-validate" ,perl-params-validate)
       ("perl-uri-find" ,perl-uri-find)
       ("perl-xml-simple" ,perl-xml-simple)))
    (home-page "https://metacpan.org/release/Catalyst-Action-REST")
    (synopsis "Automated REST Method Dispatching")
    (description "This Action handles doing automatic method dispatching for
REST requests.  It takes a normal Catalyst action, and changes the dispatch to
append an underscore and method name.  First it will try dispatching to an
action with the generated name, and failing that it will try to dispatch to a
regular method.")
    (license license:perl-license)))

(define-public perl-catalyst-authentication-store-dbix-class
  (package
    (name "perl-catalyst-authentication-store-dbix-class")
    (version "0.1506")
    (source
     (origin
       (method url-fetch)
       (uri (string-append "mirror://cpan/authors/id/I/IL/ILMARI/"
                           "Catalyst-Authentication-Store-DBIx-Class-"
                           version ".tar.gz"))
       (sha256
        (base32
         "0i5ja7690fs9nhxcij6lw51j804sm8s06m5mvk1n8pi8jljrymvw"))))
    (build-system perl-build-system)
    (native-inputs
     `(("perl-catalyst-plugin-authorization-roles"
        ,perl-catalyst-plugin-authorization-roles)
       ("perl-catalyst-plugin-session-state-cookie"
        ,perl-catalyst-plugin-session-state-cookie)
       ("perl-dbd-sqlite" ,perl-dbd-sqlite)
       ("perl-module-install" ,perl-module-install)
       ("perl-test-www-mechanize-catalyst" ,perl-test-www-mechanize-catalyst)))
    (propagated-inputs
     `(("perl-catalyst-runtime" ,perl-catalyst-runtime)
       ("perl-catalyst-plugin-authentication"
        ,perl-catalyst-plugin-authentication)
       ("perl-dbix-class" ,perl-dbix-class)
       ("perl-catalyst-model-dbic-schema" ,perl-catalyst-model-dbic-schema)))
    (home-page
     "https://metacpan.org/release/Catalyst-Authentication-Store-DBIx-Class")
    (synopsis "Storage class for Catalyst authentication using DBIx::Class")
    (description "The Catalyst::Authentication::Store::DBIx::Class class
provides access to authentication information stored in a database via
DBIx::Class.")
    (license license:perl-license)))

(define-public perl-catalyst-component-instancepercontext
  (package
    (name "perl-catalyst-component-instancepercontext")
    (version "0.001001")
    (source
     (origin
       (method url-fetch)
       (uri (string-append "mirror://cpan/authors/id/G/GR/GRODITI/"
                           "Catalyst-Component-InstancePerContext-"
                           version ".tar.gz"))
       (sha256
        (base32
         "0wfj4vnn2cvk6jh62amwlg050p37fcwdgrn9amcz24z6w4qgjqvz"))))
    (build-system perl-build-system)
    (native-inputs
     `(("perl-module-install" ,perl-module-install)))
    (propagated-inputs
     `(("perl-catalyst-runtime" ,perl-catalyst-runtime)
       ("perl-moose" ,perl-moose)))
    (home-page
     "https://metacpan.org/release/Catalyst-Component-InstancePerContext")
    (synopsis "Create only one instance of Moose component per context")
    (description "Catalyst::Component::InstancePerContext returns a new
instance of a component on each request.")
    (license license:perl-license)))

(define-public perl-catalyst-devel
  (package
    (name "perl-catalyst-devel")
    (version "1.41")
    (source
     (origin
       (method url-fetch)
       (uri (string-append "mirror://cpan/authors/id/H/HA/HAARG/"
                           "Catalyst-Devel-" version ".tar.gz"))
       (sha256
        (base32 "1r8arq7sw37d0mjyfzkc3pg1a9plgydqbscryc8qpvba4swpljls"))))
    (build-system perl-build-system)
    (native-inputs
     `(("perl-test-fatal" ,perl-test-fatal)))
    (propagated-inputs
     `(("perl-catalyst-action-renderview" ,perl-catalyst-action-renderview)
       ("perl-catalyst-plugin-configloader" ,perl-catalyst-plugin-configloader)
       ("perl-catalyst-plugin-static-simple" ,perl-catalyst-plugin-static-simple)
       ("perl-catalyst-runtime" ,perl-catalyst-runtime)
       ("perl-config-general" ,perl-config-general)
       ("perl-file-changenotify" ,perl-file-changenotify)
       ("perl-file-copy-recursive" ,perl-file-copy-recursive)
       ("perl-file-sharedir" ,perl-file-sharedir)
       ("perl-module-install" ,perl-module-install)
       ("perl-moose" ,perl-moose)
       ("perl-moosex-emulate-class-accessor-fast"
        ,perl-moosex-emulate-class-accessor-fast)
       ("perl-namespace-autoclean" ,perl-namespace-autoclean)
       ("perl-namespace-clean" ,perl-namespace-clean)
       ("perl-path-class" ,perl-path-class)
       ("perl-template-toolkit" ,perl-template-toolkit)))
    (home-page "https://metacpan.org/release/Catalyst-Devel")
    (synopsis "Catalyst Development Tools")
    (description "The Catalyst-Devel distribution includes a variety of
modules useful for the development of Catalyst applications, but not required
to run them.  Catalyst-Devel includes the Catalyst::Helper system, which
autogenerates scripts and tests; Module::Install::Catalyst, a Module::Install
extension for Catalyst; and requirements for a variety of development-related
modules.")
    (license license:perl-license)))

(define-public perl-catalyst-dispatchtype-regex
  (package
    (name "perl-catalyst-dispatchtype-regex")
    (version "5.90035")
    (source
     (origin
       (method url-fetch)
       (uri (string-append "mirror://cpan/authors/id/M/MG/MGRIMES/"
                           "Catalyst-DispatchType-Regex-" version ".tar.gz"))
       (sha256
        (base32
         "06jq1lmpq88rmp9zik5gqczg234xac0hiyc3l698iif7zsgcyb80"))))
    (build-system perl-build-system)
    (native-inputs
     `(("perl-module-build" ,perl-module-build) ;needs Module::Build >= 0.4004
       ("perl-namespace-autoclean" ,perl-namespace-autoclean)
       ("perl-catalyst-runtime" ,perl-catalyst-runtime)))
    (propagated-inputs
     `(("perl-moose" ,perl-moose)
       ("perl-text-simpletable" ,perl-text-simpletable)))
    (home-page "https://metacpan.org/release/Catalyst-DispatchType-Regex")
    (synopsis "Regex DispatchType for Catalyst")
    (description "Dispatch type managing path-matching behaviour using
regexes.  Regex dispatch types have been deprecated and removed from Catalyst
core.  It is recommend that you use Chained methods or other techniques
instead.  As part of the refactoring, the dispatch priority of Regex vs Regexp
vs LocalRegex vs LocalRegexp may have changed.  Priority is now influenced by
when the dispatch type is first seen in your application.")
    (license license:perl-license)))

(define-public perl-catalyst-model-dbic-schema
  (package
  (name "perl-catalyst-model-dbic-schema")
  (version "0.65")
  (source
    (origin
      (method url-fetch)
      (uri (string-append "mirror://cpan/authors/id/G/GB/GBJK/"
                          "Catalyst-Model-DBIC-Schema-"
                          version ".tar.gz"))
      (sha256
        (base32
          "1spfjcjc0b9dv3k2gbanqj1m1cqzyxb32p76dhdwizzpbvpi3a96"))))
  (build-system perl-build-system)
  (native-inputs
   `(("perl-dbd-sqlite" ,perl-dbd-sqlite)
     ("perl-module-install" ,perl-module-install)
     ("perl-test-exception" ,perl-test-exception)
     ("perl-test-requires" ,perl-test-requires)))
  (propagated-inputs
   `(("perl-carp-clan" ,perl-carp-clan)
     ("perl-catalyst-component-instancepercontext"
      ,perl-catalyst-component-instancepercontext)
     ("perl-catalyst-runtime" ,perl-catalyst-runtime)
     ("perl-catalystx-component-traits" ,perl-catalystx-component-traits)
     ("perl-dbix-class" ,perl-dbix-class)
     ("perl-dbix-class-cursor-cached" ,perl-dbix-class-cursor-cached)
     ("perl-dbix-class-schema-loader" ,perl-dbix-class-schema-loader)
     ("perl-hash-merge" ,perl-hash-merge)
     ("perl-list-moreutils" ,perl-list-moreutils)
     ("perl-module-runtime" ,perl-module-runtime)
     ("perl-moose" ,perl-moose)
     ("perl-moosex-markasmethods" ,perl-moosex-markasmethods)
     ("perl-moosex-nonmoose" ,perl-moosex-nonmoose)
     ("perl-moosex-types" ,perl-moosex-types)
     ("perl-moosex-types-loadableclass" ,perl-moosex-types-loadableclass)
     ("perl-namespace-autoclean" ,perl-namespace-autoclean)
     ("perl-namespace-clean" ,perl-namespace-clean)
     ("perl-tie-ixhash" ,perl-tie-ixhash)
     ("perl-try-tiny" ,perl-try-tiny)))
  (home-page "https://metacpan.org/release/Catalyst-Model-DBIC-Schema")
  (synopsis "DBIx::Class::Schema Model Class")
  (description "This is a Catalyst Model for DBIx::Class::Schema-based
Models.")
  (license license:perl-license)))

(define-public perl-catalyst-plugin-accesslog
  (package
    (name "perl-catalyst-plugin-accesslog")
    (version "1.10")
    (source
     (origin
       (method url-fetch)
       (uri (string-append "mirror://cpan/authors/id/A/AR/ARODLAND/"
                           "Catalyst-Plugin-AccessLog-" version ".tar.gz"))
       (sha256
        (base32
         "0811rj45q4v2y8wka3wb9d5m4vbyhcmkvddf2wz4x69awzjbhgc7"))))
    (build-system perl-build-system)
    (propagated-inputs
     `(("perl-catalyst-runtime" ,perl-catalyst-runtime)
       ("perl-datetime" ,perl-datetime)
       ("perl-moose" ,perl-moose)
       ("perl-namespace-autoclean" ,perl-namespace-autoclean)))
    (home-page "https://metacpan.org/release/Catalyst-Plugin-AccessLog")
    (synopsis "Request logging from within Catalyst")
    (description "This Catalyst plugin enables you to create \"access logs\"
from within a Catalyst application instead of requiring a webserver to do it
for you.  It will work even with Catalyst debug logging turned off.")
    (license license:perl-license)))

(define-public perl-catalyst-plugin-authentication
  (package
    (name "perl-catalyst-plugin-authentication")
    (version "0.10023")
    (source
     (origin
       (method url-fetch)
       (uri (string-append "mirror://cpan/authors/id/B/BO/BOBTFISH/"
                           "Catalyst-Plugin-Authentication-"
                           version ".tar.gz"))
       (sha256
        (base32
         "0v6hb4r1wv3djrnqvnjcn3xx1scgqzx8nyjdg9lfc1ybvamrl0rn"))))
    (build-system perl-build-system)
    (native-inputs
     `(("perl-module-install" ,perl-module-install)))
    (propagated-inputs
     `(("perl-catalyst-plugin-session" ,perl-catalyst-plugin-session)
       ("perl-catalyst-runtime" ,perl-catalyst-runtime)
       ("perl-class-inspector" ,perl-class-inspector)
       ("perl-moose" ,perl-moose)
       ("perl-moosex-emulate-class-accessor-fast"
        ,perl-moosex-emulate-class-accessor-fast)
       ("perl-mro-compat" ,perl-mro-compat)
       ("perl-namespace-autoclean" ,perl-namespace-autoclean)
       ("perl-string-rewriteprefix" ,perl-string-rewriteprefix)
       ("perl-test-exception" ,perl-test-exception)
       ("perl-try-tiny" ,perl-try-tiny)))
    (home-page "https://metacpan.org/release/Catalyst-Plugin-Authentication")
    (synopsis "Infrastructure plugin for the Catalyst authentication framework")
    (description "The authentication plugin provides generic user support for
Catalyst apps.  It is the basis for both authentication (checking the user is
who they claim to be), and authorization (allowing the user to do what the
system authorises them to do).")
    (license license:perl-license)))

(define-public perl-catalyst-plugin-authorization-roles
  (package
    (name "perl-catalyst-plugin-authorization-roles")
    (version "0.09")
    (source
     (origin
       (method url-fetch)
       (uri (string-append "mirror://cpan/authors/id/B/BO/BOBTFISH/"
                           "Catalyst-Plugin-Authorization-Roles-"
                           version ".tar.gz"))
       (sha256
        (base32
         "0l83lkwmq0lngwh8b1rv3r719pn8w1gdbyhjqm74rnd0wbjl8h7f"))))
    (build-system perl-build-system)
    (native-inputs
     `(("perl-module-install" ,perl-module-install)
       ("perl-test-exception" ,perl-test-exception)))
    (propagated-inputs
     `(("perl-catalyst-plugin-authentication"
        ,perl-catalyst-plugin-authentication)
       ("perl-catalyst-runtime" ,perl-catalyst-runtime)
       ("perl-set-object" ,perl-set-object)
       ("perl-universal-isa" ,perl-universal-isa)))
    (home-page
     "https://metacpan.org/release/Catalyst-Plugin-Authorization-Roles")
    (synopsis "Role-based authorization for Catalyst")
    (description "Catalyst::Plugin::Authorization::Roles provides role-based
authorization for Catalyst based on Catalyst::Plugin::Authentication.")
    (license license:perl-license)))

(define-public perl-catalyst-plugin-captcha
  (package
    (name "perl-catalyst-plugin-captcha")
    (version "0.04")
    (source
     (origin
       (method url-fetch)
       (uri (string-append "mirror://cpan/authors/id/D/DI/DIEGOK/"
                           "Catalyst-Plugin-Captcha-" version ".tar.gz"))
       (sha256
        (base32
         "0llyj3v5nx9cx46jdbbvxf1lc9s9cxq5ml22xmx3wkb201r5qgaa"))))
    (build-system perl-build-system)
    (propagated-inputs
     `(("perl-catalyst-plugin-session" ,perl-catalyst-plugin-session)
       ("perl-catalyst-runtime" ,perl-catalyst-runtime)
       ("perl-gd-securityimage" ,perl-gd-securityimage)
       ("perl-http-date" ,perl-http-date)))
    (home-page "https://metacpan.org/release/Catalyst-Plugin-Captcha")
    (synopsis "Captchas for Catalyst")
    (description "This plugin creates and validates Captcha images for
Catalyst.")
    (license license:perl-license)))

(define-public perl-catalyst-plugin-configloader
  (package
    (name "perl-catalyst-plugin-configloader")
    (version "0.35")
    (source
     (origin
       (method url-fetch)
       (uri (string-append "mirror://cpan/authors/id/H/HA/HAARG/"
                           "Catalyst-Plugin-ConfigLoader-"
                           version ".tar.gz"))
       (sha256
        (base32 "0w8r3bbxqnlykvra6sx3sh3wh8ylkj914xg5ql6nw11ddy56jaly"))))
    (build-system perl-build-system)
    (native-inputs
     `(("perl-path-class" ,perl-path-class)
       ("perl-module-install" ,perl-module-install)))
    (propagated-inputs
     `(("perl-catalyst-runtime" ,perl-catalyst-runtime)
       ("perl-config-any" ,perl-config-any)
       ("perl-data-visitor" ,perl-data-visitor)
       ("perl-mro-compat" ,perl-mro-compat)))
    (home-page "https://metacpan.org/release/Catalyst-Plugin-ConfigLoader")
    (synopsis "Load config files of various types")
    (description "This module will attempt to load find and load configuration
files of various types.  Currently it supports YAML, JSON, XML, INI and Perl
formats.")
    (license license:perl-license)))

(define-public perl-catalyst-plugin-session
  (package
    (name "perl-catalyst-plugin-session")
    (version "0.41")
    (source
     (origin
       (method url-fetch)
       (uri (string-append "mirror://cpan/authors/id/J/JJ/JJNAPIORK/"
                           "Catalyst-Plugin-Session-" version ".tar.gz"))
       (sha256
        (base32 "0a451997zc2vjx7rvndgx1ldbrpic8sfbddyvncynh0zr8bhlqc5"))))
    (build-system perl-build-system)
    (native-inputs
     `(("perl-module-install" ,perl-module-install)
       ("perl-test-deep" ,perl-test-deep)
       ("perl-test-exception" ,perl-test-exception)))
    (propagated-inputs
     `(("perl-catalyst-runtime" ,perl-catalyst-runtime)
       ("perl-moose" ,perl-moose)
       ("perl-moosex-emulate-class-accessor-fast"
        ,perl-moosex-emulate-class-accessor-fast)
       ("perl-mro-compat" ,perl-mro-compat)
       ("perl-namespace-clean" ,perl-namespace-clean)
       ("perl-object-signature" ,perl-object-signature)
       ("perl-test-www-mechanize-psgi" ,perl-test-www-mechanize-psgi)))
    (home-page "https://metacpan.org/release/Catalyst-Plugin-Session")
    (synopsis "Catalyst generic session plugin")
    (description "This plugin links the two pieces required for session
management in web applications together: the state, and the store.")
    (license license:perl-license)))

(define-public perl-catalyst-plugin-session-state-cookie
  (package
    (name "perl-catalyst-plugin-session-state-cookie")
    (version "0.17")
    (source
     (origin
       (method url-fetch)
       (uri (string-append "mirror://cpan/authors/id/M/MS/MSTROUT/"
                           "Catalyst-Plugin-Session-State-Cookie-"
                           version ".tar.gz"))
       (sha256
        (base32
         "1rvxbfnpf9x2pc2zgpazlcgdlr2dijmxgmcs0m5nazs0w6xikssb"))))
    (build-system perl-build-system)
    (native-inputs
     `(("perl-module-install" ,perl-module-install)))
    (propagated-inputs
     `(("perl-catalyst-plugin-session" ,perl-catalyst-plugin-session)
       ("perl-catalyst-runtime" ,perl-catalyst-runtime)
       ("perl-moose" ,perl-moose)
       ("perl-mro-compat" ,perl-mro-compat)
       ("perl-namespace-autoclean" ,perl-namespace-autoclean)))
    (home-page
     "https://metacpan.org/release/Catalyst-Plugin-Session-State-Cookie")
    (synopsis "Maintain session IDs using cookies")
    (description "In order for Catalyst::Plugin::Session to work, the session
ID needs to be stored on the client, and the session data needs to be stored
on the server.  This plugin stores the session ID on the client using the
cookie mechanism.")
    (license license:perl-license)))

(define-public perl-catalyst-plugin-session-store-fastmmap
  (package
    (name "perl-catalyst-plugin-session-store-fastmmap")
    (version "0.16")
    (source
     (origin
       (method url-fetch)
       (uri (string-append "mirror://cpan/authors/id/B/BO/BOBTFISH/"
                           "Catalyst-Plugin-Session-Store-FastMmap-"
                           version ".tar.gz"))
       (sha256
        (base32
         "0x3j6zv3wr41jlwr6yb2jpmcx019ibyn11y8653ffnwhpzbpzsxs"))))
    (build-system perl-build-system)
    (propagated-inputs
     `(("perl-cache-fastmmap" ,perl-cache-fastmmap)
       ("perl-catalyst-plugin-session" ,perl-catalyst-plugin-session)
       ("perl-catalyst-runtime" ,perl-catalyst-runtime)
       ("perl-moosex-emulate-class-accessor-fast"
        ,perl-moosex-emulate-class-accessor-fast)
       ("perl-mro-compat" ,perl-mro-compat)
       ("perl-path-class" ,perl-path-class)))
    (home-page
     "https://metacpan.org/release/Catalyst-Plugin-Session-Store-FastMmap")
    (synopsis "FastMmap session storage backend")
    (description "Catalyst::Plugin::Session::Store::FastMmap is a fast session
storage plugin for Catalyst that uses an mmap'ed file to act as a shared
memory interprocess cache.  It is based on Cache::FastMmap.")
    (license license:perl-license)))

(define-public perl-catalyst-plugin-stacktrace
  (package
    (name "perl-catalyst-plugin-stacktrace")
    (version "0.12")
    (source
     (origin
       (method url-fetch)
       (uri (string-append "mirror://cpan/authors/id/B/BO/BOBTFISH/"
                           "Catalyst-Plugin-StackTrace-" version ".tar.gz"))
       (sha256
        (base32
         "1b2ksz74cpigxqzf63rddar3vfmnbpwpdcbs11v0ml89pb8ar79j"))))
    (build-system perl-build-system)
    (native-inputs
     `(("perl-module-install" ,perl-module-install)))
    (propagated-inputs
     `(("perl-catalyst-runtime" ,perl-catalyst-runtime)
       ("perl-devel-stacktrace" ,perl-devel-stacktrace)
       ("perl-mro-compat" ,perl-mro-compat)))
    (home-page "https://metacpan.org/release/Catalyst-Plugin-StackTrace")
    (synopsis "Stack trace on the Catalyst debug screen")
    (description "This plugin enhances the standard Catalyst debug screen by
including a stack trace of your application up to the point where the error
occurred.  Each stack frame is displayed along with the package name, line
number, file name, and code context surrounding the line number.")
    (license license:perl-license)))

(define-public perl-catalyst-plugin-static-simple
  (package
    (name "perl-catalyst-plugin-static-simple")
    (version "0.36")
    (source
     (origin
       (method url-fetch)
       (uri (string-append "mirror://cpan/authors/id/I/IL/ILMARI/"
                           "Catalyst-Plugin-Static-Simple-" version ".tar.gz"))
       (sha256
        (base32
         "0m4l627p2fvzr4i6sgdxhdvsx4wpa6qmaibsbxlg5x5yjs7k7drn"))))
    (build-system perl-build-system)
    (native-inputs
     `(("perl-module-install" ,perl-module-install)))
    (propagated-inputs
     `(("perl-catalyst-runtime" ,perl-catalyst-runtime)
       ("perl-mime-types" ,perl-mime-types)
       ("perl-moose" ,perl-moose)
       ("perl-moosex-types" ,perl-moosex-types)
       ("perl-namespace-autoclean" ,perl-namespace-autoclean)))
    (home-page "https://metacpan.org/release/Catalyst-Plugin-Static-Simple")
    (synopsis "Simple serving of static pages")
    (description "The Static::Simple plugin is designed to make serving static
content in your application during development quick and easy, without
requiring a single line of code from you.  This plugin detects static files by
looking at the file extension in the URL (such as .css or .png or .js).  The
plugin uses the lightweight MIME::Types module to map file extensions to
IANA-registered MIME types, and will serve your static files with the correct
MIME type directly to the browser, without being processed through Catalyst.")
    (license license:perl-license)))

(define-public perl-catalyst-runtime
  (package
    (name "perl-catalyst-runtime")
    (version "5.90124")
    (source
     (origin
       (method url-fetch)
       (uri (string-append "mirror://cpan/authors/id/J/JJ/JJNAPIORK/"
                           "Catalyst-Runtime-" version ".tar.gz"))
       (sha256
        (base32
         "001yk1i0xwn4v308qx15nvnp6v9qfdigdlvz1rgw5zpnq7kwnq1a"))))
    (build-system perl-build-system)
    (native-inputs
     `(("perl-test-fatal" ,perl-test-fatal)))
    (propagated-inputs
     `(("perl-cgi-simple" ,perl-cgi-simple)
       ("perl-cgi-struct" ,perl-cgi-struct)
       ("perl-class-c3-adopt-next" ,perl-class-c3-adopt-next)
       ("perl-class-date" ,perl-class-date)
       ("perl-class-load" ,perl-class-load)
       ("perl-data-dump" ,perl-data-dump)
       ("perl-http-body" ,perl-http-body)
       ("perl-http-message" ,perl-http-message)
       ("perl-json-maybexs" ,perl-json-maybexs)
       ("perl-libwww" ,perl-libwww)
       ("perl-module-pluggable" ,perl-module-pluggable)
       ("perl-moose" ,perl-moose)
       ("perl-moosex-emulate-class-accessor-fast"
        ,perl-moosex-emulate-class-accessor-fast)
       ("perl-moosex-getopt" ,perl-moosex-getopt)
       ("perl-moosex-methodattributes" ,perl-moosex-methodattributes)
       ("perl-namespace-clean" ,perl-namespace-clean)
       ("perl-path-class" ,perl-path-class)
       ("perl-perlio-utf8-strict" ,perl-perlio-utf8_strict)
       ("perl-plack" ,perl-plack)
       ("perl-plack-middleware-fixmissingbodyinredirect"
        ,perl-plack-middleware-fixmissingbodyinredirect)
       ("perl-plack-middleware-methodoverride"
        ,perl-plack-middleware-methodoverride)
       ("perl-plack-middleware-removeredundantbody"
        ,perl-plack-middleware-removeredundantbody)
       ("perl-plack-middleware-reverseproxy"
        ,perl-plack-middleware-reverseproxy)
       ("perl-plack-test-externalserver" ,perl-plack-test-externalserver)
       ("perl-safe-isa" ,perl-safe-isa)
       ("perl-string-rewriteprefix" ,perl-string-rewriteprefix)
       ("perl-text-simpletable" ,perl-text-simpletable)
       ("perl-tree-simple" ,perl-tree-simple)
       ("perl-tree-simple-visitorfactory" ,perl-tree-simple-visitorfactory)
       ("perl-try-tiny" ,perl-try-tiny)
       ("perl-uri" ,perl-uri)
       ("perl-uri-ws" ,perl-uri-ws)))
    (home-page "https://metacpan.org/release/Catalyst-Runtime")
    (synopsis "The Catalyst Framework Runtime")
    (description "Catalyst is a modern framework for making web applications.
It is designed to make it easy to manage the various tasks you need to do to
run an application on the web, either by doing them itself, or by letting you
\"plug in\" existing Perl modules that do what you need.")
    (license license:perl-license)))

(define-public perl-catalyst-traitfor-request-proxybase
  (package
    (name "perl-catalyst-traitfor-request-proxybase")
    (version "0.000005")
    (source
     (origin
       (method url-fetch)
       (uri (string-append "mirror://cpan/authors/id/B/BO/BOBTFISH/"
                           "Catalyst-TraitFor-Request-ProxyBase-"
                           version ".tar.gz"))
       (sha256
        (base32
         "02kir63d5cs2ipj3fn1qlmmx3gqi1xqzrxfr4pv5vjhjgsm0zgx7"))))
    (build-system perl-build-system)
    (native-inputs
     `(("perl-catalyst-runtime" ,perl-catalyst-runtime)
       ("perl-catalystx-roleapplicator" ,perl-catalystx-roleapplicator)
       ("perl-http-message" ,perl-http-message)
       ("perl-module-install" ,perl-module-install)))
    (propagated-inputs
     `(("perl-moose" ,perl-moose)
       ("perl-namespace-autoclean" ,perl-namespace-autoclean)
       ("perl-uri" ,perl-uri)))
    (home-page
     "https://metacpan.org/release/Catalyst-TraitFor-Request-ProxyBase")
    (synopsis "Replace request base with value passed by HTTP proxy")
    (description "This module is a Moose::Role which allows you more
flexibility in your application's deployment configurations when deployed
behind a proxy.  Using this module, the request base ($c->req->base) is
replaced with the contents of the X-Request-Base header.")
    (license license:perl-license)))

(define-public perl-catalyst-view-download
  (package
    (name "perl-catalyst-view-download")
    (version "0.09")
    (source
     (origin
       (method url-fetch)
       (uri (string-append "mirror://cpan/authors/id/G/GA/GAUDEON/"
                           "Catalyst-View-Download-" version ".tar.gz"))
       (sha256
        (base32
         "1qgq6y9iwfbhbkbgpw9czang2ami6z8jk1zlagrzdisy4igqzkvs"))))
    (build-system perl-build-system)
    (native-inputs
     `(("perl-catalyst-runtime" ,perl-catalyst-runtime)
       ("perl-module-install" ,perl-module-install)
       ("perl-test-simple" ,perl-test-simple)
       ("perl-test-www-mechanize-catalyst" ,perl-test-www-mechanize-catalyst)
       ("perl-text-csv" ,perl-text-csv)
       ("perl-xml-simple" ,perl-xml-simple)))
    (home-page "https://metacpan.org/release/Catalyst-View-Download")
    (synopsis "Download data in many formats")
    (description "The purpose of this module is to provide a method for
downloading data into many supportable formats.  For example, downloading a
table based report in a variety of formats (CSV, HTML, etc.).")
    (license license:perl-license)))

(define-public perl-catalyst-view-json
  (package
    (name "perl-catalyst-view-json")
    (version "0.37")
    (source
     (origin
       (method url-fetch)
       (uri (string-append "mirror://cpan/authors/id/H/HA/HAARG/"
                           "Catalyst-View-JSON-" version ".tar.gz"))
       (sha256
        (base32
         "1v4xkzazs743sc7cd1kxkbi99cf00a4dadyyancckcbpi9p3znn5"))))
    (build-system perl-build-system)
    (native-inputs
     `(("perl-module-install" ,perl-module-install)
       ("perl-yaml" ,perl-yaml)))
    (inputs
     `(("perl-catalyst-runtime" ,perl-catalyst-runtime)
       ("perl-json-maybexs" ,perl-json-maybexs)
       ("perl-mro-compat" ,perl-mro-compat)))
    (home-page "https://metacpan.org/release/Catalyst-View-JSON")
    (synopsis "Catalyst JSON view")
    (description "Catalyst::View::JSON is a Catalyst View handler that returns
stash data in JSON format.")
    (license license:perl-license)))

(define-public perl-catalyst-view-tt
  (package
    (name "perl-catalyst-view-tt")
    (version "0.45")
    (source
     (origin
       (method url-fetch)
       (uri (string-append "mirror://cpan/authors/id/H/HA/HAARG/"
                           "Catalyst-View-TT-" version ".tar.gz"))
     (sha256
      (base32 "0jzgpkgq5pwq82zlb0nykdyk40dfpsyn9ilz91d0wpixgi9i5pr8"))))
  (build-system perl-build-system)
  (propagated-inputs
   `(("perl-catalyst-runtime" ,perl-catalyst-runtime)
     ("perl-class-accessor" ,perl-class-accessor)
     ("perl-data-dump" ,perl-data-dump)
     ("perl-mro-compat" ,perl-mro-compat)
     ("perl-path-class" ,perl-path-class)
     ("perl-template-timer" ,perl-template-timer)
     ("perl-template-toolkit" ,perl-template-toolkit)))
  (home-page "https://metacpan.org/release/Catalyst-View-TT")
  (synopsis "Template View Class")
  (description "This module is a Catalyst view class for the Template
Toolkit.")
  (license license:perl-license)))

(define-public perl-catalystx-component-traits
  (package
    (name "perl-catalystx-component-traits")
    (version "0.19")
    (source
     (origin
       (method url-fetch)
       (uri (string-append "mirror://cpan/authors/id/R/RK/RKITOVER/"
                           "CatalystX-Component-Traits-" version ".tar.gz"))
       (sha256
        (base32
         "0iq4ci8m6g2c4g01fvdl568y7pjz28f3widk986v3pyhr7ll8j88"))))
    (build-system perl-build-system)
    (native-inputs
     `(("perl-moose" ,perl-moose)
       ("perl-catalyst-runtime" ,perl-catalyst-runtime)
       ("perl-moosex-methodattributes" ,perl-moosex-methodattributes)))
    (propagated-inputs
     `(("perl-catalyst-runtime" ,perl-catalyst-runtime)
       ("perl-class-load" ,perl-class-load)
       ("perl-moose" ,perl-moose)
       ("perl-moosex-traits-pluggable" ,perl-moosex-traits-pluggable)
       ("perl-namespace-autoclean" ,perl-namespace-autoclean)
       ("perl-list-moreutils" ,perl-list-moreutils)))
    (home-page "https://metacpan.org/release/CatalystX-Component-Traits")
    (synopsis "Trait Loading and Resolution for Catalyst Components")
    (description "Adds a \"COMPONENT\" in Catalyst::Component method to your
Catalyst component base class that reads the optional \"traits\" parameter
from app and component config and instantiates the component subclass with
those traits using \"new_with_traits\" in MooseX::Traits from
MooseX::Traits::Pluggable.")
    (license license:perl-license)))

(define-public perl-catalystx-roleapplicator
  (package
    (name "perl-catalystx-roleapplicator")
    (version "0.005")
    (source
     (origin
       (method url-fetch)
       (uri (string-append "mirror://cpan/authors/id/H/HD/HDP/"
                           "CatalystX-RoleApplicator-" version ".tar.gz"))
       (sha256
        (base32
         "0vwaapxn8g5hs2xp63c4dwv9jmapmji4272fakssvgc9frklg3p2"))))
    (build-system perl-build-system)
    (propagated-inputs
     `(("perl-catalyst-runtime" ,perl-catalyst-runtime)
       ("perl-moose" ,perl-moose)
       ("perl-moosex-relatedclassroles" ,perl-moosex-relatedclassroles)))
    (home-page "https://metacpan.org/release/CatalystX-RoleApplicator")
    (synopsis "Apply roles to Catalyst classes")
    (description "CatalystX::RoleApplicator applies roles to Catalyst
application classes.")
    (license license:perl-license)))

(define-public perl-catalystx-script-server-starman
  (package
    (name "perl-catalystx-script-server-starman")
    (version "0.03")
    (source
     (origin
       (method url-fetch)
       (uri (string-append "mirror://cpan/authors/id/A/AB/ABRAXXA/"
                           "CatalystX-Script-Server-Starman-"
                           version ".tar.gz"))
       (sha256
        (base32
         "08jvibq4v8xjj0c3cr93h0w8w0c88ajwjn37xjy7ygxl9krlffp6"))))
    (build-system perl-build-system)
    (native-inputs
     `(("perl-module-install" ,perl-module-install)
       ("perl-test-www-mechanize-catalyst" ,perl-test-www-mechanize-catalyst)))
    (propagated-inputs
     `(("perl-catalyst-runtime" ,perl-catalyst-runtime)
       ("perl-moose" ,perl-moose)
       ("perl-namespace-autoclean" ,perl-namespace-autoclean)
       ("starman" ,starman)))
    (home-page "https://metacpan.org/release/CatalystX-Script-Server-Starman")
    (synopsis "Catalyst development server with Starman")
    (description "This module provides a Catalyst extension to replace the
development server with Starman.")
    (license license:perl-license)))

(define-public perl-cgi
  (package
    (name "perl-cgi")
    (version "4.52")
    (source
     (origin
       (method url-fetch)
       (uri (string-append "mirror://cpan/authors/id/L/LE/LEEJO/"
                           "CGI-" version ".tar.gz"))
       (sha256
        (base32 "1bxrpxv95js8yinicminxdg41xvd85haj2gvlywg3zqdb66smqy8"))))
    (build-system perl-build-system)
    (native-inputs
     `(("perl-test-deep" ,perl-test-deep)
       ("perl-test-nowarnings" ,perl-test-nowarnings)
       ("perl-test-warn" ,perl-test-warn)))
    (propagated-inputs
     `(("perl-html-parser" ,perl-html-parser)))
    (home-page "https://metacpan.org/release/CGI")
    (synopsis "Handle Common Gateway Interface requests and responses")
    (description "CGI.pm is a stable, complete and mature solution for
processing and preparing HTTP requests and responses.  Major features include
processing form submissions, file uploads, reading and writing cookies, query
string generation and manipulation, and processing and preparing HTTP
headers.")
    (license license:perl-license)))

(define-public perl-cgi-formbuilder
  (package
    (name "perl-cgi-formbuilder")
    (version "3.10")
    (source
     (origin
       (method url-fetch)
       (uri (string-append
             "https://cpan.metacpan.org/authors/id/B/BI/BIGPRESH/"
             "CGI-FormBuilder-" version ".tar.gz"))
       (sha256
        (base32
         "163ixq9kninqq094z2rnkg9pv3bcmvjphlww4vksfrzhq3h9pjdf"))))
    (build-system perl-build-system)
    (inputs `(("perl-cgi" ,perl-cgi)))
    (home-page
     "https://metacpan.org/release/CGI-FormBuilder")
    (synopsis
     "Generate and process stateful forms")
    (description
     "@code{CGI::FormBuilder} provides an easy way to generate and process CGI
form-based applications.")
    (license license:perl-license)))

(define-public perl-cgi-session
  (package
    (name "perl-cgi-session")
    (version "4.48")
    (source
     (origin
       (method url-fetch)
       (uri (string-append
             "mirror://cpan/authors/id/M/MA/MARKSTOS/CGI-Session-"
             version
             ".tar.gz"))
       (sha256
        (base32
         "1xsl2pz1jrh127pq0b01yffnj4mnp9nvkp88h5mndrscq9hn8xa6"))))
    (build-system perl-build-system)
    (native-inputs
     `(("perl-module-build" ,perl-module-build)))
    (inputs `(("perl-cgi" ,perl-cgi)))
    (home-page
     "https://metacpan.org/release/CGI-Session")
    (synopsis
     "Persistent session data in CGI applications")
    (description
     "@code{CGI::Session} provides modular session management system across
HTTP requests.")
    (license license:perl-license)))

(define-public perl-cgi-simple
  (package
    (name "perl-cgi-simple")
    (version "1.22")
    (source
     (origin
       (method url-fetch)
       (uri (string-append "mirror://cpan/authors/id/M/MA/MANWAR/"
                           "CGI-Simple-" version ".tar.gz"))
       (sha256
        (base32 "13c7iwnnavky10ab87pi8jc1kqph03s0rhvj7myn7szhbfisc4gn"))))
    (build-system perl-build-system)
    (native-inputs
     `(("perl-io-stringy" ,perl-io-stringy) ; for IO::Scalar
       ("perl-module-build" ,perl-module-build)
       ("perl-test-exception" ,perl-test-exception)
       ("perl-test-nowarnings" ,perl-test-nowarnings)))
    (home-page "https://metacpan.org/release/CGI-Simple")
    (synopsis "CGI interface that is CGI.pm compliant")
    (description "CGI::Simple provides a relatively lightweight drop in
replacement for CGI.pm.  It shares an identical OO interface to CGI.pm for
parameter parsing, file upload, cookie handling and header generation.")
    (license license:perl-license)))

(define-public perl-cgi-struct
  (package
    (name "perl-cgi-struct")
    (version "1.21")
    (source
     (origin
       (method url-fetch)
       (uri (string-append "mirror://cpan/authors/id/F/FU/FULLERMD/"
                           "CGI-Struct-" version ".tar.gz"))
       (sha256
        (base32
         "0v4xq2qpryr7i6jngw1wpn8yr2kiib10yxp4aih90vfdznkqsgfi"))))
    (build-system perl-build-system)
    (native-inputs
     `(("perl-test-deep" ,perl-test-deep)))
    (home-page "https://metacpan.org/release/CGI-Struct")
    (synopsis "Build structures from CGI data")
    (description "This is a module for building structured data from CGI
inputs, in a manner reminiscent of how PHP does.")
    (license license:bsd-2)))

(define-public perl-datetime-format-http
  (package
    (name "perl-datetime-format-http")
    (version "0.42")
    (source
     (origin
       (method url-fetch)
       (uri (string-append "mirror://cpan/authors/id/C/CK/CKRAS/"
                           "DateTime-Format-HTTP-" version ".tar.gz"))
       (sha256
        (base32
         "0h6qqdg1yzqkdxp7hqlp0qa7d1y64nilgimxs79dys2ryjfpcknh"))))
    (build-system perl-build-system)
    (native-inputs
     `(("perl-module-build" ,perl-module-build)))
    (propagated-inputs
     `(("perl-datetime" ,perl-datetime)
       ("perl-http-date" ,perl-http-date)))
    (home-page "https://metacpan.org/release/DateTime-Format-HTTP")
    (synopsis "Date conversion routines")
    (description "This module provides functions that deal with the date
formats used by the HTTP protocol.")
    (license license:perl-license)))

(define-public perl-digest-md5-file
  (package
    (name "perl-digest-md5-file")
    (version "0.08")
    (source
     (origin
       (method url-fetch)
       (uri (string-append "mirror://cpan/authors/id/D/DM/DMUEY/"
                           "Digest-MD5-File-" version ".tar.gz"))
       (sha256
        (base32
         "060jzf45dlwysw5wsm7av1wvpl06xgk415kwwpvv89r6wda3md5d"))))
    (build-system perl-build-system)
    (propagated-inputs
     `(("perl-libwww" ,perl-libwww)))
    (home-page "https://metacpan.org/release/Digest-MD5-File")
    (synopsis "MD5 sums for files and urls")
    (description "Digest::MD5::File is a Perl extension for getting MD5 sums
for files and urls.")
    (license license:perl-license)))

(define-public perl-encode-locale
  (package
    (name "perl-encode-locale")
    (version "1.05")
    (source (origin
             (method url-fetch)
             (uri (string-append
                   "mirror://cpan/authors/id/G/GA/GAAS/Encode-Locale-"
                   version ".tar.gz"))
             (sha256
              (base32
               "1h8fvcdg3n20c2yp7107yhdkkx78534s9hnvn7ps8hpmf4ks0vqp"))))
    (build-system perl-build-system)
    (license license:perl-license)
    (synopsis "Perl locale encoding determination")
    (description
     "The POSIX locale system is used to specify both the language
conventions requested by the user and the preferred character set to
consume and output.  The Encode::Locale module looks up the charset and
encoding (called a CODESET in the locale jargon) and arranges for the
Encode module to know this encoding under the name \"locale\".  It means
bytes obtained from the environment can be converted to Unicode strings
by calling Encode::encode(locale => $bytes) and converted back again
with Encode::decode(locale => $string).")
    (home-page "https://metacpan.org/release/Encode-Locale")))

(define-public perl-feed-find
  (package
    (name "perl-feed-find")
    (version "0.07")
    (source (origin
              (method url-fetch)
              (uri (string-append "mirror://cpan/authors/id/B/BT/BTROTT/"
                                  "Feed-Find-" version ".tar.gz"))
              (sha256
               (base32
                "0sa33cm8ww55cymnl8j7b5yspi2y5xkkkgqqa4h6fs3wdqylz600"))))
    (build-system perl-build-system)
    (arguments
     ;; Tests expect to query files at http://stupidfool.org/perl/feeds/
     `(#:tests? #f
       #:phases
       (modify-phases %standard-phases
         (add-after 'unpack 'set-env
           (lambda _ (setenv "PERL_USE_UNSAFE_INC" "1"))))))
    (inputs
     `(("perl-class-errorhandler" ,perl-class-errorhandler)
       ("perl-html-parser" ,perl-html-parser)
       ("perl-libwww" ,perl-libwww)
       ("perl-uri" ,perl-uri)))
    (home-page "https://metacpan.org/release/Feed-Find")
    (synopsis "Syndication feed auto-discovery")
    (description "@code{Feed::Find} implements feed auto-discovery for finding
syndication feeds, given a URI.  It will discover the following feed formats:
RSS 0.91, RSS 1.0, RSS 2.0, Atom.")
    (license license:perl-license)))

(define-public perl-file-listing
  (package
    (name "perl-file-listing")
    (version "6.11")
    (source (origin
             (method url-fetch)
             (uri (string-append
                   "mirror://cpan/authors/id/P/PL/PLICEASE/File-Listing-"
                   version ".tar.gz"))
             (sha256
              (base32
               "0vmzw1mhv580flzkla80gvwfpficnhlbqr1dnlf9x50bw7n18k62"))))
    (build-system perl-build-system)
    (propagated-inputs
     `(("perl-http-date" ,perl-http-date)))
    (license license:perl-license)
    (synopsis "Perl directory listing parser")
    (description
     "The File::Listing module exports a single function called parse_dir(),
which can be used to parse directory listings.")
    (home-page "https://metacpan.org/release/File-Listing")))

(define-public perl-finance-quote
  (package
   (name "perl-finance-quote")
   (version "1.47")
   (source
    (origin
      (method url-fetch)
      (uri (string-append "https://cpan.metacpan.org/authors/id/E/EC/ECOCODE/"
                          "Finance-Quote-" version ".tar.gz"))
      (sha256
       (base32 "0gzbq85738f299jaw4nj3ljnka380j2y6yspmyl71rgfypqjvbr7"))
      (patches (search-patches
                "perl-finance-quote-unuse-mozilla-ca.patch"))))
   (build-system perl-build-system)
   (propagated-inputs
    `(("perl-cgi" ,perl-cgi)
      ("perl-datetime" ,perl-datetime)
      ("perl-html-parser" ,perl-html-parser)
      ("perl-html-tableextract" ,perl-html-tableextract)
      ("perl-html-tree" ,perl-html-tree)
      ("perl-http-cookies" ,perl-http-cookies)
      ("perl-http-message" ,perl-http-message)
      ("perl-json" ,perl-json)
      ("perl-libwww" ,perl-libwww)
      ("perl-lwp-protocol-https" ,perl-lwp-protocol-https)
      ("perl-uri" ,perl-uri)))
   (home-page "https://metacpan.org/release/Finance-Quote")
   (synopsis "Stock and mutual fund quotes")
   (description
    "Finance::Quote gets stock quotes from various internet sources, including
Yahoo! Finance, Fidelity Investments, and the Australian Stock Exchange.")
   (license license:gpl2)))

(define-public perl-gssapi
  (package
    (name "perl-gssapi")
    (version "0.28")
    (source
     (origin
       (method url-fetch)
       (uri (string-append "mirror://cpan/authors/id/A/AG/AGROLMS/"
                           "GSSAPI-" version ".tar.gz"))
       (sha256
        (base32
         "1mkhwxjjlhr58pd770i9gnf7zy7jj092iv6jfbnb8bvnc5xjr3vx"))))
    (build-system perl-build-system)
    (inputs `(("gssapi" ,mit-krb5)))
    (arguments
     `(#:make-maker-flags
       `(,(string-append "--gssapiimpl=" (assoc-ref %build-inputs "gssapi")))))
    (home-page "https://metacpan.org/release/GSSAPI")
    (synopsis "Perl extension providing access to the GSSAPIv2 library")
    (description "This is a Perl extension for using GSSAPI C bindings as
described in RFC 2744.")
    (license license:perl-license)))

(define-public perl-html-element-extended
  (package
    (name "perl-html-element-extended")
    (version "1.18")
    (source
     (origin
       (method url-fetch)
       (uri (string-append "mirror://cpan/authors/id/M/MS/MSISK/"
                           "HTML-Element-Extended-" version ".tar.gz"))
       (sha256
        (base32
         "0axknss8c368r5i082yhkfj8mq0w4nglfrpcxcayyzzj13qimvzk"))))
    (build-system perl-build-system)
    (propagated-inputs
     `(("perl-html-tree" ,perl-html-tree)))
    (home-page "https://metacpan.org/release/HTML-Element-Extended")
    (synopsis "Manipulate tables of HTML::Element")
    (description
     "HTML::Element::Extended is a Perl extension for manipulating a table
composed of HTML::Element style components.")
    (license license:perl-license)))

(define-public perl-html-form
  (package
    (name "perl-html-form")
    (version "6.05")
    (source
     (origin
       (method url-fetch)
       (uri (string-append "mirror://cpan/authors/id/O/OA/OALDERS/"
                           "HTML-Form-" version ".tar.gz"))
       (sha256
        (base32 "14i4ldyvdvhdhvfhh9kiq6z853q2f84biq8vcpv1k5w2r80wdiin"))))
    (build-system perl-build-system)
    (propagated-inputs
     `(("perl-html-parser" ,perl-html-parser)
       ("perl-html-tagset" ,perl-html-tagset)
       ("perl-http-message" ,perl-http-message)
       ("perl-lwp-mediatypes" ,perl-lwp-mediatypes)
       ("perl-uri" ,perl-uri)))
    (home-page "https://metacpan.org/release/HTML-Form")
    (synopsis "Perl class representing an HTML form element")
    (description "Objects of the HTML::Form class represents a single HTML
<form> ... </form> instance.")
    (license license:perl-license)))

(define-public perl-html-scrubber
  (package
    (name "perl-html-scrubber")
    (version "0.17")
    (source
     (origin
       (method url-fetch)
       (uri (string-append
             "mirror://cpan/authors/id/N/NI/NIGELM/HTML-Scrubber-"
             version
             ".tar.gz"))
       (sha256
        (base32
         "06p7w4zd42b2yh541mlzyqj40lwmvvn3fyqi8big4mf34la7m2jm"))))
    (build-system perl-build-system)
    (native-inputs
     `(("perl-module-build" ,perl-module-build)
       ("perl-test-cpan-meta" ,perl-test-cpan-meta)
       ("perl-test-differences" ,perl-test-differences)
       ("perl-test-eol" ,perl-test-eol)
       ("perl-test-memory-cycle" ,perl-test-memory-cycle)
       ("perl-test-notabs" ,perl-test-notabs)))
    (inputs
     `(("perl-html-parser" ,perl-html-parser)))
    (home-page
     "https://metacpan.org/release/HTML-Scrubber")
    (synopsis
     "Perl extension for scrubbing/sanitizing html")
    (description
     "@code{HTML::Scrubber} Perl extension for scrubbing/sanitizing HTML.")
    (license license:perl-license)))

(define-public perl-html-lint
  (package
    (name "perl-html-lint")
    (version "2.32")
    (source
     (origin
       (method url-fetch)
       (uri (string-append "mirror://cpan/authors/id/P/PE/PETDANCE/"
                           "HTML-Lint-" version ".tar.gz"))
       (sha256
        (base32 "0lk02xpfxcg7ij4dvpsa4wjlzhmiizj0jfr3rwmdpbj69nvc93br"))))
    (build-system perl-build-system)
    (propagated-inputs
     `(("perl-html-parser" ,perl-html-parser)
       ("perl-html-tagset" ,perl-html-tagset)
       ("perl-libwww" ,perl-libwww)))
    (home-page "https://metacpan.org/release/HTML-Lint")
    (synopsis "Check for HTML errors in a string or file")
    (description "HTML::Lint is a pure-Perl HTML parser and checker for
syntactic legitmacy.")
    (license license:artistic2.0)))

(define-public perl-html-tableextract
  (package
    (name "perl-html-tableextract")
    (version "2.13")
    (source
     (origin
       (method url-fetch)
       (uri (string-append "https://cpan.metacpan.org/authors/id/M/MS/MSISK/"
                           "HTML-TableExtract-" version ".tar.gz"))
       (sha256
        (base32
         "01jimmss3q68a89696wmclvqwb2ybz6xgabpnbp6mm6jcni82z8a"))))
    (build-system perl-build-system)
    (propagated-inputs
     `(("perl-html-element-extended" ,perl-html-element-extended)
       ("perl-html-parser" ,perl-html-parser)))
    (home-page "https://metacpan.org/release/HTML-TableExtract")
    (synopsis "Extract contents from HTML tables")
    (description
     "HTML::TableExtract is a Perl module for extracting the content contained
in tables within an HTML document, either as text or encoded element trees.")
    (license license:perl-license)))

(define-public perl-html-tree
  (package
    (name "perl-html-tree")
    (version "5.07")
    (source
     (origin
       (method url-fetch)
       (uri (string-append "mirror://cpan/authors/id/K/KE/KENTNL/"
                           "HTML-Tree-" version ".tar.gz"))
       (sha256
        (base32
         "1gyvm4qlwm9y6hczkpnrdfl303ggbybr0nqxdjw09hii8yw4sdzh"))))
    (build-system perl-build-system)
    (native-inputs
     `(("perl-module-build" ,perl-module-build)
       ("perl-test-fatal" ,perl-test-fatal)))
    (propagated-inputs
     `(("perl-html-parser" ,perl-html-parser)
       ("perl-html-tagset" ,perl-html-tagset)
       ("perl-libwww" ,perl-libwww)))
    (home-page "https://metacpan.org/release/HTML-Tree")
    (synopsis "Work with HTML in a DOM-like tree structure")
    (description "This distribution contains a suite of modules for
representing, creating, and extracting information from HTML syntax trees.")
    (license license:perl-license)))

(define-public perl-html-parser
  (package
    (name "perl-html-parser")
    (version "3.72")
    (source (origin
             (method url-fetch)
             (uri (string-append
                   "mirror://cpan/authors/id/G/GA/GAAS/HTML-Parser-"
                   version ".tar.gz"))
             (sha256
              (base32
               "12v05ywlnsi9lc17z32k9jxx3sj1viy7y1wpl7n4az76v7hwfa7c"))))
    (build-system perl-build-system)
    (inputs
     `(("perl-html-tagset" ,perl-html-tagset)
       ("perl-http-message" ,perl-http-message)))
    (license license:perl-license)
    (synopsis "Perl HTML parser class")
    (description
     "Objects of the HTML::Parser class will recognize markup and separate
it from plain text (alias data content) in HTML documents.  As different
kinds of markup and text are recognized, the corresponding event handlers
are invoked.")
    (home-page "https://metacpan.org/release/HTML-Parser")))

(define-public perl-html-tagset
  (package
    (name "perl-html-tagset")
    (version "3.20")
    (source (origin
             (method url-fetch)
             (uri (string-append
                   "mirror://cpan/authors/id/P/PE/PETDANCE/HTML-Tagset-"
                   version ".tar.gz"))
             (sha256
              (base32
               "1qh8249wgr4v9vgghq77zh1d2zs176bir223a8gh3k9nksn7vcdd"))))
    (build-system perl-build-system)
    (license license:perl-license)
    (synopsis "Perl data tables useful in parsing HTML")
    (description
     "The HTML::Tagset module contains several data tables useful in various
kinds of HTML parsing operations.")
    (home-page "https://metacpan.org/release/HTML-Tagset")))

(define-public perl-html-template
  (package
    (name "perl-html-template")
    (version "2.97")
    (source (origin
              (method url-fetch)
              (uri (string-append "mirror://cpan/authors/id/S/SA/SAMTREGAR/"
                                  "HTML-Template-" version ".tar.gz"))
              (sha256
               (base32
                "17qjw8swj2q4b1ic285pndgrkmvpsqw0j68nhqzpk1daydhsyiv5"))))
    (build-system perl-build-system)
    (propagated-inputs
     `(("perl-cgi" ,perl-cgi)))
    (home-page "https://metacpan.org/release/HTML-Template")
    (synopsis "HTML-like templates")
    (description
     "This module attempts to make using HTML templates simple and natural.
It extends standard HTML with a few new HTML-esque tags: @code{<TMPL_VAR>},
@code{<TMPL_LOOP>}, @code{<TMPL_INCLUDE>}, @code{<TMPL_IF>},
@code{<TMPL_ELSE>} and @code{<TMPL_UNLESS>}.  The file written with HTML and
these new tags is called a template.  Using this module you fill in the values
for the variables, loops and branches declared in the template.  This allows
you to separate design from the data.")
    (license license:perl-license)))

(define-public perl-http-body
  (package
    (name "perl-http-body")
    (version "1.22")
    (source
     (origin
       (method url-fetch)
       (uri (string-append "mirror://cpan/authors/id/G/GE/GETTY/"
                           "HTTP-Body-" version ".tar.gz"))
       (sha256
        (base32
         "15vj488i62mdp4ps9k77h39prj70i7anb6b0j8nm7l9vbdc2q3gw"))))
    (build-system perl-build-system)
    (native-inputs
     `(("perl-test-deep" ,perl-test-deep)))
    (propagated-inputs
     `(("perl-file-temp" ,perl-file-temp)
       ("perl-http-message" ,perl-http-message))) ;For HTTP::Headers
    (home-page "https://metacpan.org/release/HTTP-Body")
    (synopsis "HTTP Body Parser")
    (description "HTTP::Body parses chunks of HTTP POST data and supports
application/octet-stream, application/json, application/x-www-form-urlencoded,
and multipart/form-data.")
    (license license:perl-license)))

(define-public perl-http-cookiejar
  (package
    (name "perl-http-cookiejar")
    (version "0.012")
    (source
     (origin
       (method url-fetch)
       (uri (string-append "mirror://cpan/authors/id/D/DA/DAGOLDEN/"
                           "HTTP-CookieJar-" version ".tar.gz"))
       (sha256
        (base32 "0jk0ps4i67dhhhwaxwwa9nkv3n6n5w44xlnwyzvk59735pwvyjh0"))))
    (build-system perl-build-system)
    (native-inputs
     `(("perl-test-deep" ,perl-test-deep)
       ("perl-test-requires" ,perl-test-requires)
       ("perl-time-mock" ,perl-time-mock)
       ("perl-uri" ,perl-uri)))
    (inputs
     `(("perl-time-local" ,perl-time-local)
       ("perl-http-date" ,perl-http-date)))
    (home-page "https://metacpan.org/release/HTTP-CookieJar")
    (synopsis "Minimalist HTTP user agent cookie jar")
    (description "This module implements a minimalist HTTP user agent cookie
jar in conformance with RFC 6265 <http://tools.ietf.org/html/rfc6265>.")
    (license license:asl2.0)))

(define-public perl-http-cookies
  (package
    (name "perl-http-cookies")
    (version "6.06")
    (source (origin
             (method url-fetch)
             (uri (string-append
                   "mirror://cpan/authors/id/O/OA/OALDERS/HTTP-Cookies-"
                   version ".tar.gz"))
             (sha256
              (base32
               "13rnz3233vbsfariya4njiyfaj6k94j6bvlyh3dmfmh24hpqgx77"))))
    (build-system perl-build-system)
    (propagated-inputs
     `(("perl-http-message" ,perl-http-message)))
    (license license:perl-license)
    (synopsis "Perl HTTP cookie jars")
    (description
     "The HTTP::Cookies class is for objects that represent a cookie jar,
that is, a database of all the HTTP cookies that a given LWP::UserAgent
object knows about.")
    (home-page "https://metacpan.org/release/GAAS/HTTP-Cookies-6.01")))

(define-public perl-http-daemon
  (package
    (name "perl-http-daemon")
    (version "6.01")
    (source (origin
             (method url-fetch)
             (uri (string-append
                   "mirror://cpan/authors/id/G/GA/GAAS/HTTP-Daemon-"
                   version ".tar.gz"))
             (sha256
              (base32
               "1hmd2isrkilf0q0nkxms1q64kikjmcw9imbvrjgky6kh89vqdza3"))))
    (build-system perl-build-system)
    (propagated-inputs
     `(("perl-http-message" ,perl-http-message)
       ("perl-lwp-mediatypes" ,perl-lwp-mediatypes)))
    (license license:perl-license)
    (synopsis "Perl simple http server class")
    (description
     "Instances of the HTTP::Daemon class are HTTP/1.1 servers that listen
on a socket for incoming requests.  The HTTP::Daemon is a subclass of
IO::Socket::INET, so you can perform socket operations directly on it too.")
    (home-page "https://metacpan.org/release/HTTP-Daemon")))

(define-public perl-http-date
  (package
    (name "perl-http-date")
    (version "6.05")
    (source (origin
             (method url-fetch)
             (uri (string-append
                   "mirror://cpan/authors/id/O/OA/OALDERS/HTTP-Date-"
                   version ".tar.gz"))
             (sha256
              (base32
               "0awjdbz7x0jd5pna55dwxhs3k6xp3sw6b2zg3p2yndxxvya64p9n"))))
    (build-system perl-build-system)
    (license license:perl-license)
    (synopsis "Perl date conversion routines")
    (description
     "The HTTP::Date module provides functions that deal with date formats
used by the HTTP protocol (and then some more).")
    (home-page "https://metacpan.org/release/HTTP-Date")))

(define-public perl-http-lite
  (package
    (name "perl-http-lite")
    (version "2.44")
    (source
     (origin
      (method url-fetch)
      (uri (string-append
            "mirror://cpan/authors/id/N/NE/NEILB/HTTP-Lite-"
            version ".tar.gz"))
      (sha256
       (base32
        "0z77nflj8zdcfg70kc93glq5kmd6qxn2nf7h70x4xhfg25wkvr1q"))))
    (build-system perl-build-system)
    (native-inputs `(("perl-cgi" ,perl-cgi)))
    (home-page "https://metacpan.org/release/HTTP-Lite")
    (synopsis "Lightweight HTTP implementation")
    (description "@code{HTTP::Lite} is a stand-alone lightweight
HTTP/1.1 implementation for perl.  It is intended for use in
situations where it is desirable to install the minimal number of
modules to achieve HTTP support.  @code{HTTP::Lite} is ideal for
CGI (or mod_perl) programs or for bundling for redistribution with
larger packages where only HTTP GET and POST functionality are
necessary.  @code{HTTP::Lite} is compliant with the Host header,
necessary for name based virtual hosting, and supports proxies.
Additionally, @code{HTTP::Lite} supports a callback to allow
processing of request data as it arrives.")
    (license license:perl-license)))

(define-public perl-http-message
  (package
    (name "perl-http-message")
    (version "6.18")
    (source (origin
             (method url-fetch)
             (uri (string-append
                   "mirror://cpan/authors/id/O/OA/OALDERS/HTTP-Message-"
                   version ".tar.gz"))
             (sha256
              (base32
               "04lih0fn89jpyk74c4aq1rzq18h8v4zd3x0lik2r9dl8sdqd2q6h"))))
    (build-system perl-build-system)
    (native-inputs
     `(("perl-try-tiny" ,perl-try-tiny)))
    (propagated-inputs
     `(("perl-encode-locale" ,perl-encode-locale)
       ("perl-http-date" ,perl-http-date)
       ("perl-io-html" ,perl-io-html)
       ("perl-lwp-mediatypes" ,perl-lwp-mediatypes)
       ("perl-uri" ,perl-uri)))
    (license license:perl-license)
    (synopsis "Perl HTTP style message")
    (description
     "An HTTP::Message object contains some headers and a content body.")
    (home-page "https://metacpan.org/release/ETHER/HTTP-Message-6.11")))

(define-public perl-http-negotiate
  (package
    (name "perl-http-negotiate")
    (version "6.01")
    (source (origin
             (method url-fetch)
             (uri (string-append
                   "mirror://cpan/authors/id/G/GA/GAAS/HTTP-Negotiate-"
                   version ".tar.gz"))
             (sha256
              (base32
               "05p053vjs5g91v5cmjnny7a3xzddz5k7vnjw81wfh01ilqg9qwhw"))))
    (build-system perl-build-system)
    (propagated-inputs
     `(("perl-http-message" ,perl-http-message)))
    (license license:perl-license)
    (synopsis "Perl http content negotiation")
    (description
     "The HTTP::Negotiate module provides a complete implementation of the
HTTP content negotiation algorithm specified in
draft-ietf-http-v11-spec-00.ps chapter 12.  Content negotiation allows for
the selection of a preferred content representation based upon attributes
of the negotiable variants and the value of the various Accept* header
fields in the request.")
    (home-page "https://metacpan.org/release/HTTP-Negotiate")))

(define-public perl-http-parser
  (package
    (name "perl-http-parser")
    (version "0.06")
    (source
     (origin
       (method url-fetch)
       (uri (string-append "mirror://cpan/authors/id/E/ED/EDECA/"
                           "HTTP-Parser-" version ".tar.gz"))
       (sha256
        (base32
         "0idwq3jk595xil65lmxz128ha7s3r2n5zknisddpgwnqrghs3igq"))))
    (build-system perl-build-system)
    (propagated-inputs
     `(("perl-http-message" ,perl-http-message)
       ("perl-uri" ,perl-uri)))
    (home-page "https://metacpan.org/release/HTTP-Parser")
    (synopsis "Parse HTTP/1.1 requests")
    (description "This is an HTTP request parser.  It takes chunks of text as
received and returns a @code{hint} as to what is required, or returns the
HTTP::Request when a complete request has been read.  HTTP/1.1 chunking is
supported.")
    (license license:perl-license)))

(define-public perl-http-parser-xs
  (package
    (name "perl-http-parser-xs")
    (version "0.17")
    (source
     (origin
       (method url-fetch)
       (uri (string-append "mirror://cpan/authors/id/K/KA/KAZUHO/"
                           "HTTP-Parser-XS-" version ".tar.gz"))
       (sha256
        (base32
         "02d84xq1mm53c7jl33qyb7v5w4372vydp74z6qj0vc96wcrnhkkr"))))
    (build-system perl-build-system)
    (native-inputs
     `(("perl-module-install" ,perl-module-install)))
    (home-page "https://metacpan.org/release/HTTP-Parser-XS")
    (synopsis "Fast HTTP request parser")
    (description "HTTP::Parser::XS is a fast, primitive HTTP request/response
parser.")
    (license license:perl-license)))

(define-public perl-http-request-ascgi
  (package
    (name "perl-http-request-ascgi")
    (version "1.2")
    (source
     (origin
       (method url-fetch)
       (uri (string-append "mirror://cpan/authors/id/F/FL/FLORA/"
                           "HTTP-Request-AsCGI-" version ".tar.gz"))
       (sha256
        (base32
         "1smwmiarwcgq7vjdblnb6ldi2x1s5sk5p15p7xvm5byiqq3znnwl"))))
    (build-system perl-build-system)
    (propagated-inputs
     `(("perl-class-accessor" ,perl-class-accessor)
       ("perl-http-message" ,perl-http-message)))
    (home-page "https://metacpan.org/release/HTTP-Request-AsCGI")
    (synopsis "Set up a CGI environment from an HTTP::Request")
    (description "This module provides a convenient way to set up a CGI
environment from an HTTP::Request.")
    (license license:perl-license)))

(define-public perl-http-server-simple
  (package
    (name "perl-http-server-simple")
    (version "0.52")
    (source
     (origin
       (method url-fetch)
       (uri (string-append "mirror://cpan/authors/id/B/BP/BPS/"
                           "HTTP-Server-Simple-" version ".tar.gz"))
       (sha256
        (base32
         "0k6bg7k6mjixfzxdkkdrhqvaqmdhjszx0zsk8g0bimiby6j9z4yq"))))
    (build-system perl-build-system)
    (propagated-inputs
     `(("perl-cgi" ,perl-cgi)))
    (arguments
     ;; See the discussion of a related tests issue at
     ;; https://lists.gnu.org/archive/html/guix-devel/2015-01/msg00346.html
     `(#:tests? #f

       #:phases (modify-phases %standard-phases
                   (add-before 'configure 'set-search-path
                     (lambda _
                       ;; Work around "dotless @INC" build failure.
                       (setenv "PERL5LIB"
                               (string-append (getcwd) ":"
                                              (getenv "PERL5LIB")))
                       #t)))))
    (home-page "https://metacpan.org/release/HTTP-Server-Simple")
    (synopsis "Lightweight HTTP server")
    (description "HTTP::Server::Simple is a simple standalone HTTP daemon with
no non-core module dependencies.  It can be used for building a standalone
http-based UI to your existing tools.")
    (license license:perl-license)))

(define-public perl-http-tiny
  (package
    (name "perl-http-tiny")
    (version "0.076")
    (source
     (origin
       (method url-fetch)
       (uri (string-append "mirror://cpan/authors/id/D/DA/DAGOLDEN/"
                           "HTTP-Tiny-" version ".tar.gz"))
       (sha256
        (base32
         "11wkxxqj3ff84rgj9q2gzkdgscwp3fzj205846k9ycqinlpsmgfx"))))
    (build-system perl-build-system)
    (inputs
     `(("perl-http-cookiejar" ,perl-http-cookiejar)
       ("perl-io-socket-ip" ,perl-io-socket-ip)
       ("perl-io-socket-ssl" ,perl-io-socket-ssl)
       ("perl-mozilla-ca" ,perl-mozilla-ca)
       ("perl-net-ssleay" ,perl-net-ssleay)))
    (home-page "https://metacpan.org/release/HTTP-Tiny")
    (synopsis "HTTP/1.1 client")
    (description "This is a very simple HTTP/1.1 client, designed for doing
simple requests without the overhead of a large framework like LWP::UserAgent.
It supports proxies and redirection.  It also correctly resumes after EINTR.")
    (license license:perl-license)))

(define-public perl-http-tinyish
  (package
    (name "perl-http-tinyish")
    (version "0.15")
    (source
     (origin
       (method url-fetch)
       (uri (string-append
             "mirror://cpan/authors/id/M/MI/MIYAGAWA/HTTP-Tinyish-"
             version
             ".tar.gz"))
       (sha256
        (base32
         "199sa722amvwhq0czjfb7psj3hbqmvni5vxkrm579r5943pg0rax"))))
    (build-system perl-build-system)
    (propagated-inputs
     `(("perl-file-which" ,perl-file-which)
       ("perl-ipc-run3" ,perl-ipc-run3)))
    (home-page "https://metacpan.org/release/HTTP-Tinyish")
    (synopsis "@code{HTTP::Tiny} compatible HTTP client wrappers")
    (description
     "@code{HTTP::Tinyish} is a wrapper module for @acronym{LWP,libwww-perl},
@code{HTTP::Tiny}, curl and wget.

It provides an API compatible to HTTP::Tiny.")
    (license license:perl-license)))

(define-public perl-io-html
  (package
    (name "perl-io-html")
    (version "1.00")
    (source (origin
             (method url-fetch)
             (uri (string-append
                   "mirror://cpan/authors/id/C/CJ/CJM/IO-HTML-"
                   version ".tar.gz"))
             (sha256
              (base32
               "06nj3a0xgp5jxwxx6ayglfk2v7npf5a7gwkqsjlkapjkybarzqh4"))))
    (build-system perl-build-system)
    (license license:perl-license)
    (synopsis "Perl module to open an HTML file with automatic charset detection")
    (description
     "IO::HTML provides an easy way to open a file containing HTML while
automatically determining its encoding.  It uses the HTML5 encoding sniffing
algorithm specified in section 8.2.2.1 of the draft standard.")
    (home-page "https://metacpan.org/release/IO-HTML")))

(define-public perl-io-socket-ip
  (package
    (name "perl-io-socket-ip")
    (version "0.41")
    (source
     (origin
       (method url-fetch)
       (uri (string-append "mirror://cpan/authors/id/P/PE/PEVANS/"
                           "IO-Socket-IP-" version ".tar.gz"))
       (sha256
        (base32 "0ihlpxrkq1xrvhnq52nhghanskic718ch8kpp642afgq72i4b6l4"))))
    (build-system perl-build-system)
    (native-inputs `(("perl-module-build" ,perl-module-build)))
    (home-page "https://metacpan.org/release/IO-Socket-IP")
    (synopsis "Family-neutral IP socket supporting both IPv4 and IPv6")
    (description "This module provides a protocol-independent way to use IPv4
and IPv6 sockets, intended as a replacement for IO::Socket::INET.")
    (license license:perl-license)))

(define-public perl-io-socket-ssl
  (package
    (name "perl-io-socket-ssl")
    (version "2.068")
    (source (origin
              (method url-fetch)
              (uri (string-append "mirror://cpan/authors/id/S/SU/SULLR/"
                                  "IO-Socket-SSL-" version ".tar.gz"))
              (sha256
               (base32
                "1ycgzg1l7p07y5wc0vzgnj122vm51p5aqpi4s56pp0piaq0gq824"))))
    (build-system perl-build-system)
    (propagated-inputs
     `(("perl-net-ssleay" ,perl-net-ssleay)
       ;; for IDN support
       ("perl-uri" ,perl-uri)))
    (synopsis "Nearly transparent SSL encapsulation for IO::Socket::INET")
    (description
     "IO::Socket::SSL makes using SSL/TLS much easier by wrapping the
necessary functionality into the familiar IO::Socket interface and providing
secure defaults whenever possible.  This way existing applications can be made
SSL-aware without much effort, at least if you do blocking I/O and don't use
select or poll.")
    (license license:perl-license)
    (home-page "https://github.com/noxxi/p5-io-socket-ssl")))

(define-public perl-libwww
  (package
    (name "perl-libwww")
    (version "6.55")
    (source (origin
             (method url-fetch)
             (uri (string-append
                   "mirror://cpan/authors/id/O/OA/OALDERS/libwww-perl-"
                   version ".tar.gz"))
             (sha256
              (base32
               "0869hn711d6fd6yil8p88wij6p1zdrbnycy7p9p176q39ajd7l61"))))
    (build-system perl-build-system)
    (native-inputs
     `(("perl-test-fatal" ,perl-test-fatal)
       ("perl-test-needs" ,perl-test-needs)
       ("perl-test-requiresinternet" ,perl-test-requiresinternet)))
    (propagated-inputs
     `(("perl-encode-locale" ,perl-encode-locale)
       ("perl-file-listing" ,perl-file-listing)
       ("perl-html-parser" ,perl-html-parser)
       ("perl-http-cookies" ,perl-http-cookies)
       ("perl-http-daemon" ,perl-http-daemon)
       ("perl-http-date" ,perl-http-date)
       ("perl-http-message" ,perl-http-message)
       ("perl-http-negotiate" ,perl-http-negotiate)
       ("perl-net-http" ,perl-net-http)
       ("perl-try-tiny" ,perl-try-tiny)
       ("perl-uri" ,perl-uri)
       ("perl-www-robotrules" ,perl-www-robotrules)))
    (license license:perl-license)
    (synopsis "Perl modules for the WWW")
    (description
     "The libwww-perl collection is a set of Perl modules which provides a
simple and consistent application programming interface to the
World-Wide Web.  The main focus of the library is to provide classes
and functions that allow you to write WWW clients.  The library also
contains modules that are of more general use and even classes that
help you implement simple HTTP servers.")
    (home-page "https://metacpan.org/release/libwww-perl")))

(define-public perl-lwp-online
  (package
    (name "perl-lwp-online")
    (version "1.08")
    (source
     (origin
       (method url-fetch)
       (uri (string-append
             "mirror://cpan/authors/id/A/AD/ADAMK/LWP-Online-"
             version ".tar.gz"))
       (sha256
        (base32
         "176f6vbk1018i0y7xj9d406ndbjgwzan2j9nihxnsahzg2vr2vz2"))))
    (build-system perl-build-system)
    (propagated-inputs
     `(("perl-libwww" ,perl-libwww)
       ("perl-uri" ,perl-uri)))
    (native-inputs
     `(("perl-module-install" ,perl-module-install)))
    (home-page "https://metacpan.org/release/LWP-Online")
    (synopsis "Checks whether your process has access to the web")
    (description "This module attempts to answer, as accurately as it can, one
of the nastiest technical questions there is: am I on the internet?

A host of networking and security issues make this problem very difficult.
There are firewalls, proxies (both well behaved and badly behaved).  We might
not have DNS.  We might not have a network card at all!")
    (license license:perl-license)))

(define-public perl-lwp-mediatypes
  (package
    (name "perl-lwp-mediatypes")
    (version "6.04")
    (source (origin
             (method url-fetch)
             (uri (string-append
                   "mirror://cpan/authors/id/O/OA/OALDERS/LWP-MediaTypes-"
                   version ".tar.gz"))
             (sha256
              (base32
               "1n8rg6csv3dsvymg06cmxipimr6cb1g9r903ghm1qsmiv89cl6wg"))))
    (build-system perl-build-system)
    (native-inputs
     `(("perl-test-fatal" ,perl-test-fatal)))
    (license license:perl-license)
    (synopsis "Perl module to guess the media type for a file or a URL")
    (description
     "The LWP::MediaTypes module provides functions for handling media (also
known as MIME) types and encodings.  The mapping from file extensions to
media types is defined by the media.types file.  If the ~/.media.types file
exists it is used instead.")
    (home-page "https://metacpan.org/release/LWP-MediaTypes")))

(define-public perl-lwp-protocol-https
  (package
    (name "perl-lwp-protocol-https")
    (version "6.09")
    (source
     (origin
       (method url-fetch)
       (uri (string-append "mirror://cpan/authors/id/O/OA/OALDERS/"
                           "LWP-Protocol-https-" version ".tar.gz"))
       (sha256
        (base32 "14pm785cgyrnppks6ccasb2vkqifh0a8fz36nmnhc2v926jy3kqn"))))
    (build-system perl-build-system)
    (native-inputs
     ;; For tests.
     `(("perl-test-requiresinternet" ,perl-test-requiresinternet)))
    (propagated-inputs
     `(("perl-io-socket-ssl" ,perl-io-socket-ssl)
       ("perl-libwww" ,perl-libwww)
       ("perl-mozilla-ca" ,perl-mozilla-ca)
       ("perl-net-http" ,perl-net-http)))
    (home-page "https://metacpan.org/release/LWP-Protocol-https")
    (synopsis "HTTPS support for LWP::UserAgent")
    (description "The LWP::Protocol::https module provides support for using
https schemed URLs with LWP.")
    (license license:perl-license)))

(define-public perl-lwp-useragent-cached
  (package
    (name "perl-lwp-useragent-cached")
    (version "0.08")
    (source
     (origin
       (method url-fetch)
       (uri (string-append "mirror://cpan/authors/id/O/OL/OLEG/"
                           "LWP-UserAgent-Cached-" version ".tar.gz"))
       (sha256
        (base32
         "1hw7wy7f82kl61xjwkgmhv1ixgg56dhgfr45wxn6ahc0qys5mkix"))))
    (build-system perl-build-system)
    (propagated-inputs
     `(("perl-libwww" ,perl-libwww)))
    (home-page "https://metacpan.org/release/LWP-UserAgent-Cached")
    (synopsis "Simple caching for LWP::UserAgent")
    (description "LWP::UserAgent::Cached is an LWP::UserAgent subclass with
cache support.  It returns responses from the local file system, if available,
instead of making an HTTP request.")
    (license license:perl-license)))

(define-public perl-lwp-useragent-determined
  (package
    (name "perl-lwp-useragent-determined")
    (version "1.07")
    (source
     (origin
       (method url-fetch)
       (uri (string-append "mirror://cpan/authors/id/A/AL/ALEXMV/"
                           "LWP-UserAgent-Determined-" version ".tar.gz"))
       (sha256
        (base32
         "0lyvbpjng7yfvyha9rp2y2c6liz5hhplmd2grc8jlsfkih7dbn06"))))
    (build-system perl-build-system)
    (propagated-inputs
     `(("perl-libwww" ,perl-libwww)))
    (home-page "https://metacpan.org/release/LWP-UserAgent-Determined")
    (synopsis "Virtual browser that retries errors")
    (description "LWP::UserAgent::Determined works just like LWP::UserAgent,
except that when you use it to get a web page but run into a
possibly-temporary error (like a DNS lookup timeout), it'll wait a few seconds
and retry a few times.")
    (license license:perl-license)))

(define-public perl-lwpx-paranoidagent
  (package
    (name "perl-lwpx-paranoidagent")
    (version "1.12")
    (source
     (origin
      (method url-fetch)
      (uri (string-append
            "mirror://cpan/authors/id/S/SA/SAXJAZMAN/lwp/LWPx-ParanoidAgent-"
            version ".tar.gz"))
      (sha256
       (base32
        "0gfhw3jbs25yya2dryv8xvyn9myngcfcmsybj7gkq62fnznil16c"))))
    (build-system perl-build-system)
    (propagated-inputs
     `(("perl-libwww" ,perl-libwww)
       ;; Users should instead make sure SSL_ca_path is set properly.
       ;; ("perl-mozilla-ca" ,perl-mozilla-ca)
       ("perl-net-dns" ,perl-net-dns)))
    (home-page "https://metacpan.org/release/LWPx-ParanoidAgent")
    (synopsis "Security enhanced subclass of LWP::UserAgent")
    (description "@code{LWPx::ParanoidAgent} is a class subclassing
@code{LWP::UserAgent} but paranoid against attackers.  Its purpose is
to vet requests for a remote resource on behalf of a possibly
malicious user.  The class can do the same as @code{LWP::UserAgent},
except that proxy support has been removed.  Support for URI schemes
is limited to http and https.")
    (license license:perl-license)))

(define-public perl-net-amazon-s3
  (package
    (name "perl-net-amazon-s3")
    (version "0.60")
    (source
     (origin
       (method url-fetch)
       (uri (string-append "mirror://cpan/authors/id/P/PF/PFIG/"
                           "Net-Amazon-S3-" version ".tar.gz"))
       (sha256
        (base32
         "10dcsq4s2kc9cb1vccx17r187c81drirc3s1hbxh3rb8489kg2b2"))
       (patches (search-patches
                 "perl-net-amazon-s3-moose-warning.patch"))))
    (build-system perl-build-system)
    (native-inputs
     `(("perl-libwww" ,perl-libwww)
       ("perl-test-exception" ,perl-test-exception)))
    (propagated-inputs
     `(("perl-data-stream-bulk" ,perl-data-stream-bulk)
       ("perl-datetime-format-http" ,perl-datetime-format-http)
       ("perl-digest-hmac" ,perl-digest-hmac)
       ("perl-digest-md5-file" ,perl-digest-md5-file)
       ("perl-file-find-rule" ,perl-file-find-rule)
       ("perl-http-date" ,perl-http-date)
       ("perl-http-message" ,perl-http-message)
       ("perl-lwp-useragent-determined" ,perl-lwp-useragent-determined)
       ("perl-mime-types" ,perl-mime-types)
       ("perl-moose" ,perl-moose)
       ("perl-moosex-strictconstructor" ,perl-moosex-strictconstructor)
       ("perl-moosex-types-datetime-morecoercions"
        ,perl-moosex-types-datetime-morecoercions)
       ("perl-path-class" ,perl-path-class)
       ("perl-regexp-common" ,perl-regexp-common)
       ("perl-term-encoding" ,perl-term-encoding)
       ("perl-term-progressbar-simple" ,perl-term-progressbar-simple)
       ("perl-uri" ,perl-uri)
       ("perl-xml-libxml" ,perl-xml-libxml)))
    (home-page "https://metacpan.org/release/Net-Amazon-S3")
    (synopsis "Perl interface to Amazon S3")
    (description "This module provides a Perlish interface to Amazon S3.")
    (license license:perl-license)))

(define-public perl-net-http
  (package
    (name "perl-net-http")
    (version "6.21")
    (source (origin
             (method url-fetch)
             (uri (string-append
                   "mirror://cpan/authors/id/O/OA/OALDERS/"
                   "Net-HTTP-" version ".tar.gz"))
             (sha256
              (base32
               "1i7fk6q1iaxzgf82mjd5hg77hvy7dbb79488cijg16dyfrds6nip"))))
    (build-system perl-build-system)
    (propagated-inputs
     `(("perl-io-socket-ssl" ,perl-io-socket-ssl)
       ("perl-uri" ,perl-uri)))
    (license license:perl-license)
    (synopsis "Perl low-level HTTP connection (client)")
    (description
     "The Net::HTTP class is a low-level HTTP client.  An instance of the
Net::HTTP class represents a connection to an HTTP server.  The HTTP protocol
is described in RFC 2616.  The Net::HTTP class supports HTTP/1.0 and
HTTP/1.1.")
    (home-page "https://metacpan.org/release/Net-HTTP")))

(define-public perl-net-server
  (package
    (name "perl-net-server")
    (version "2.009")
    (source
     (origin
       (method url-fetch)
       (uri (string-append "mirror://cpan/authors/id/R/RH/RHANDOM/"
                           "Net-Server-" version ".tar.gz"))
       (sha256
        (base32
         "0gw1k9gcw7habbkxvsfa2gz34brlbwcidk6khgsf1qjm0dbccrw2"))))
    (build-system perl-build-system)
    (home-page "https://metacpan.org/release/Net-Server")
    (synopsis "Extensible Perl server engine")
    (description "Net::Server is an extensible, generic Perl server engine.
It attempts to be a generic server as in Net::Daemon and NetServer::Generic.
It includes with it the ability to run as an inetd
process (Net::Server::INET), a single connection server (Net::Server or
Net::Server::Single), a forking server (Net::Server::Fork), a preforking
server which maintains a constant number of preforked
children (Net::Server::PreForkSimple), or as a managed preforking server which
maintains the number of children based on server load (Net::Server::PreFork).
In all but the inetd type, the server provides the ability to connect to one
or to multiple server ports.")
    (license license:perl-license)))

(define-public perl-net-smtp-ssl
  (package
    (name "perl-net-smtp-ssl")
    (version "1.04")
    (source
     (origin
       (method url-fetch)
       (uri (string-append "mirror://cpan/authors/id/R/RJ/RJBS/"
                           "Net-SMTP-SSL-" version ".tar.gz"))
       (sha256
        (base32
         "001a6dcfahf7kkyirqkc8jd4fh4fkal7n7vm9c4dblqrvmdc8abv"))))
    (build-system perl-build-system)
    (propagated-inputs
     `(("perl-io-socket-ssl" ,perl-io-socket-ssl)))
    (home-page "https://metacpan.org/release/Net-SMTP-SSL")
    (synopsis "SSL support for Net::SMTP")
    (description "SSL support for Net::SMTP.")
    (license license:perl-license)))

(define-public perl-plack
  (package
    (name "perl-plack")
    (version "1.0033")
    (source
     (origin
       (method url-fetch)
       (uri (string-append "mirror://cpan/authors/id/M/MI/MIYAGAWA/"
                           "Plack-" version ".tar.gz"))
       (sha256
        (base32
         "081jg0xddzpg2anmqi9i6d7vs6c8z7k557bf8xl6vgb3h95pin5w"))))
    (build-system perl-build-system)
    (native-inputs
     `(("perl-test-requires" ,perl-test-requires)
       ("perl-file-sharedir-install" ,perl-file-sharedir-install)))
    (propagated-inputs
     `(("perl-apache-logformat-compiler" ,perl-apache-logformat-compiler)
       ("perl-devel-stacktrace" ,perl-devel-stacktrace)
       ("perl-devel-stacktrace-ashtml" ,perl-devel-stacktrace-ashtml)
       ("perl-file-sharedir" ,perl-file-sharedir)
       ("perl-hash-multivalue" ,perl-hash-multivalue)
       ("perl-http-body" ,perl-http-body)
       ("perl-http-message" ,perl-http-message)
       ("perl-http-tiny" ,perl-http-tiny)
       ("perl-libwww" ,perl-libwww)
       ("perl-stream-buffered" ,perl-stream-buffered)
       ("perl-test-tcp" ,perl-test-tcp)
       ("perl-try-tiny" ,perl-try-tiny)
       ("perl-uri" ,perl-uri)))
    (home-page "https://metacpan.org/release/Plack")
    (synopsis "Perl Superglue for Web frameworks and servers (PSGI toolkit)")
    (description "Plack is a set of tools for using the PSGI stack.  It
contains middleware components, a reference server, and utilities for Web
application frameworks.  Plack is like Ruby's Rack or Python's Paste for
WSGI.")
    (license license:perl-license)))

(define-public perl-plack-middleware-deflater
  (package
    (name "perl-plack-middleware-deflater")
    (version "0.12")
    (source
     (origin
       (method url-fetch)
       (uri (string-append
             "mirror://cpan/authors/id/K/KA/KAZEBURO/"
             "Plack-Middleware-Deflater-" version ".tar.gz"))
       (sha256
        (base32
         "0xf2visi16hgwgyp9q0cjr10ikbn474hjia5mj8mb2scvbkrbni8"))))
    (build-system perl-build-system)
    (native-inputs
     `(("perl-module-install" ,perl-module-install)
       ("perl-test-requires" ,perl-test-requires)))
    (propagated-inputs
     `(("perl-plack" ,perl-plack)))
    (home-page "https://metacpan.org/release/Plack-Middleware-Deflater")
    (synopsis "Compress response body with Gzip or Deflate")
    (description
     "Plack::Middleware::Deflater is a middleware to encode your response body
in gzip or deflate, based on \"Accept-Encoding\" HTTP request header.  It
would save the bandwidth a little bit but should increase the Plack server
load, so ideally you should handle this on the frontend reverse proxy
servers.")
    (license license:perl-license)))

(define-public perl-plack-middleware-fixmissingbodyinredirect
  (package
    (name "perl-plack-middleware-fixmissingbodyinredirect")
    (version "0.12")
    (source
     (origin
       (method url-fetch)
       (uri (string-append "mirror://cpan/authors/id/S/SW/SWEETKID/"
                           "Plack-Middleware-FixMissingBodyInRedirect-"
                           version ".tar.gz"))
       (sha256
        (base32
         "14dkrmccq7a5vpymx5dv8032gfcvhsw2i6v5sh3c4ym5ymlx08kc"))))
    (build-system perl-build-system)
    (native-inputs
     `(("perl-html-parser" ,perl-html-parser) ;for HTML::Entities
       ("perl-http-message" ,perl-http-message)
       ("perl-plack" ,perl-plack)))     ;for Plack::Test
    (home-page
     "https://metacpan.org/release/Plack-Middleware-FixMissingBodyInRedirect")
    (synopsis "Plack::Middleware which sets body for redirect response")
    (description "This module sets the body in redirect response, if it's not
already set.")
    (license license:perl-license)))

(define-public perl-plack-middleware-methodoverride
  (package
    (name "perl-plack-middleware-methodoverride")
    (version "0.20")
    (source
     (origin
       (method url-fetch)
       (uri (string-append "mirror://cpan/authors/id/M/MI/MIYAGAWA/"
                           "Plack-Middleware-MethodOverride-"
                           version ".tar.gz"))
       (sha256
        (base32 "1wdmmav3rbhv49zpw311zrxxqmg1fz3f3q9src0ypgs8zcp5myyv"))))
    (build-system perl-build-system)
    (native-inputs
     `(("perl-module-build" ,perl-module-build)))
    (propagated-inputs
     `(("perl-plack" ,perl-plack)))
    (home-page "https://metacpan.org/release/Plack-Middleware-MethodOverride")
    (synopsis "Override REST methods to Plack apps via POST")
    (description "This middleware allows for POST requests that pretend to be
something else: by adding either a header named X-HTTP-Method-Override to the
request, or a query parameter named x-tunneled-method to the URI, the client
can say what method it actually meant.")
    (license license:perl-license)))

(define-public perl-plack-middleware-removeredundantbody
  (package
    (name "perl-plack-middleware-removeredundantbody")
    (version "0.09")
    (source
     (origin
       (method url-fetch)
       (uri (string-append "mirror://cpan/authors/id/S/SW/SWEETKID/"
                           "Plack-Middleware-RemoveRedundantBody-"
                           version ".tar.gz"))
       (sha256
        (base32 "0zh83001rn5aqwpc1pn3di2h3ibzlf2dvkmkv05hnadpss9mzm40"))))
    (build-system perl-build-system)
    (propagated-inputs
     `(("perl-plack" ,perl-plack)))
    (home-page
     "https://metacpan.org/release/Plack-Middleware-RemoveRedundantBody")
    (synopsis "Plack::Middleware which removes body for HTTP response")
    (description "This module removes the body in an HTTP response if it's not
required.")
    (license license:perl-license)))

(define-public perl-plack-middleware-reverseproxy
  (package
    (name "perl-plack-middleware-reverseproxy")
    (version "0.16")
    (source
     (origin
       (method url-fetch)
       (uri (string-append "mirror://cpan/authors/id/M/MI/MIYAGAWA/"
                           "Plack-Middleware-ReverseProxy-"
                           version ".tar.gz"))
       (sha256
        (base32 "0a512n62pnk5ayj3zdzyj50iy1qi8nwh6ygks2h7nrh7gp9k2jc7"))))
    (build-system perl-build-system)
    (native-inputs
     `(("perl-module-install" ,perl-module-install)))
    (propagated-inputs
     `(("perl-plack" ,perl-plack)))
    (home-page "https://metacpan.org/release/Plack-Middleware-ReverseProxy")
    (synopsis "Supports app to run as a reverse proxy backend")
    (description "Plack::Middleware::ReverseProxy resets some HTTP headers,
which are changed by reverse-proxy.  You can specify the reverse proxy address
and stop fake requests using @code{enable_if} directive in your app.psgi.")
    (license license:perl-license)))

(define-public perl-plack-test-externalserver
  (package
    (name "perl-plack-test-externalserver")
    (version "0.02")
    (source
     (origin
       (method url-fetch)
       (uri (string-append "mirror://cpan/authors/id/E/ET/ETHER/"
                           "Plack-Test-ExternalServer-" version ".tar.gz"))
       (sha256
        (base32 "1l1yj1l25679x7cbpd27ii7s1f1ajpkspif9xqnl21hczrbmrbsv"))))
    (build-system perl-build-system)
    (propagated-inputs
     `(("perl-plack" ,perl-plack)))
    (home-page "https://metacpan.org/release/Plack-Test-ExternalServer")
    (synopsis "Run HTTP tests on external live servers")
    (description "This module allows your to run your Plack::Test tests
against an external server instead of just against a local application through
either mocked HTTP or a locally spawned server.")
    (license license:perl-license)))

(define-public perl-test-tcp
  (package
    (name "perl-test-tcp")
    (version "2.22")
    (source
     (origin
       (method url-fetch)
       (uri (string-append "mirror://cpan/authors/id/M/MI/MIYAGAWA/"
                           "Test-TCP-" version ".tar.gz"))
       (sha256
        (base32 "0mvv9rqwrwlcfh8qrs0s47p85rhlnw15d4gbpyi802bddp0c6lry"))))
    (build-system perl-build-system)
    (propagated-inputs
     `(("perl-test-sharedfork" ,perl-test-sharedfork)))
    (arguments `(#:tests? #f))          ;related to signaling in t/05_sigint.t
    (home-page "https://metacpan.org/release/Test-TCP")
    (synopsis "Testing TCP programs")
    (description "Test::TCP is test utilities for TCP/IP programs.")
    (license license:perl-license)))

(define-public perl-test-www-mechanize
  (package
    (name "perl-test-www-mechanize")
    (version "1.52")
    (source
     (origin
       (method url-fetch)
       (uri (string-append "mirror://cpan/authors/id/P/PE/PETDANCE/"
                           "Test-WWW-Mechanize-" version ".tar.gz"))
       (sha256
        (base32 "1jsywlbxhqw39ij7s8vmgff5vys58vlfaq27072awacnxc65aal4"))))
    (build-system perl-build-system)
    (propagated-inputs
     `(("perl-carp-assert-more" ,perl-carp-assert-more)
       ("perl-html-form" ,perl-html-form)
       ("perl-html-lint" ,perl-html-lint)
       ("perl-http-server-simple" ,perl-http-server-simple)
       ("perl-libwww" ,perl-libwww)
       ("perl-test-longstring" ,perl-test-longstring)
       ("perl-www-mechanize" ,perl-www-mechanize)))
    (home-page "https://metacpan.org/release/Test-WWW-Mechanize")
    (synopsis "Testing-specific WWW::Mechanize subclass")
    (description "Test::WWW::Mechanize is a subclass of the Perl module
WWW::Mechanize that incorporates features for web application testing.")
    (license license:artistic2.0)))

(define-public perl-test-www-mechanize-catalyst
  (package
    (name "perl-test-www-mechanize-catalyst")
    (version "0.62")
    (source
     (origin
       (method url-fetch)
       (uri (string-append "mirror://cpan/authors/id/M/MS/MSTROUT/"
                           "Test-WWW-Mechanize-Catalyst-" version ".tar.gz"))
       (sha256
        (base32 "1cdc2q16vs6fb335pzaislz2rx1ph9acaxyp7v5hv9xbwwddwfqq"))))
    (build-system perl-build-system)
    (native-inputs
     `(("perl-catalyst-plugin-session" ,perl-catalyst-plugin-session)
       ("perl-catalyst-plugin-session-state-cookie"
        ,perl-catalyst-plugin-session-state-cookie)
       ("perl-module-install" ,perl-module-install)
       ("perl-test-exception" ,perl-test-exception)
       ("perl-test-pod" ,perl-test-pod)
       ("perl-test-utf8" ,perl-test-utf8)))
    (propagated-inputs
     `(("perl-catalyst-runtime" ,perl-catalyst-runtime)
       ("perl-class-load" ,perl-class-load)
       ("perl-libwww" ,perl-libwww)
       ("perl-moose" ,perl-moose)
       ("perl-namespace-clean" ,perl-namespace-clean)
       ("perl-test-www-mechanize" ,perl-test-www-mechanize)
       ("perl-www-mechanize" ,perl-www-mechanize)))
    (home-page "https://metacpan.org/release/Test-WWW-Mechanize-Catalyst")
    (synopsis "Test::WWW::Mechanize for Catalyst")
    (description "The Test::WWW::Mechanize::Catalyst module meshes the
Test::WWW:Mechanize module and the Catalyst web application framework to allow
testing of Catalyst applications without needing to start up a web server.")
    (license license:perl-license)))

(define-public perl-test-www-mechanize-psgi
  (package
    (name "perl-test-www-mechanize-psgi")
    (version "0.38")
    (source
     (origin
       (method url-fetch)
       (uri (string-append "mirror://cpan/authors/id/O/OA/OALDERS/"
                           "Test-WWW-Mechanize-PSGI-" version ".tar.gz"))
       (sha256
        (base32
         "0fsh2i05kf1kfavv2r9kmnjl7qlyqrd11ikc0qcqzzxsqzzjkg9r"))))
    (build-system perl-build-system)
    (native-inputs
     `(("perl-test-pod" ,perl-test-pod)))
    (propagated-inputs
     `(("perl-plack" ,perl-plack)
       ("perl-test-www-mechanize" ,perl-test-www-mechanize)))
    (home-page "https://metacpan.org/release/Test-WWW-Mechanize-PSGI")
    (synopsis "Test PSGI programs using WWW::Mechanize")
    (description "PSGI is a specification to decouple web server environments
from web application framework code.  Test::WWW::Mechanize is a subclass of
WWW::Mechanize that incorporates features for web application testing.  The
Test::WWW::Mechanize::PSGI module meshes the two to allow easy testing of PSGI
applications.")
    (license license:perl-license)))

(define-public perl-uri
  (package
    (name "perl-uri")
    (version "5.05")
    (source (origin
             (method url-fetch)
             (uri (string-append "mirror://cpan/authors/id/O/OA/OALDERS/"
                                 "URI-" version ".tar.gz"))
             (sha256
              (base32
               "1v3r3ck67w272kzfgm1nd3wb41av1hlnza56vkxxj1i7s3917hd5"))))
    (build-system perl-build-system)
    (native-inputs
     ;; For tests.
     `(("perl-test-needs" ,perl-test-needs)))
    (license license:perl-license)
    (synopsis "Perl Uniform Resource Identifiers (absolute and relative)")
    (description
     "The URI module implements the URI class.  Objects of this class
represent \"Uniform Resource Identifier references\" as specified in RFC 2396
and updated by RFC 2732.")
    (home-page "https://metacpan.org/release/URI")))

(define-public perl-uri-fetch
  (package
    (name "perl-uri-fetch")
    (version "0.15")
    (source (origin
              (method url-fetch)
              (uri (string-append "mirror://cpan/authors/id/N/NE/NEILB/"
                                  "URI-Fetch-" version ".tar.gz"))
              (sha256
               (base32
                "0355rnw3xbgfwy9fgs6zrjmrsychzmwpkc9jcd9mrbkd9kr3k7rp"))))
    (build-system perl-build-system)
    (arguments
     `(#:tests? #f)) ; Tests require internet connection to succeed
    (inputs
     `(("perl-class-errorhandler" ,perl-class-errorhandler)
       ("perl-libwww" ,perl-libwww)
       ("perl-uri" ,perl-uri)))
    (home-page "https://metacpan.org/release/URI-Fetch")
    (synopsis "Smart URI fetching/caching")
    (description "@code{URI::Fetch} is a smart client for fetching HTTP pages,
notably syndication feeds (RSS, Atom, and others), in an intelligent, bandwidth-
and time-saving way.")
    (license license:perl-license)))

(define-public perl-uri-find
  (package
    (name "perl-uri-find")
    (version "20160806")
    (source
     (origin
       (method url-fetch)
       (uri (string-append "mirror://cpan/authors/id/M/MS/MSCHWERN/"
                           "URI-Find-" version ".tar.gz"))
       (sha256
        (base32
         "1mk3jv8x0mcq3ajrn9garnxd0jc7sw4pkwqi88r5apqvlljs84z2"))))
    (build-system perl-build-system)
    (native-inputs
     `(("perl-module-build" ,perl-module-build)))
    (propagated-inputs
     `(("perl-uri" ,perl-uri)))
    (home-page "https://metacpan.org/release/URI-Find")
    (synopsis "Find URIs in arbitrary text")
    (description "This module finds URIs and URLs (according to what URI.pm
considers a URI) in plain text.  It only finds URIs which include a
scheme (http:// or the like), for something a bit less strict, consider
URI::Find::Schemeless.  For a command-line interface, urifind is provided.")
    (license license:perl-license)))

(define-public perl-uri-ws
  (package
    (name "perl-uri-ws")
    (version "0.03")
    (source
     (origin
       (method url-fetch)
       (uri (string-append "mirror://cpan/authors/id/P/PL/PLICEASE/"
                           "URI-ws-" version ".tar.gz"))
       (sha256
        (base32
         "1vs1wm80sq685944g1l4a0fxcbccc00c0f9648yabdmcf90hwsvf"))))
    (build-system perl-build-system)
    (propagated-inputs
     `(("perl-uri" ,perl-uri)))
    (home-page "https://metacpan.org/release/URI-ws")
    (synopsis "WebSocket support for URI package")
    (description "With this module, the URI package provides the same set of
methods for WebSocket URIs as it does for HTTP URIs.")
    (license license:perl-license)))

(define-public perl-uri-template
  (package
    (name "perl-uri-template")
    (version "0.24")
    (source (origin
              (method url-fetch)
              (uri (string-append "mirror://cpan/authors/id/B/BR/BRICAS/URI-Template-"
                                  version ".tar.gz"))
              (sha256
               (base32
                "1phibcmam2hklrddzj79l43va1gcqpyszbw21ynxq53ynmhjvbk8"))))
    (build-system perl-build-system)
    (inputs
     `(("perl-uri" ,perl-uri)))
    (native-inputs
     `(("perl-test-pod-coverage" ,perl-test-pod-coverage)
       ("perl-test-pod" ,perl-test-pod)
       ("perl-module-install" ,perl-module-install)
       ("perl-json" ,perl-json)))
    (home-page "https://metacpan.org/release/URI-Template")
    (synopsis "Object for handling URI templates")
    (description "This perl module provides a wrapper around URI templates as described in
RFC 6570.")
    (license license:perl-license)))

(define-public perl-www-curl
  (package
    (name "perl-www-curl")
    (version "4.17")
    (source (origin
              (method url-fetch)
              (uri (string-append
                    "mirror://cpan/authors/id/S/SZ/SZBALINT/WWW-Curl-"
                    version".tar.gz"))
              (patches (search-patches "perl-www-curl-fix-struct-void.patch"
                                       "perl-www-curl-remove-symbol.patch"))
              (sha256
               (base32
                "1fmp9aib1kaps9vhs4dwxn7b15kgnlz9f714bxvqsd1j1q8spzsj"))))
    (build-system perl-build-system)
    (arguments
     '(#:tests? #f                          ;XXX: tests require network access
       #:phases (modify-phases %standard-phases
                   (add-before 'configure 'set-search-path
                     (lambda _
                       ;; Work around "dotless @INC" build failure.
                       (setenv "PERL5LIB"
                               (string-append (getcwd) ":"
                                              (getenv "PERL5LIB")))
                       #t)))))
    (native-inputs
     `(("perl-module-install" ,perl-module-install)))
    (inputs `(("curl" ,curl)))
    (synopsis "Perl extension interface for libcurl")
    (description
     "This is a Perl extension interface for the libcurl file downloading
library.")
    (license license:perl-license)
    (home-page "https://metacpan.org/release/WWW-Curl")))

(define-public perl-www-mechanize
  (package
    (name "perl-www-mechanize")
    (version "1.91")
    (source
     (origin
       (method url-fetch)
       (uri (string-append "mirror://cpan/authors/id/O/OA/OALDERS/"
                           "WWW-Mechanize-" version ".tar.gz"))
       (sha256
        (base32 "0cb14m1vhaf0mgn2fqwi5hm72xhfi77hpq2g57swgy0w83x7m27b"))))
    (build-system perl-build-system)
    (native-inputs                      ;only for tests
     `(("perl-cgi" ,perl-cgi)
       ("perl-test-deep" ,perl-test-deep)
       ("perl-test-fatal" ,perl-test-fatal)
       ("perl-test-output" ,perl-test-output)
       ("perl-test-warnings" ,perl-test-warnings)))
    (propagated-inputs
     `(("perl-html-form" ,perl-html-form)
       ("perl-html-parser" ,perl-html-parser)
       ("perl-html-tree" ,perl-html-tree)
       ("perl-http-message" ,perl-http-message)
       ("perl-http-server-simple" ,perl-http-server-simple)
       ("perl-libwww" ,perl-libwww)
       ("perl-test-warn" ,perl-test-warn)
       ("perl-uri" ,perl-uri)))
    (home-page "https://metacpan.org/release/WWW-Mechanize")
    (synopsis "Web browsing in a Perl object")
    (description "WWW::Mechanize is a Perl module for stateful programmatic
web browsing, used for automating interaction with websites.")
    (license license:perl-license)))

(define-public perl-www-opensearch
  (package
    (name "perl-www-opensearch")
    (version "0.17")
    (source (origin
              (method url-fetch)
              (uri (string-append "mirror://cpan/authors/id/B/BR/BRICAS/"
                                  "WWW-OpenSearch-" version ".tar.gz"))
              (sha256
               (base32
                "1yxplx1q1qk2fvnzqrbk01lz26fy1lyhay51a3ky7q3jgh9p01rb"))))
    (build-system perl-build-system)
    (native-inputs
     `(("perl-class-errorhandler" ,perl-class-errorhandler)
       ("perl-datetime" ,perl-datetime)
       ("perl-datetime-format-mail" ,perl-datetime-format-mail)
       ("perl-datetime-format-w3cdtf" ,perl-datetime-format-w3cdtf)
       ("perl-feed-find" ,perl-feed-find)
       ("perl-module-install" ,perl-module-install)
       ("perl-module-pluggable" ,perl-module-pluggable)
       ("perl-uri-fetch" ,perl-uri-fetch)
       ("perl-test-simple" ,perl-test-simple)
       ("perl-xml-atom" ,perl-xml-atom)
       ("perl-xml-rss" ,perl-xml-rss)))
    (inputs
     `(("perl-data-page" ,perl-data-page)
       ("perl-libwww" ,perl-libwww)
       ("perl-uri" ,perl-uri)
       ("perl-uri-template" ,perl-uri-template)
       ("perl-xml-feed" ,perl-xml-feed)
       ("perl-xml-libxml" ,perl-xml-libxml)))
    (home-page "https://metacpan.org/release/WWW-OpenSearch")
    (synopsis "Search A9 OpenSearch compatible engines")
    (description
     "@code{WWW::OpenSearch} is a module to search @url{A9's OpenSearch,
http://opensearch.a9.com} compatible search engines.")
    (license license:perl-license)))

(define-public perl-www-robotrules
  (package
    (name "perl-www-robotrules")
    (version "6.02")
    (source (origin
             (method url-fetch)
             (uri (string-append
                   "mirror://cpan/authors/id/G/GA/GAAS/WWW-RobotRules-"
                   version ".tar.gz"))
             (sha256
              (base32
               "07m50dp5n5jxv3m93i55qvnd67a6g7cvbvlik115kmc8lbkh5da6"))))
    (build-system perl-build-system)
    (propagated-inputs
     `(("perl-uri" ,perl-uri)))
    (license license:perl-license)
    (synopsis "Perl database of robots.txt-derived permissions")
    (description
     "The WWW::RobotRules module parses /robots.txt files as specified in
\"A Standard for Robot Exclusion\", at
<http://www.robotstxt.org/wc/norobots.html>.  Webmasters can use the
/robots.txt file to forbid conforming robots from accessing parts of
their web site.")
    (home-page "https://metacpan.org/release/WWW-RobotRules")))

(define-public python-feedparser
  (package
    (name "python-feedparser")
    (version "6.0.8")
    (source
     (origin
       (method url-fetch)
       (uri (pypi-uri "feedparser" version ".tar.gz"))
       (sha256
        (base32
         "0qcnkyjjfj5gg5rhd1j4zzlqx5h34bma18zwgj68q95b0l543q2w"))))
    (build-system python-build-system)
    (propagated-inputs
     `(("python-sgmllib3k" ,python-sgmllib3k)))
    (arguments
     '(#:tests? #f))
    (home-page
     "https://github.com/kurtmckee/feedparser")
    (synopsis "Parse feeds in Python")
    (description
     "Universal feed parser which handles RSS 0.9x, RSS 1.0, RSS 2.0,
CDF, Atom 0.3, and Atom 1.0 feeds.")
    (license (list license:bsd-2 ; source code
                   license:freebsd-doc)))) ; documentation

(define-public python2-feedparser
  (package
    (name "python2-feedparser")
    (version "5.2.1")
    (source
     (origin
       (method url-fetch)
       (uri (pypi-uri "feedparser" version ".tar.bz2"))
       (sha256
        (base32
         "00hb4qg2am06g81mygfi1jsbx8830024jm45g6qp9g8fr6am91yf"))))
    (build-system python-build-system)
    (arguments
     `(#:tests? #f
       #:python ,python-2))
    (home-page
     "https://github.com/kurtmckee/feedparser")
    (synopsis "Parse feeds in Python")
    (description
     "Universal feed parser which handles RSS 0.9x, RSS 1.0, RSS 2.0,
CDF, Atom 0.3, and Atom 1.0 feeds.")
    (license (list license:bsd-2 ; source code
                   license:freebsd-doc)))) ; documentation

(define-public guix-data-service
  (let ((commit "df2a0a73f1f35ea53ba6c07a6ad4c5347ba12b8f")
        (revision "27"))
    (package
      (name "guix-data-service")
      (version (string-append "0.0.1-" revision "." (string-take commit 7)))
      (source (origin
                (method git-fetch)
                (uri (git-reference
                      (url "https://git.savannah.gnu.org/git/guix/data-service.git/")
                      (commit commit)))
                (file-name (git-file-name name version))
                (sha256
                 (base32
                  "1ss1prr98zdjkm97w24rd04lfnnvcw6xs0gwxqgd40briqisaa5g"))))
      (build-system gnu-build-system)
      (arguments
       '(#:modules ((guix build utils)
                    (guix build gnu-build-system)
                    (ice-9 ftw)
                    (ice-9 match)
                    (ice-9 rdelim)
                    (ice-9 popen))
         #:test-target "check-with-tmp-database"
         #:phases
         (modify-phases %standard-phases
           (add-before 'build 'set-GUILE_AUTO_COMPILE
             (lambda _
               ;; To avoid warnings relating to 'guild'.
               (setenv "GUILE_AUTO_COMPILE" "0")
               #t))
           (add-after 'install 'wrap-executable
             (lambda* (#:key inputs outputs #:allow-other-keys)
               (let* ((out (assoc-ref outputs "out"))
                      (bin (string-append out "/bin"))
                      (guile (assoc-ref inputs "guile"))
                      (guile-effective-version
                       (read-line
                        (open-pipe* OPEN_READ
                                    (string-append guile "/bin/guile")
                                    "-c" "(display (effective-version))")))
                      (scm (string-append out "/share/guile/site/"
                                          guile-effective-version))
                      (go  (string-append out "/lib/guile/"
                                          guile-effective-version
                                          "/site-ccache")))
                 (for-each
                  (lambda (file)
                    (simple-format (current-error-port)
                                   "wrapping: ~A\n"
                                   (string-append bin "/" file))
                    (wrap-program (string-append bin "/" file)
                      `("PATH" ":" prefix
                        ,(cons*
                          bin
                          (map (lambda (input)
                                 (string-append
                                  (assoc-ref inputs input)
                                  "/bin"))
                               '("ephemeralpg"
                                 "util-linux"
                                 "postgresql"))))
                      `("GUILE_LOAD_PATH" ":" prefix
                        (,scm ,(getenv "GUILE_LOAD_PATH")))
                      `("GUILE_LOAD_COMPILED_PATH" ":" prefix
                        (,go ,(getenv "GUILE_LOAD_COMPILED_PATH")))))
                  (scandir bin
                           (match-lambda
                             ((or "." "..") #f)
                             (_ #t))))
                 #t)))
           (delete 'strip))))           ; As the .go files aren't compatible
      (inputs
       `(("guix" ,guix)
         ("guile-fibers" ,guile-fibers)
         ("guile-json" ,guile-json-4)
         ("guile-email" ,guile-email)
         ("guile-prometheus" ,guile-prometheus)
         ("guile-squee" ,guile-squee)
         ("ephemeralpg" ,ephemeralpg)
         ("util-linux" ,util-linux)
         ("postgresql" ,postgresql-13)
         ("sqitch" ,sqitch)))
      (native-inputs
       `(("guile" ,@(assoc-ref (package-native-inputs guix) "guile"))
         ("autoconf" ,autoconf)
         ("automake" ,automake)
         ("emacs-minimal" ,emacs-minimal)
         ("emacs-htmlize" ,emacs-htmlize)
         ("pkg-config" ,pkg-config)))
      (synopsis "Store and provide data about GNU Guix")
      (description
       "The Guix Data Service stores data about GNU Guix, and provides this
through a web interface.  It supports listening to the guix-commits mailing
list to find out about new revisions, then loads the data from these in to a
PostgreSQL database.")
      (home-page "https://data.guix.gnu.org/")
      (license license:agpl3+))))

(define-public gumbo-parser
  (package
    (name "gumbo-parser")
    (version "0.10.1")
    (source (origin
              (method git-fetch)
              (uri (git-reference
                     (url "https://github.com/google/gumbo-parser")
                     (commit (string-append "v" version))))
              (file-name (git-file-name name version))
              (sha256
               (base32
                "0xslckwdh2i0g2qjsb6rnm8mjmbagvziz0hjlf7d1lbljfms1iw1"))))
    (build-system gnu-build-system)
    (arguments
     `(#:tests? #f))         ;tests require bundling googletest sources
    ;; The release tarball lacks the generated files.
    (native-inputs
     `(("autoconf" ,autoconf)
       ("automake" ,automake)
       ("libtool" ,libtool)))
    (home-page "https://github.com/google/gumbo-parser")
    (synopsis "HTML5 parsing library")
    (description
     "Gumbo is an implementation of the HTML5 parsing algorithm implemented as
a pure C99 library.")
    (license license:asl2.0)))

(define-public uwsgi
  (package
    (name "uwsgi")
    (version "2.0.18")
    (source (origin
              (method url-fetch)
              (uri (string-append "https://projects.unbit.it/downloads/uwsgi-"
                                  version ".tar.gz"))
              (sha256
               (base32
                "10zmk4npknigmbqcq1wmhd461dk93159px172112vyq0i19sqwj9"))))
    (build-system gnu-build-system)
    (outputs '("out" "python"))
    (arguments
     '(;; XXX: The 'check' target runs cppcheck to do static code analysis.
       ;;      But there is no obvious way to run the real tests.
       #:tests? #f
       #:phases
       (modify-phases %standard-phases
         (replace 'configure
           ;; Configuration is done by writing an ini file.
           (lambda* (#:key outputs #:allow-other-keys)
             (let* ((out       (assoc-ref outputs "out"))
                    (bindir    (string-append out "/bin"))
                    (plugindir (string-append out "/lib/uwsgi")))
               ;; The build phase outputs files to these directories directly.
               (mkdir-p bindir)
               (mkdir-p plugindir)
               ;; XXX: Enable other plugins.
               (call-with-output-file "buildconf/guix.ini"
                 (lambda (port)
                   (format port "[uwsgi]
yaml = libyaml
bin_name = ~a/uwsgi
plugin_dir = ~a

inherit = base
plugins = cgi,python
embedded_plugins =
" bindir plugindir))))
             (setenv "PROFILE" "guix")
             #t))
         (replace 'install
           ;; Move plugins into their own output.
           (lambda* (#:key outputs #:allow-other-keys)
             (let* ((out           (assoc-ref outputs "out"))
                    (plugindir     (string-append out "/lib/uwsgi"))
                    (python-plugin (string-append
                                    plugindir "/python_plugin.so")))
               (install-file python-plugin
                             (string-append
                              (assoc-ref outputs "python") "/lib/uwsgi"))
               (delete-file python-plugin)
               #t))))))
    (native-inputs
     `(("pkg-config" ,pkg-config)
       ("python" ,python-wrapper)))
    (inputs
     `(("jansson" ,jansson)
       ("libxml2" ,libxml2)
       ("libyaml" ,libyaml)
       ("openssl" ,openssl)
       ("pcre" ,pcre)
       ("zlib" ,zlib)
       ;; For plugins.
       ("python" ,python)))
    (home-page "https://uwsgi-docs.readthedocs.org/")
    (synopsis "Application container server")
    (description
     "uWSGI presents a complete stack for networked/clustered web applications,
implementing message/object passing, caching, RPC and process management.
It uses the uwsgi protocol for all the networking/interprocess communications.")
    (license license:gpl2+))) ; with linking exception

(define-public jq
  (package
    (name "jq")
    (version "1.6")
    (source
     (origin
       (method url-fetch)
       (uri (string-append "https://github.com/stedolan/jq"
                           "/releases/download/jq-" version
                           "/jq-" version ".tar.gz"))
       (sha256
        (base32 "0wmapfskhzfwranf6515nzmm84r7kwljgfs7dg6bjgxakbicis2x"))
       (modules '((guix build utils)))
       (snippet
        '(begin
           ;; Remove bundled onigurama.
           (delete-file-recursively "modules")
           #t))))
    (inputs
     `(("oniguruma" ,oniguruma)))
    (native-inputs
     `(;; TODO fix gems to generate documentation
       ;;("ruby" ,ruby)
       ;;("bundler" ,bundler)
       ("valgrind" ,valgrind)))
    (build-system gnu-build-system)
    (home-page "https://stedolan.github.io/jq/")
    (synopsis "Command-line JSON processor")
    (description "jq is like sed for JSON data – you can use it to slice and
filter and map and transform structured data with the same ease that sed, awk,
grep and friends let you play with text.  It is written in portable C.  jq can
mangle the data format that you have into the one that you want with very
little effort, and the program to do so is often shorter and simpler than
you'd expect.")
    (license (list license:expat license:cc-by3.0))))

(define-public pup
  (let ((revision "1")
        (commit "681d7bb639334bf485476f5872c5bdab10931f9a"))
    (package
      (name "pup")
      (version (git-version "0.4.0" revision commit))
      (source
       (origin
         (method git-fetch)
         (uri (git-reference
               (url "https://github.com/ericchiang/pup")
               (commit commit)))
         (file-name (git-file-name name version))
         (sha256
          (base32 "1hx1k0qlc1bq6gg5d4yprn4d7kvqzagg6mi5mvb39zdq6c4y17vr"))))
      (build-system go-build-system)
      (arguments
       `(#:import-path "github.com/ericchiang/pup"))
      (home-page "https://github.com/ericchiang/pup")
      (synopsis "Parse HTML at the command line")
      (description
       "@command{pup} is a command line tool for processing HTML.  It reads
from stdin, prints to stdout, and allows the user to filter parts of the page
using CSS selectors.  Inspired by @command{jq}, @command{pup} aims to be a
fast and flexible way of exploring HTML from the terminal.")
      (license license:expat))))

(define-public uhttpmock
  (package
    (name "uhttpmock")
    (version "0.5.3")
    (source
     (origin
       (method url-fetch)
       (uri (string-append "https://tecnocode.co.uk/downloads/uhttpmock/"
                           "uhttpmock-" version ".tar.xz"))
       (sha256
        (base32 "0bqizz69hxk8rn4z57asz1d45vizl1rj6i5k3rzxn2x3qcik514h"))))
    (build-system glib-or-gtk-build-system)
    (native-inputs
     `(("gobject-introspection" ,gobject-introspection)
       ;; For check phase.
       ("glib-networking" ,glib-networking)
       ("gsettings-desktop-schemas" ,gsettings-desktop-schemas)
       ("pkg-config" ,pkg-config)))
    (inputs
     `(("libsoup" ,libsoup-minimal-2)))
    (arguments
     `(#:phases
       (modify-phases %standard-phases
         (add-before 'check 'set-home-for-tests
           (lambda _
             (setenv "HOME" "/tmp"))))))
    (home-page "https://gitlab.com/groups/uhttpmock")
    (synopsis "Library for mocking web service APIs which use HTTP or HTTPS")
    (description
     "Uhttpmock is a project for mocking web service APIs which use HTTP or
HTTPS.  It provides a library, libuhttpmock, which implements recording and
playback of HTTP request/response traces.")
    (license license:lgpl2.1+)))

(define-public woof
  (package
    (name "woof")
    (version "2012-05-31")
    (source (origin
              (method url-fetch)
              (uri (string-append
                    "http://www.home.unix-ag.org/simon/woof-"
                    version ".py"))
              (sha256
               (base32
                "0wjmjhpg6xlid33yi59j47q2qadz20sijrqsjahj30vngz856hyq"))))
    (build-system trivial-build-system)
    (arguments
     '(#:modules ((guix build utils))
       #:builder
       (begin
         (use-modules (guix build utils))
         (let* ((source (assoc-ref %build-inputs "source"))
                (out    (assoc-ref %outputs "out"))
                (bin    (string-append out "/bin"))
                (python (assoc-ref %build-inputs "python")))
           (mkdir-p bin)
           (with-directory-excursion bin
             (copy-file source "woof")
             (patch-shebang "woof" (list (string-append python "/bin")))
             (chmod "woof" #o555))
           #t))))
    (inputs `(("python" ,python-2)))
    (home-page "http://www.home.unix-ag.org/simon/woof.html")
    (synopsis "Single file web server")
    (description "Woof (Web Offer One File) is a small simple web server that
can easily be invoked on a single file.  Your partner can access the file with
tools they trust (e.g. wget).")
    (license license:gpl2+)))

(define netsurf-buildsystem
  (package
    (name "netsurf-buildsystem")
    (version "1.9")
    (source
     (origin
       (method url-fetch)
       (uri (string-append "https://download.netsurf-browser.org/libs/releases/"
                           "buildsystem-" version ".tar.gz"))
       (sha256
        (base32
         "0alsmaig9ln8dgllb3z63gq90fiz75jz0ic71fi0k0k898qix14k"))))
    (build-system gnu-build-system)
    (inputs `(("perl" ,perl)))
    (arguments
     '(#:make-flags (list (string-append "PREFIX=" %output))
       #:tests? #f                      ;no tests
       #:phases (modify-phases %standard-phases
                  (delete 'configure)
                  (delete 'build))))
    (home-page "https://www.netsurf-browser.org")
    (synopsis "Build system for the Netsurf project")
    (description
     "This package provides the shared build system for Netsurf project
libraries.")
    (license license:expat)))

(define netsurf-buildsystem-arguments
  `(#:make-flags `("COMPONENT_TYPE=lib-shared"
                   "CC=gcc" "BUILD_CC=gcc"
                   ,(string-append "PREFIX=" %output)
                   ,(string-append "NSSHARED="
                                   (assoc-ref %build-inputs
                                              "netsurf-buildsystem")
                                   "/share/netsurf-buildsystem"))
    #:test-target "test"
    #:phases (modify-phases %standard-phases
               (delete 'configure))))

(define-public libparserutils
  (package
    (name "libparserutils")
    (version "0.2.4")
    (source
     (origin
       (method url-fetch)
       (uri (string-append "https://download.netsurf-browser.org/libs/releases/"
                           name "-" version "-src.tar.gz"))
       (sha256
        (base32
         "1n2794y2l0c8nv8z2pxwfnbn882987ifmxjv60zdxkhcndhswarj"))))
    (build-system gnu-build-system)
    (native-inputs
     `(("netsurf-buildsystem" ,netsurf-buildsystem)
       ("pkg-config" ,pkg-config)
       ("perl" ,perl)))                 ;for test harness
    (arguments netsurf-buildsystem-arguments)
    (home-page "https://www.netsurf-browser.org/projects/libparserutils/")
    (synopsis "Parser building library")
    (description
     "LibParserUtils is a library for building efficient parsers, written in
C.  It is developed as part of the NetSurf project.")
    (license license:expat)))

(define-public hubbub
  (package
    (name "hubbub")
    (version "0.3.7")
    (source
     (origin
       (method url-fetch)
       (uri (string-append "https://download.netsurf-browser.org/libs/releases/"
                           "libhubbub-" version "-src.tar.gz"))
       (sha256
        (base32
         "1dimfyblmym98qa1b80c5jslv2zk8r44xbdrgrsrw1n9wr9y4yly"))
       (patches (search-patches "hubbub-sort-entities.patch"))))
    (build-system gnu-build-system)
    (native-inputs
     `(("netsurf-buildsystem" ,netsurf-buildsystem)
       ("pkg-config" ,pkg-config)
       ("doxygen" ,doxygen)
       ("json-c" ,json-c-0.12)      ; check whether json-c-0.12 can be removed
       ("perl" ,perl)))
    (propagated-inputs
     `(("libparserutils" ,libparserutils))) ;for libhubbub.pc
    (arguments netsurf-buildsystem-arguments)
    (home-page "https://www.netsurf-browser.org/projects/hubbub/")
    (synopsis "HTML5 compliant parsing library")
    (description
     "Hubbub is an HTML5 compliant parsing library, written in C, which can
parse both valid and invalid web content.  It is developed as part of the
NetSurf project.")
    (license license:expat)))

(define-public ikiwiki
  (package
    (name "ikiwiki")
    (version "3.20200202.3")
    (source
     (origin
       (method git-fetch)
       (uri (git-reference
             (url "git://git.ikiwiki.info/")
             (commit version)))
       (file-name (git-file-name name version))
       (sha256
        (base32
         "0fphyqzlk9y8v9s89ypsmrnbhyymzrpc2w0liy0n4knc7kk2pabq"))
       (snippet
        '(begin
           ;; The POT file requires write permission during the build
           ;; phase.
           (chmod "po/ikiwiki.pot" #o644)
           #t))))
    (build-system perl-build-system)
    (arguments
     `(#:phases
       (modify-phases %standard-phases
         (add-after 'patch-source-shebangs 'patch-Makefiles
           (lambda _
             (substitute* "Makefile.PL"
                          (("SYSCONFDIR\\?=") "SYSCONFDIR?=$(PREFIX)"))
             (with-directory-excursion "po"
               (substitute* "Makefile"
                            (("PERL5LIB=") "PERL5LIB=${PERL5LIB}:")))
             #t))
         (add-before 'build 'set-modification-times
           ;; The wiki '--refresh' steps, which are executed during
           ;; the check phase, require recent timestamps on files in
           ;; the 'doc' and 'underlays' directories.
           (lambda _
             (invoke "find"  "doc" "underlays" "-type" "f" "-exec"
                     "touch" "{}" "+")
             #t))
         (add-before 'check 'pre-check
           (lambda* (#:key inputs #:allow-other-keys)
             ;; Six tests use IPC::Run.  For these tests the PERL5LIB
             ;; variable is needed in the runtime environment and also
             ;; in the search path list in the setup file.
             (substitute*
              '("t/aggregate-file.t" "t/git-cgi.t" "t/git-untrusted.t"
                "t/passwordauth.t" "t/relativity.t" "t/wrapper-environ.t")
              (("(.*)\"perl\"(.*)$" _ prefix suffix)
               (string-append prefix "qw(env), 'PERL5LIB='.$ENV{PERL5LIB}"
                              ", qw(perl)" suffix))
              (("(.*) PERL5LIB=(.*) perl(.*)$" _ prefix middle suffix)
               (string-append prefix "), 'PERL5LIB='.$ENV{PERL5LIB}.':"
                              middle "', qw(perl" suffix))
              (("(.*)setup(.* )getcwd(.*)$" _ prefix middle suffix)
               (string-append prefix "setup" middle
                              "$ENV{PERL5LIB}.':'.getcwd" suffix))
              (("^ENV(.*): '(.*)$" _ middle suffix)
               (string-append "ENV" middle
                              ": '$ENV{PERL5LIB}:" suffix)))
             ;; XDG_DATA_DIRS is needed by the podcast.t test.
             (setenv "XDG_DATA_DIRS"
                     (string-append (assoc-ref inputs "shared-mime-info")
                                    "/share"))
             ;; CC is needed by IkiWiki/Wrapper.pm.
             (setenv "CC" "gcc")
             #t))
         (add-after 'install 'wrap-programs
           (lambda* (#:key outputs #:allow-other-keys)
             (let* ((out  (assoc-ref outputs "out"))
                    (bin  (string-append out "/bin/"))
                    (path (getenv "PERL5LIB")))
               (for-each (lambda (file)
                           (wrap-program file
                             `("PERL5LIB" ":" prefix (,path))))
                         (find-files bin))
               #t))))))
    (native-inputs
     `(("which" ,which)
       ("gettext" ,gettext-minimal)
       ("subversion" ,subversion)
       ("git" ,git)
       ("bazaar" ,bazaar)
       ("cvs" ,cvs)
       ("mercurial" ,mercurial)))
    (inputs
     `(("python" ,python-wrapper)
       ("perl-authen-passphrase" ,perl-authen-passphrase)
       ("perl-cgi-simple" ,perl-cgi-simple)
       ("perl-db-file" ,perl-db-file)
       ("perl-file-mimeinfo" ,perl-file-mimeinfo)
       ("perl-html-tagset" ,perl-html-tagset)
       ("perl-image-magick" ,perl-image-magick)
       ("perl-ipc-run" ,perl-ipc-run)
       ("perl-lwpx-paranoidagent" ,perl-lwpx-paranoidagent)
       ("perl-xml-feed" ,perl-xml-feed)
       ("perl-xml-sax" ,perl-xml-sax)
       ("perl-xml-twig" ,perl-xml-twig)
       ("perl-yaml-tiny" ,perl-yaml-tiny)
       ("po4a" ,po4a)))
    (propagated-inputs
     `(("perl-cgi-formbuilder" ,perl-cgi-formbuilder)
       ("perl-cgi-session" ,perl-cgi-session)
       ("perl-html-parser" ,perl-html-parser)
       ("perl-html-scrubber" ,perl-html-scrubber)
       ("perl-html-template" ,perl-html-template)
       ("perl-json" ,perl-json)
       ("perl-mail-sendmail" ,perl-mail-sendmail)
       ("perl-text-markdown-discount" ,perl-text-markdown-discount)
       ("perl-timedate" ,perl-timedate)
       ("perl-uri" ,perl-uri)
       ("perl-xml-simple" ,perl-xml-simple)
       ("perl-yaml-libyaml" ,perl-yaml-libyaml)))
    (home-page "https://ikiwiki.info/")
    (synopsis "Wiki compiler, capable of generating HTML")
    (description
     "Ikiwiki is a wiki compiler, capable of generating a static set of web
pages, but also incorporating dynamic features like a web based editor and
commenting.")
    (license license:gpl2+)))

(define-public libwapcaplet
  (package
    (name "libwapcaplet")
    (version "0.4.3")
    (source
     (origin
       (method url-fetch)
       (uri (string-append "https://download.netsurf-browser.org/libs/releases/"
                           "libwapcaplet-" version "-src.tar.gz"))
       (sha256
        (base32
         "0p0c2q9lsj4vs97aa7vjllfhw33zv3dpysdkjblzhib6dpfs2alv"))))
    (build-system gnu-build-system)
    (native-inputs
     `(("netsurf-buildsystem" ,netsurf-buildsystem)
       ("pkg-config" ,pkg-config)
       ("check" ,check-0.14)))          ;for tests
    (arguments netsurf-buildsystem-arguments)
    (home-page "https://www.netsurf-browser.org/projects/libwapcaplet/")
    (synopsis "String internment library")
    (description
     "LibWapcaplet provides a reference counted string internment system
designed to store small strings and allow rapid comparison of them.  It is
developed as part of the Netsurf project.")
    (license license:expat)))

(define-public libcss
  (package
    (name "libcss")
    (version "0.9.1")
    (source
     (origin
       (method url-fetch)
       (uri (string-append "https://download.netsurf-browser.org/libs/releases/"
                           "libcss-" version "-src.tar.gz"))
       (sha256
        (base32
         "1p66sdiiqm7w4jkq23hsf08khsnmq93hshh9f9m8sbirjdpf3p6j"))
       (modules '((guix build utils)))
       (snippet
        '(begin
           ;; This can be removed with the next release.
           (substitute* "src/select/computed.c"
             (("css_unit unit;") "css_unit unit = CSS_UNIT_PX;"))))))
    (build-system gnu-build-system)
    (native-inputs
     `(("netsurf-buildsystem" ,netsurf-buildsystem)
       ("pkg-config" ,pkg-config)
       ("perl" ,perl)))
    (propagated-inputs                  ;needed for libcss.pc
     `(("libparserutils" ,libparserutils)
       ("libwapcaplet" ,libwapcaplet)))
    (arguments netsurf-buildsystem-arguments)
    (home-page "https://www.netsurf-browser.org/projects/libcss/")
    (synopsis "CSS parser and selection library")
    (description
     "LibCSS is a CSS (Cascading Style Sheet) parser and selection engine,
written in C.  It is developed as part of the NetSurf project.")
    (license license:expat)))

(define-public libdom
  (package
    (name "libdom")
    (version "0.4.1")
    (source
     (origin
       (method url-fetch)
       (uri (string-append "https://download.netsurf-browser.org/libs/releases/"
                           "libdom-" version "-src.tar.gz"))
       (sha256
        (base32
         "0jpg5hx3y0mdxk5szd47dyijqimd2321brbqk2620pp5f4j0gvlq"))))
    (build-system gnu-build-system)
    (native-inputs
     `(("netsurf-buildsystem" ,netsurf-buildsystem)
       ("pkg-config" ,pkg-config)
       ("perl" ,perl)                   ;for test harness
       ("perl-libxml" ,perl-libxml)
       ("perl-switch" ,perl-switch)
       ("perl-xml-xpath" ,perl-xml-xpath)))
    (inputs
     `(("libparserutils" ,libparserutils)
       ("libwapcaplet" ,libwapcaplet)))
    (propagated-inputs
     `(("expat" ,expat)                 ;needed for headers and linking
       ("hubbub" ,hubbub)))             ;for libdom.pc
    (arguments
     `(#:tests? #f                 ;TODO: re-enable. tests take a looong time.
       ,@netsurf-buildsystem-arguments))
    (home-page "https://www.netsurf-browser.org/projects/libdom/")
    (synopsis "Implementation of the W3C DOM")
    (description
     "LibDOM is an implementation of the W3C DOM, written in C.  It is
developed as part of the NetSurf project.")
    (license license:expat)))

(define-public libsvgtiny
  (package
    (name "libsvgtiny")
    (version "0.1.7")
    (source
     (origin
       (method url-fetch)
       (uri (string-append "https://download.netsurf-browser.org/libs/releases/"
                           name "-" version "-src.tar.gz"))
       (sha256
        (base32
         "10bpkmvfpydj74im3r6kqm9vnvgib6afy0alx71q5n0w5yawy39c"))))
    (build-system gnu-build-system)
    (native-inputs
     `(("netsurf-buildsystem" ,netsurf-buildsystem)
       ("pkg-config" ,pkg-config)
       ("gperf" ,gperf-3.0)))
    (inputs
     `(("libwapcaplet" ,libwapcaplet)))
    (propagated-inputs
     `(("libdom" ,libdom)))             ;for libsvgtiny.pc
    (arguments netsurf-buildsystem-arguments)
    (home-page "https://www.netsurf-browser.org/projects/libsvgtiny/")
    (synopsis "Library for parsing SVG files")
    (description
     "Libsvgtiny takes some SVG as input and returns a list of paths and texts
which can be rendered easily, as defined in
@url{http://www.w3.org/TR/SVGMobile/}.  It is developed as part of the NetSurf
project.")
    (license license:expat)))

(define-public libnsbmp
  (package
    (name "libnsbmp")
    (version "0.1.6")
    (source
     (origin
       (method url-fetch)
       (uri (string-append "https://download.netsurf-browser.org/libs/releases/"
                           name "-" version "-src.tar.gz"))
       (sha256
        (base32
         "0krjg69a2amxjsahdgm3wmy9ngnyr3gfs2a1zhdlbvb0z1jr7i3r"))))
    (build-system gnu-build-system)
    (native-inputs
     `(("netsurf-buildsystem" ,netsurf-buildsystem)))
    (arguments netsurf-buildsystem-arguments)
    (home-page "https://www.netsurf-browser.org/projects/libnsbmp/")
    (synopsis "Decoding library for BMP and ICO files")
    (description
     "Libnsbmp is a decoding library for BMP and ICO image file formats,
written in C.  It is developed as part of the NetSurf project.")
    (license license:expat)))

(define-public libnsgif
  (package
    (name "libnsgif")
    (version "0.2.1")
    (source
     (origin
       (method url-fetch)
       (uri (string-append "https://download.netsurf-browser.org/libs/releases/"
                           name "-" version "-src.tar.gz"))
       (sha256
        (base32
         "0jwshypgmx16xlsbx3d8njk8a5khazlplca5mxd3rdbhrlsabbly"))))
    (build-system gnu-build-system)
    (native-inputs
     `(("netsurf-buildsystem" ,netsurf-buildsystem)))
    (arguments netsurf-buildsystem-arguments)
    (home-page "https://www.netsurf-browser.org/projects/libnsgif/")
    (synopsis "Decoding library for GIF files")
    (description
     "Libnsgif is a decoding library for the GIF image file format, written in
C.  It is developed as part of the NetSurf project.")
    (license license:expat)))

(define-public libnslog
  (package
    (name "libnslog")
    (version "0.1.3")
    (source
     (origin
       (method url-fetch)
       (uri (string-append "https://download.netsurf-browser.org/libs/releases/"
                           "libnslog-" version "-src.tar.gz"))
       (sha256
        (base32
         "1l2k0kdv9iv18svhv360vszjavhl4g09cp8a8yb719pgsylxr67w"))))
    (build-system gnu-build-system)
    (native-inputs
     `(("netsurf-buildsystem" ,netsurf-buildsystem)
       ("pkg-config" ,pkg-config)
       ("check" ,check)                 ; For tests
       ("bison" ,bison)
       ("flex" ,flex)))
    (arguments netsurf-buildsystem-arguments)
    (home-page "https://www.netsurf-browser.org/")
    (synopsis "Logging library")
    (description
     "Libnslog provides a category-based logging library which supports
complex logging filters, multiple log levels, and provides context through to
client applications.  It is developed as part of the NetSurf project.")
    (license license:expat)))

(define-public libnsutils
  (package
    (name "libnsutils")
    (version "0.1.0")
    (source
     (origin
       (method url-fetch)
       (uri (string-append "https://download.netsurf-browser.org/libs/releases/"
                           name "-" version "-src.tar.gz"))
       (sha256
        (base32
         "1w5fyy2i60a3v3if3iqcn9sy9sycx6966rcx53v85gja6hb6a33r"))))
    (build-system gnu-build-system)
    (native-inputs
     `(("netsurf-buildsystem" ,netsurf-buildsystem)))
    (arguments netsurf-buildsystem-arguments)
    (home-page "https://www.netsurf-browser.org/")
    (synopsis "Utility library for NetSurf")
    (description
     "Libnsutils provides a small number of useful utility routines.  It is
developed as part of the NetSurf project.")
    (license license:expat)))

(define-public libnspsl
  (package
    (name "libnspsl")
    (version "0.1.6")
    (source
     (origin
       (method url-fetch)
       (uri (string-append "https://download.netsurf-browser.org/libs/releases/"
                           "libnspsl-" version "-src.tar.gz"))
       (sha256
        (base32
         "02q28n5i6fwqcz1nn167rb71k1q95mx38mfah6zi1lvqrc2q5ifk"))))
    (build-system gnu-build-system)
    (native-inputs
     `(("netsurf-buildsystem" ,netsurf-buildsystem)))
    (arguments netsurf-buildsystem-arguments)
    (home-page "https://www.netsurf-browser.org/")
    (synopsis "Library to generate a static Public Suffix List")
    (description
     "Libnspsl is a library to generate a static code representation of the
Public Suffix List.  It is developed as part of the NetSurf project.")
    (license license:expat)))

(define-public nsgenbind
  (package
    (name "nsgenbind")
    (version "0.8")
    (source
     (origin
       (method url-fetch)
       (uri (string-append "https://download.netsurf-browser.org/libs/releases/"
                           "nsgenbind-" version "-src.tar.gz"))
       (sha256
        (base32
         "1cqwgwca49jvmijwiyaab2bwxicgxdrnlpinf8kp3nha02nm73ad"))))
    (build-system gnu-build-system)
    (native-inputs
     `(("netsurf-buildsystem" ,netsurf-buildsystem)
       ("bison" ,bison)
       ("flex" ,flex)))
    (arguments
     (substitute-keyword-arguments netsurf-buildsystem-arguments
       ((#:make-flags flags)
        `(delete "COMPONENT_TYPE=lib-shared" ,flags))))
    (home-page "https://www.netsurf-browser.org/")
    (synopsis "Generate JavaScript to DOM bindings")
    (description
     "@code{nsgenbind} is a tool to generate JavaScript to DOM bindings from
w3c webidl files and a binding configuration file.")
    (license license:expat)))

(define-public netsurf
  (package
    (name "netsurf")
    (version "3.10")
    (source
     (origin
       (method url-fetch)
       (uri (string-append "https://download.netsurf-browser.org/netsurf/"
                           "releases/source/netsurf-" version "-src.tar.gz"))
       (sha256
        (base32
         "0plra64c5xyiw12yx2q13brxsv8apmany97zqa2lcqckw4ll8j1n"))
       (patches (search-patches "netsurf-system-utf8proc.patch"
                                "netsurf-y2038-tests.patch"
                                "netsurf-longer-test-timeout.patch"
                                "netsurf-message-timestamp.patch"))))
    (build-system glib-or-gtk-build-system)
    (native-inputs
     `(("netsurf-buildsystem" ,netsurf-buildsystem)
       ("nsgenbind" ,nsgenbind)
       ("libidn" ,libidn)               ;only for tests
       ("check" ,check)
       ("perl" ,perl)
       ("perl-html-parser" ,perl-html-parser)
       ("pkg-config" ,pkg-config)
       ("xxd" ,xxd)))
    (inputs
     `(("curl" ,curl)
       ("gtk+" ,gtk+)
       ("openssl" ,openssl)
       ("utf8proc" ,utf8proc)
       ("libpng" ,libpng)
       ("libjpeg" ,libjpeg-turbo)
       ("libcss" ,libcss)
       ("libdom" ,libdom)
       ("libnsbmp" ,libnsbmp)
       ("libnsgif" ,libnsgif)
       ("libnslog" ,libnslog)
       ("libnspsl" ,libnspsl)
       ("libnsutils" ,libnsutils)
       ("libsvgtiny" ,libsvgtiny)
       ("miscfiles" ,miscfiles)))
    (arguments
     `(#:make-flags `("CC=gcc" "BUILD_CC=gcc"
                      "TARGET=gtk3"
                      ,(string-append "PREFIX=" %output)
                      ,(string-append "NSSHARED="
                                      (assoc-ref %build-inputs
                                                 "netsurf-buildsystem")
                                      "/share/netsurf-buildsystem"))
       #:test-target "test"
       #:modules ((ice-9 rdelim)
                  (ice-9 match)
                  (srfi srfi-1)
                  (sxml simple)
                  ,@%glib-or-gtk-build-system-modules)
       #:phases
       (modify-phases %standard-phases
         (delete 'configure)
         (add-after 'build 'adjust-welcome
           (lambda _
             (substitute* "frontends/gtk/res/welcome.html"
             ;; Close some XHTML tags.
               (("<(img|input)([^>]*)>" _ tag contents)
                (string-append "<" tag contents " />"))
               ;; Increase freedom.
               ((" open source") ", free software")
               ;; Prefer a more privacy-respecting default search engine.
               (("www.google.co.uk") "www.duckduckgo.com/html")
               (("Google Search") "DuckDuckGo Search")
               (("name=\"btnG\"") ""))
             ;; Remove default links so it doesn't seem we're endorsing them.
             (with-atomic-file-replacement "frontends/gtk/res/welcome.html"
               (lambda (in out)
                 ;; Leave the DOCTYPE header as is.
                 (display (read-line in 'concat) out)
                 (sxml->xml
                  (let rec ((sxml (xml->sxml in
                                             #:default-entity-handler
                                             (lambda (port name)
                                               (string-append "<ENTITY>"
                                                              (symbol->string name)
                                                              "</ENTITY>")))))
                    ;; We'd like to use sxml-match here, but it can't
                    ;; match against generic tag symbols...
                    (match sxml
                      (`(div (@ (class "links")) . ,rest)
                       '())
                      (`(ENTITY ,ent)
                       `(*ENTITY* ,ent))
                      ((x ...)
                       (map rec x))
                      (x x)))
                  out)))
             #t))
         (add-before 'check 'patch-check
           (lambda* (#:key inputs #:allow-other-keys)
             (substitute* '("test/bloom.c" "test/hashtable.c")
               (("/usr/share/dict/words")
                (search-input-file inputs "/share/web2")))
             #t))
         (add-after 'install 'install-more
           (lambda* (#:key outputs #:allow-other-keys)
             (let* ((out (assoc-ref outputs "out"))
                    (desktop (string-append out "/share/applications/"
                                            "netsurf.desktop")))
               (mkdir-p (dirname desktop))
               (copy-file "frontends/gtk/res/netsurf-gtk.desktop"
                          desktop)
               (substitute* desktop
                 (("netsurf-gtk") (string-append out "/bin/netsurf-gtk3"))
                 (("netsurf.png") (string-append out "/share/netsurf/"
                                                 "netsurf.xpm")))
               (install-file "docs/netsurf-gtk.1"
                             (string-append out "/share/man/man1/"))
               #t))))))
    (home-page "https://www.netsurf-browser.org")
    (synopsis "Web browser")
    (description
     "NetSurf is a lightweight web browser that has its own layout and
rendering engine entirely written from scratch.  It is small and capable of
handling many of the web standards in use today.")
    (license license:gpl2+)))

(define-public surfraw
  (package
    (name "surfraw")
    (version "2.3.0")
    (source
     (origin
       (method url-fetch)
       (uri (string-append "https://gitlab.com/surfraw/Surfraw/uploads/"
                           "2de827b2786ef2fe43b6f07913ca7b7f/"
                           "surfraw-" version ".tar.gz"))
       (sha256
        (base32 "099nbif0x5cbcf18snc58nx1a3q7z0v9br9p2jiq9pcc7ic2015d"))))
    (build-system gnu-build-system)
    (arguments
     `(#:phases
       (modify-phases %standard-phases
         (add-before 'configure 'patch-perl
           (lambda* (#:key inputs #:allow-other-keys)
             (let ((perl (assoc-ref inputs "perl")))
               (substitute* "surfraw.IN"
                 (("perl -e")
                  (string-append perl "/bin/perl -e")))
               #t)))
         (add-after 'install 'compress-elvi.1sr
           (lambda* (#:key outputs #:allow-other-keys)
             ;; The manpages of the elvis are symlinks to elvi.1sr.gz
             ;; but elvi.1sr does not get compressed by our manpage phase.
             (let* ((out (assoc-ref %outputs "out"))
                    (man (string-append out "/share/man/man1")))
               (with-directory-excursion man
                 (invoke "gzip" "elvi.1sr"))))))))
    (inputs
     `(("perl" ,perl)
       ("perl-www-opensearch" ,perl-www-opensearch)
       ("perl-html-parser" ,perl-html-parser)
       ("perl-libwww" ,perl-libwww)))
    (synopsis "Unix command line interface to the www")
    (description "Surfraw (Shell Users' Revolutionary Front Rage Against the Web)
provides a unix command line interface to a variety of popular www search engines
and similar services.")
    (home-page "https://surfraw.alioth.debian.org/")
    (license license:public-domain)))

(define-public darkhttpd
  (package
    (name "darkhttpd")
    (version "1.13")
    (source
     (origin
       (method git-fetch)
       (uri (git-reference
             (url "https://github.com/emikulic/darkhttpd")
             (commit (string-append "v" version))))
       (file-name (git-file-name name version))
       (sha256
        (base32 "0w11xq160q9yyffv4mw9ncp1n0dl50d9plmwxb0yijaaxls9i4sk"))))
    (build-system gnu-build-system)
    (arguments
     `(#:make-flags
       (list (string-append "CC=" ,(cc-for-target)))
       #:tests? #f ; No test suite
       #:phases
       (modify-phases %standard-phases
         (delete 'configure)            ; no configure script
         (replace 'install
           (lambda* (#:key outputs #:allow-other-keys)
             (install-file "darkhttpd"
                           (string-append (assoc-ref outputs "out")
                                          "/bin")))))))
    (synopsis "Simple static web server")
    (description "darkhttpd is a simple static web server.  It is
standalone and does not need inetd or ucspi-tcp.  It does not need any
config files---you only have to specify the www root.")
    (home-page "https://unix4lyfe.org/darkhttpd/")
    (license license:isc)))

(define-public goaccess
  (package
    (name "goaccess")
    (version "1.5.2")
    (source (origin
              (method url-fetch)
              (uri (string-append "http://tar.goaccess.io/goaccess-"
                                  version ".tar.gz"))
              (sha256
               (base32
                "12hwmd9cn7yy7vj92110skjaslpxkn05msb9wj228qmjjf9jzkm0"))
              (modules '((guix build utils)))
              (snippet '(begin
                          (substitute* "src/error.h"
                            (("__DATE__") "\"1970-01-01\"")
                            (("__TIME__") "\"00:00:00\""))))))
    (build-system gnu-build-system)
    (inputs
     ;; TODO: Add dependency on geoip-tools.
     `(("glib" ,glib)
       ("ncurses" ,ncurses)))
    (native-inputs
     `(("pkg-config" ,pkg-config)))
    (home-page "https://goaccess.io")
    (synopsis "Analyze Web server logs in real time")
    (description
     "GoAccess is a real-time web log analyzer and interactive viewer that
runs in a terminal or through your browser.  It provides fast and valuable
HTTP statistics for system administrators that require a visual server report
on the fly.")
    (license license:x11)))

(define-public hitch
  (package
    (name "hitch")
    (version "1.7.2")
    (home-page "https://hitch-tls.org/")
    (source (origin
              (method url-fetch)
              (uri (string-append home-page "source/hitch-" version ".tar.gz"))
              (sha256
               (base32
                "118p3a8wjvr0yhldpd1zm7d2cmgaw4vmyz9ib8m64z18qsz5rmnw"))))
    (build-system gnu-build-system)
    (arguments
     `(#:phases (modify-phases %standard-phases
                  (add-before 'check 'pre-check
                    (lambda _
                      ;; Most tests attempts to access hitch-tls.org which is
                      ;; unavailable in the build container.  Run them against
                      ;; a dummy local web server instead.
                      (for-each (lambda (test)
                                  (substitute* test
                                    (("\\[hitch-tls\\.org\\]:80")
                                     "[localhost]:8000")))
                                (find-files "src/tests" "\\.sh$"))
                      (system "python3 -m http.server &")

                      ;; The build container does not reap zombie processes,
                      ;; causing stop_hitch to hang indefinitely while waiting
                      ;; for the process to terminate because 'kill -0' never
                      ;; succeeds.  Use a different test to see whether the
                      ;; process has shut down.
                      (substitute* "src/tests/hitch_test.sh"
                        (("kill -0 \"\\$HITCH_PID\"")
                         "$(ps -p $HITCH_PID -o state= | grep -qv '^Z$')"))
                      #t)))))
    (native-inputs
     `(("pkg-config" ,pkg-config)

       ;; For tests.
       ("curl" ,curl)
       ("egrep" ,grep)
       ("lsof" ,lsof)
       ("procps" ,procps)
       ("python" ,python)))
    (inputs
     `(("libev" ,libev)
       ("openssl" ,openssl)))
    (synopsis "Scalable TLS proxy")
    (description
     "Hitch is a performant TLS proxy based on @code{libev}.  It terminates
SSL/TLS connections and forwards the unencrypted traffic to a backend such
as a web server.  It is designed to handle many thousand connections on
multicore machines.")
    (license license:bsd-2)))

(define-public httptunnel
  (package
    (name "httptunnel")
    (version "3.3")
    (source
     (origin
       (method url-fetch)
       (uri (string-append "http://www.nocrew.org/software/httptunnel/"
                           name "-" version ".tar.gz"))
       (sha256
        (base32
         "0mn5s6p68n32xzadz6ds5i6bp44dyxzkq68r1yljlv470jr84bql"))
       (modules '((guix build utils)))
       (snippet '(begin
                   ;; Remove non-free IETF RFC documentation.
                   (delete-file-recursively "doc")
                   #t))))
    (build-system gnu-build-system)
    (arguments
     `(#:phases
       (modify-phases %standard-phases
         ;; The default configure phase tries to pass environment variables as
         ;; command-line arguments, which confuses the ./configure script.
         (replace 'configure
           (lambda* (#:key outputs #:allow-other-keys)
             (let* ((out (assoc-ref outputs "out")))
               (setenv "CONFIG_SHELL" (which "bash"))
               (invoke "./configure"
                       (string-append "--prefix=" out))))))))
    (home-page "http://www.nocrew.org/software/httptunnel.html")
    (synopsis "Tunnel data connections through HTTP requests")
    (description "httptunnel creates a bidirectional virtual data connection
tunnelled through HTTP (HyperText Transfer Protocol) requests.  This can be
useful for users behind restrictive firewalls.  As long as Web traffic is
allowed, even through a HTTP-only proxy, httptunnel can be combined with other
tools like SSH (Secure Shell) to reach the outside world.")
    (license license:gpl2+)))

(define-public stunnel
  (package
  (name "stunnel")
  (version "5.60")
  (source
    (origin
      (method url-fetch)
      (uri (string-append "https://www.stunnel.org/downloads/stunnel-"
                          version ".tar.gz"))
      (sha256
       (base32 "0zbqiydyz9dvfg3axh18a42v6j3xvnwjbd03kgm1z1i12mdpcpf4"))))
  (build-system gnu-build-system)
  (native-inputs
   ;; For tests.
   `(("iproute" ,iproute)
     ("netcat" ,netcat)
     ("procps" ,procps)))
  (inputs `(("openssl" ,openssl)))
  (arguments
   `(#:configure-flags
     (list (string-append "--with-ssl=" (assoc-ref %build-inputs "openssl")))
     #:phases
     (modify-phases %standard-phases
       (add-after 'unpack 'patch-output-directories
         (lambda _
           ;; Some (not all) Makefiles have a hard-coded incorrect docdir.
           (substitute* (list "Makefile.in"
                              "doc/Makefile.in"
                              "tools/Makefile.in")
             (("/doc/stunnel")
              (string-append "/doc/" ,name "-" ,version)))))
       (add-before 'check 'patch-tests
         (lambda _
           (substitute* "tests/make_test"
             (("/bin/sh ")
              (string-append (which "sh") " ")))
           ;; This test requires networking.
           (delete-file "tests/recipes/055_socket_closed")))
       (add-after 'install 'prune-documentation
         (lambda* (#:key outputs #:allow-other-keys)
           (let* ((out (assoc-ref outputs "out"))
                  (doc (string-append out "/share/doc/" ,name "-" ,version)))
             (for-each delete-file (find-files doc "^INSTALL"))))))))
  (home-page "https://www.stunnel.org")
  (synopsis "TLS proxy for clients or servers")
  (description "Stunnel is a proxy designed to add TLS encryption
functionality to existing clients and servers without any changes in the
programs' code.  Its architecture is optimized for security, portability, and
scalability (including load-balancing), making it suitable for large
deployments.")
  (license license:gpl2+)))

(define-public varnish
  (package
    (name "varnish")
    (home-page "https://varnish-cache.org/")
    (version "7.0.1")
    (source (origin
              (method url-fetch)
              (uri (string-append home-page "_downloads/varnish-" version ".tgz"))
              (sha256
               (base32
                "0q265fzarz5530g8lasvfpgks8z1kq1yh7rn88bn2qfly3pmpry4"))))
    (build-system gnu-build-system)
    (arguments
     `(#:configure-flags (list (string-append "LDFLAGS=-Wl,-rpath=" %output "/lib")
                               (string-append "CC=" ,(cc-for-target))
                               ;; Use absolute path of GCC so it's found at runtime.
                               (string-append "PTHREAD_CC="
                                              (assoc-ref %build-inputs "gcc")
                                              "/bin/gcc")
                               "--localstatedir=/var")
       #:phases
       (modify-phases %standard-phases
         (add-after 'unpack 'use-absolute-file-names
           (lambda* (#:key inputs #:allow-other-keys)
             (let* ((bash (assoc-ref inputs "bash-minimal"))
                    (sh (string-append bash "/bin/sh"))
                    (coreutils (assoc-ref inputs "coreutils"))
                    (rm (string-append coreutils "/bin/rm")))
               (substitute* '("bin/varnishtest/vtc_varnish.c"
                              "bin/varnishtest/vtc_process.c"
                              "bin/varnishtest/vtc_haproxy.c"
                              "bin/varnishtest/tests/u00014.vtc"
                              "bin/varnishd/mgt/mgt_vcc.c")
                 (("/bin/sh") sh))
               (substitute* "bin/varnishd/mgt/mgt_shmem.c"
                 (("rm -rf") (string-append rm " -rf")))
               (substitute* "bin/varnishtest/vtc_main.c"
                 (("/bin/rm") rm)))))
         (add-before 'install 'patch-Makefile
           (lambda _
             (substitute* "Makefile"
               ;; Do not create /var/varnish during install.
               (("^install-data-am: install-data-local") "install-data-am: "))))
         (add-after 'install 'wrap-varnishd
           ;; Varnish uses GCC to compile VCL, so wrap it with required GCC
           ;; environment variables to avoid propagating them to profiles.
           (lambda* (#:key inputs outputs #:allow-other-keys)
             (let* ((out (assoc-ref outputs "out"))
                    (varnishd (string-append out "/sbin/varnishd"))
                    (PATH (string-append (assoc-ref inputs "binutils") "/bin"))
                    (LIBRARY_PATH (string-append (assoc-ref inputs "libc") "/lib")))
               (wrap-program varnishd
                 ;; Add binutils to PATH so gcc finds the 'as' executable.
                 `("PATH" ":" prefix (,PATH))
                 ;; Make sure 'crti.o' et.al is found.
                 `("LIBRARY_PATH" ":" prefix (,LIBRARY_PATH)))))))))
    (native-inputs
     `(("pkg-config" ,pkg-config)
       ("python-sphinx" ,python-sphinx)
       ("rst2man" ,python-docutils)))
    (inputs
     `(("bash-minimal" ,bash-minimal)
       ("coreutils" ,coreutils)
       ("jemalloc" ,jemalloc)
       ("ncurses" ,ncurses)
       ("pcre2" ,pcre2)
       ("python" ,python)
       ("readline" ,readline)))
    (synopsis "Web application accelerator")
    (description
     "Varnish is a high-performance HTTP accelerator.  It acts as a caching
reverse proxy and load balancer.  You install it in front of any server that
speaks HTTP and configure it to cache the contents through an extensive
configuration language.")
    (license (list license:bsd-2           ;main distribution
                   license:zlib            ;lib/libvgz/*
                   license:public-domain   ;bin/varnishncsa/as64.c, include/miniobj.h
                   license:bsd-3))))       ;include/vqueue.h, lib/libvarnishcompat/daemon.c

(define-public varnish-modules
  (package
    (name "varnish-modules")
    (home-page "https://github.com/varnish/varnish-modules")
    (version "0.19.0")
    (source (origin
              (method git-fetch)
              (uri (git-reference (url home-page) (commit version)))
              (file-name (git-file-name name version))
              (sha256
               (base32
                "0qq5g6bbd1a1ml1wk8jj9z39a899jzqbf7aizr3pvyz0f4kz8mis"))))
    (build-system gnu-build-system)
    (native-inputs
     `(("pkg-config" ,pkg-config)

       ;; For bootstrapping.
       ("autoconf" ,autoconf)
       ("automake" ,automake)
       ("libtool" ,libtool)

       ;; For generating manuals.
       ("rst2man" ,python-docutils)))
    (inputs
     `(("python" ,python)
       ("varnish" ,varnish)))
    (synopsis "Collection of Varnish modules")
    (description
     "This package provides a collection of modules (@dfn{vmods}) for the Varnish
cache server, extending the @acronym{VCL, Varnish Configuration Language} with
additional capabilities.")
    (license license:bsd-2)))

(define-public xinetd
  (package
    (name "xinetd")
    ;; This is the maintenance fork currently used by openSUSE and Debian.
    (version "2.3.15.4")
    (source
     (origin
       (method git-fetch)
       (uri (git-reference
             (url "https://github.com/openSUSE/xinetd")
             (commit version)))
       (file-name (git-file-name name version))
       (sha256
        (base32 "0lrp3lcj6azhjplwxws2rx40bkyp6i6bp7n77ndcisb7ninad30q"))))
    (build-system gnu-build-system)
    (arguments
     `(#:configure-flags '("--with-loadavg")
       #:tests? #f))                    ; no tests
    (native-inputs
     `(("autoconf" ,autoconf)
       ("automake" ,automake)
       ("libtool" ,libtool)
       ("pkg-config" ,pkg-config)))
    (home-page "https://github.com/openSUSE/xinetd")
    (synopsis "Internet services daemon")
    (description "@code{xinetd}, a more secure replacement for @code{inetd},
listens for incoming requests over a network and launches the appropriate
service for that request.  Requests are made using port numbers as identifiers
and xinetd usually launches another daemon to handle the request.  It can be
used to start services with both privileged and non-privileged port numbers.")
    (license (license:fsf-free "file://COPYRIGHT"))))

(define-public tidy-html
  (package
    (name "tidy-html")
    (version "5.8.0")
    (source
     (origin
       (method git-fetch)
       (uri (git-reference
              (url "https://github.com/htacg/tidy-html5")
              (commit version)))
       (file-name (git-file-name name version))
       (sha256
        (base32
         "1vd50q6xqxvidaclinsm89p6r0494wj72j1gpk32vkkhhx15cddz"))))
    (build-system cmake-build-system)
    (outputs '("out"
               "static"))               ; 1.3MiB of .a files
    (arguments
     `(#:tests? #f                      ; no tests available
       #:build-type "Release"
       #:phases
       (modify-phases %standard-phases
         (add-after 'install 'move-static-libraries
           (lambda* (#:key outputs #:allow-other-keys)
             ;; Move static libraries to the "static" output.
             (let* ((out    (assoc-ref outputs "out"))
                    (lib    (string-append out "/lib"))
                    (static (assoc-ref outputs "static"))
                    (slib   (string-append static "/lib")))
               (mkdir-p slib)
               (for-each (lambda (file)
                           (install-file file slib)
                           (delete-file file))
                         (find-files lib "\\.a$"))
               #t))))))
    (native-inputs
     `(("libxslt" ,libxslt)))
    (home-page "http://www.html-tidy.org/")
    (synopsis "HTML Tidy with HTML5 support")
    (description
     "Tidy is a console application which corrects and cleans up
HTML and XML documents by fixing markup errors and upgrading
legacy code to modern standards.

Tidy also provides @code{libtidy}, a C static and dynamic library that
developers can integrate into their applications to make use of the
functions of Tidy.")
    (license license:bsd-3)))

(define-public hiawatha
  (package
    (name "hiawatha")
    (version "10.11")
    (source
     (origin
       (method url-fetch)
       (uri (string-append "https://www.hiawatha-webserver.org/files/"
                           "hiawatha-" version ".tar.gz"))
       (modules '((guix build utils)))
       (snippet '(begin
                   ;; We use packaged libraries, so delete the bundled copies.
                   (for-each delete-file-recursively
                             (list "extra/nghttp2.tgz" "mbedtls"))
                   #t))
       (sha256
        (base32 "09wpgilbv13zal71v9lbsqr8c3fignygadykpd1p1pb8blb5vn3r"))))
    (build-system cmake-build-system)
    (arguments
     `(#:tests? #f                      ; no tests included
       #:configure-flags (list (string-append "-DUSE_SYSTEM_MBEDTLS=on")
                               (string-append "-DENABLE_HTTP2=on")
                               (string-append "-DUSE_SYSTEM_NGHTTP2=on")
                               (string-append "-DENABLE_TOMAHAWK=on")
                               (string-append "-DLOG_DIR=/var/log/hiawatha")
                               (string-append "-DPID_DIR=/run")
                               (string-append "-DWEBROOT_DIR="
                                              (assoc-ref %outputs "out")
                                              "/share/hiawatha/html")
                               (string-append "-DWORK_DIR=/var/lib/hiawatha"))
       #:phases
       (modify-phases %standard-phases
         (add-after 'unpack 'install-no-empty-directories
           (lambda _
             (substitute* "CMakeLists.txt"
               (("install\\(DIRECTORY DESTINATION" match)
                (string-append "#" match)))
             #t))
         (add-after 'install 'wrap
           (lambda* (#:key inputs outputs #:allow-other-keys)
             ;; Make sure 'hiawatha' finds 'mbedtls'.
             (let* ((out (assoc-ref outputs "out"))
                    (sbin (string-append out "/sbin"))
                    (mbed (assoc-ref inputs "mbedtls-apache")))
               (wrap-program (string-append sbin "/hiawatha")
                 `("PATH" ":" prefix (,mbed)))))))))
    (inputs
     ;; TODO: package "hiawatha-monitor", an optional dependency of "hiawatha".
     `(("libxslt" ,libxslt)
       ("libxml2" ,libxml2)
       ("mbedtls-apache" ,mbedtls-for-hiawatha)
       ("nghttp2" ,nghttp2 "lib")
       ("zlib" ,zlib)))
    (home-page "https://www.hiawatha-webserver.org")
    (synopsis "Webserver with focus on security")
    (description
     "Hiawatha has been written with security in mind.
Features include the ability to stop SQL injections, XSS and CSRF attacks and
exploit attempts.")
    (license license:gpl2)))

(define-public python-httpbin
  (package
    (name "python-httpbin")
    (version "0.5.0")
    (source
     (origin
       (method url-fetch)
       (uri (pypi-uri "httpbin" version))
       (sha256
        (base32
         "1dc92lnk846hpilslrqnr63x55cxll4qx88gif8fm521gv9cbyvr"))))
    (build-system python-build-system)
    (propagated-inputs
     `(("python-decorator" ,python-decorator)
       ("python-flask" ,python-flask)
       ("python-itsdangerous" ,python-itsdangerous)
       ("python-markupsafe" ,python-markupsafe)
       ("python-six" ,python-six)))
    (home-page "https://github.com/Runscope/httpbin")
    (synopsis "HTTP request and response service")
    (description "Testing an HTTP Library can become difficult sometimes.
@code{RequestBin} is fantastic for testing POST requests, but doesn't let you control the
response.  This exists to cover all kinds of HTTP scenarios.  All endpoint responses are
JSON-encoded.")
    (license license:isc)))

(define-public python-pytest-httpbin
  (package
    (name "python-pytest-httpbin")
    (version "0.2.3")
    (source
     (origin
       (method url-fetch)
       (uri (pypi-uri "pytest-httpbin" version))
       (sha256
        (base32
         "1y0v2v7xpzpyd4djwp7ad8ifnlxp8r1y6dfbxg5ckzvllkgridn5"))))
    (build-system python-build-system)
    (propagated-inputs
     `(("python-six" ,python-six)
       ("python-httpbin" ,python-httpbin)
       ("python-pytest" ,python-pytest)))
    (home-page
     "https://github.com/kevin1024/pytest-httpbin")
    (synopsis
     "Test your HTTP library against a local copy of httpbin")
    (description
     "@code{Pytest-httpbin} creates a @code{pytest} fixture that is dependency-injected
into your tests.  It automatically starts up a HTTP server in a separate thread running
@code{httpbin} and provides your test with the URL in the fixture.")
    (license license:expat)))

(define-public http-parser
  (let ((commit "ec8b5ee63f0e51191ea43bb0c6eac7bfbff3141d")
        (revision "1"))
    (package
      (name "http-parser")
      (version (git-version "2.9.4" revision commit))
      (home-page "https://github.com/nodejs/http-parser")
      (source
       (origin
         (method git-fetch)
         (uri (git-reference (url home-page)
                             (commit commit)))
         (sha256
          (base32 "0f297hrbx0kvy3qwgm9rhmbnjww6iljlcz9grsc9d4km1qj1071i"))
         (file-name (git-file-name name version))
         (patches
          (append
           (search-patches "http-parser-CVE-2020-8287.patch")
           (list
            (origin
              ;; Treat an empty port (e.g. `http://hostname:/`) when parsing
              ;; URLs as if no port were specified.  This patch is applied
              ;; to Fedora's http-parser and to libgit2's bundled version.
              (method url-fetch)
              (uri (string-append
                    "https://src.fedoraproject.org/rpms/http-parser/raw/"
                    "e89b4c4e2874c19079a5a1a2d2ccc61b551aa289/"
                    "f/0001-url-treat-empty-port-as-default.patch"))
              (sha256
               (base32
                "0pbxf2nq9pcn299k2b2ls8ldghaqln9glnp79gi57mamx4iy0f6g"))))))
         (modules '((guix build utils)))
         (snippet
          '(begin
             ;; This assertion fails when building for i686-linux.
             (substitute* "test.c"
               (("assert\\(sizeof\\(http_parser\\) == 32\\);")
                "assert(1);"))
             #t))))
      (build-system gnu-build-system)
      (arguments
       `(#:test-target "test"
         #:make-flags
         (list (string-append "PREFIX="
                              (assoc-ref %outputs "out"))
               "library"
               ,@(if (%current-target-system)
                     '()
                     '("CC=gcc")))
         #:phases
         (modify-phases %standard-phases
           ,@(if (%current-target-system)
                 '((replace 'configure
                     (lambda* (#:key target #:allow-other-keys)
                       (substitute* (find-files "." "Makefile")
                         (("CC\\?=.*$")
                          (string-append "CC=" target "-gcc\n"))
                         (("AR\\?=.*$")
                          (string-append "AR=" target "-ar\n")))
                       #t)))
                 '((delete 'configure))))))
      (synopsis "HTTP request/response parser for C")
      (description "This is a parser for HTTP messages written in C.  It
parses both requests and responses.  The parser is designed to be used in
high-performance HTTP applications.  It does not make any syscalls nor
allocations, it does not buffer data, it can be interrupted at anytime.
Depending on your architecture, it only requires about 40 bytes of data per
message stream (in a web server that is per connection).")
      (license license:expat))))

(define-public python-httpretty
  (package
    (name "python-httpretty")
    (version "1.1.4")
    (source
     (origin
       (method url-fetch)
       (uri (pypi-uri "httpretty" version))
       (sha256
        (base32 "0s1vjdaf3pk2xd0hvi5f7p3jm2rgwpbc734jdp9r50m1smfhxpi0"))))
    (build-system python-build-system)
    (arguments
     `(#:tests? #f  ; Tests require network access.
       #:phases
       (modify-phases %standard-phases
         (replace 'check
           (lambda* (#:key tests? #:allow-other-keys)
             (when tests?
               (invoke "nosetests")))))))
    (native-inputs
     `(("python-coverage" ,python-coverage)
       ("python-eventlet" ,python-eventlet)
       ("python-nose" ,python-nose)
       ("python-rednose" ,python-rednose)
       ("python-requests" ,python-requests)
       ("python-sure" ,python-sure)
       ("python-tornado" ,python-tornado)))
    (home-page "https://httpretty.readthedocs.io")
    (synopsis "HTTP client mock for Python")
    (description "@code{httpretty} is a helper for faking web requests,
inspired by Ruby's @code{fakeweb}.")
    (license license:expat)))

(define-public jo
  (package
    (name "jo")
    (version "1.4")
    (source
     (origin
       (method url-fetch)
       (uri (string-append "https://github.com/jpmens/jo/releases/download/"
                           version "/jo-" version ".tar.gz"))
       (sha256
        (base32 "18jna9xlpxci3cak3z85c448zv2zr41baclgym3hk433p0p4vii4"))))
    (build-system gnu-build-system)
    (home-page "https://github.com/jpmens/jo")
    (synopsis "Output JSON from a shell")
    (description "jo is a command-line utility to create JSON objects or
arrays.  It creates a JSON string on stdout from words provided as
command-line arguments or read from stdin.")
    (license (list license:gpl2+
                   license:expat)))) ; json.c, json.h

(define-public python-internetarchive
  (package
    (name "python-internetarchive")
    (version "1.8.5")
    (source
     (origin
       (method git-fetch)
       (uri (git-reference
             (url "https://github.com/jjjake/internetarchive")
             (commit (string-append "v" version))))
       (file-name (git-file-name name version))
       (sha256
        (base32
         "0ih7hplv92wbv6cmgc1gs0v35qkajwicalwcq8vcljw30plr24fp"))
       (modules '((guix build utils)))
       (snippet
        '(begin
           ;; Python 3.7 removed `_pattern_type'.
           (for-each (lambda (file)
                       (chmod file #o644)
                       (substitute* file
                         (("^import re\n" line)
                          (string-append line "re._pattern_type = re.Pattern\n"))))
                     (find-files "." "\\.py$"))
           #t))))
    (build-system python-build-system)
    (arguments
     `(#:phases
       (modify-phases %standard-phases
         (delete 'check)
         (add-after 'install 'check
           (lambda* (#:key inputs outputs #:allow-other-keys)
             (add-installed-pythonpath inputs outputs)
             (setenv "PATH" (string-append (assoc-ref outputs "out") "/bin"
                                           ":" (getenv "PATH")))
             (invoke "py.test" "-v" "-k"
                     (string-append
                      ;; These tests attempt to make a connection to
                      ;; an external web service.
                      "not test_get_item_with_kwargs"
                      " and not test_ia")))))))
    (propagated-inputs
     `(("python-requests" ,python-requests)
       ("python-jsonpatch" ,python-jsonpatch-0.4)
       ("python-docopt" ,python-docopt)
       ("python-clint" ,python-clint)
       ("python-six" ,python-six)
       ("python-schema" ,python-schema-0.5)
       ("python-backports-csv" ,python-backports-csv)))
    (native-inputs
     `(("python-pytest" ,python-pytest)
       ("python-pytest-capturelog" ,python-pytest-capturelog)
       ("python-responses" ,python-responses)))
    (home-page "https://github.com/jjjake/internetarchive")
    (synopsis "Command-line interface to archive.org")
    (description "@code{ia} is a command-line tool for using
@url{archive.org} from the command-line.  It also implements the
internetarchive python module for programmatic access to archive.org.")
    (license license:agpl3+)))

(define-public python-clf
  (let ((commit-test-clf "d01d25923c599d3261910f79fb948825b4270d07")) ; 0.5.7
    (package
      (name "python-clf")
      (version "0.5.7")
      (source
       (origin
         (method url-fetch)
         (uri (pypi-uri "clf" version))
         (sha256
          (base32
           "0zlkzqnpz7a4iavsq5vaz0nf5nr7qm5znpg1vlpz6rwnx6hikjdb"))))
      (build-system python-build-system)
      (propagated-inputs
       `(("python-docopt" ,python-docopt)
         ("python-pygments" ,python-pygments)
         ("python-requests" ,python-requests)
         ("python-nose" ,python-nose)
         ("python-lxml" ,python-lxml)
         ("python-pyaml" ,python-pyaml)))
      (inputs
       `(("test-clf"
          ,(origin
             (method url-fetch)
             (uri (string-append "https://raw.githubusercontent.com"
                                 "/ncrocfer/clf/" commit-test-clf
                                 "/test_clf.py"))
             (sha256
              (base32
               "19lr5zdzsmxgkg7wrjq1yzkiahd03wi4k3dskssyhmjls8c10nqd"))))))
      (arguments
       '(#:phases
         (modify-phases %standard-phases
           (add-after 'unpack 'get-tests
             (lambda _
               (copy-file (assoc-ref %build-inputs "test-clf") "test_clf.py")
               #t))
           (replace 'check
             (lambda _
               (invoke "nosetests"
                       ;; These tests require an Internet connection.
                       "--exclude=test_browse"
                       "--exclude=test_command"
                       "--exclude=test_search"))))))
      (home-page "https://github.com/ncrocfer/clf")
      (synopsis "Search code snippets on @url{https://commandlinefu.com}")
      (description "@code{clf} is a command line tool for searching code
snippets on @url{https://commandlinefu.com}.")
      (license license:expat))))

(define-public python2-clf
  (package-with-python2 python-clf))

(define-public rss-bridge
  (package
    (name "rss-bridge")
    (version "2020-11-10")
    (source
     (origin
       (method git-fetch)
       (uri (git-reference
             (url "https://github.com/RSS-Bridge/rss-bridge")
             (commit version)))
       (file-name (git-file-name name version))
       (sha256
        (base32 "1mir6mcm37sbdrhl5kgs6schpp3l4r5mfamhiic0yfbz4hqwmg44"))))
    (build-system copy-build-system)
    (arguments
     '(#:install-plan
       '(("." "share/rss-bridge"))
       #:phases
       (modify-phases %standard-phases
         ;;Change paths to not use source directory.
         (add-before 'install 'patch-paths
           (lambda _
             (substitute* "lib/rssbridge.php"
               (("PATH_ROOT . 'cache/'")
                "'/var/cache/rss-bridge/'")
               (("PATH_ROOT . 'whitelist.txt'")
                "'/etc/rss-bridge/whitelist.txt'")
               (("PATH_ROOT . 'config.ini.php'")
                "'/etc/rss-bridge/config.ini.php'")))))))
    (home-page "https://github.com/RSS-Bridge/rss-bridge")
    (synopsis "Generate Atom feeds for social networking websites")
    (description "rss-bridge generates Atom feeds for social networking
websites lacking feeds.  Supported websites include Facebook, Twitter,
Instagram and YouTube.")
    (license (list license:public-domain
                   license:expat))))    ; vendor/simplehtmldom/simple_html_dom.php

(define-public linkchecker
  (package
    (name "linkchecker")
    (version "10.0.1")
    (source
     (origin
       (method git-fetch)
       (uri (git-reference
             (url "https://github.com/linkchecker/linkchecker")
             (commit (string-append "v" version))))
       (file-name (git-file-name name version))
       (sha256
        (base32
         "1j97dc9a4yhpscwadhv5dxp7036pnrxiaky18l8ddr3pvxdjvkxs"))))
    (build-system python-build-system)
    (inputs
     `(("python-beautifulsoup4" ,python-beautifulsoup4)
       ("python-dnspython" ,python-dnspython)
       ("python-pyxdg" ,python-pyxdg)
       ("python-requests" ,python-requests)))
    (native-inputs
     `(("gettext" ,gettext-minimal)
       ("python-pytest" ,python-pytest)
       ("python-miniboa" ,python-miniboa)
       ("python-parameterized" ,python-parameterized)))
    (arguments
     `(#:phases
       (modify-phases %standard-phases
         (replace 'check
           (lambda* (#:key tests? #:allow-other-keys)
             (when tests?
               (invoke "py.test" "tests")))))))
    (home-page "https://linkchecker.github.io/linkchecker/")
    (synopsis "Check websites for broken links")
    (description "LinkChecker is a website validator.  It checks for broken
links in websites.  It is recursive and multithreaded providing output in
colored or normal text, HTML, SQL, CSV, XML or as a sitemap graph.  It
supports checking HTTP/1.1, HTTPS, FTP, mailto, news, nntp, telnet and local
file links.")
    (license (list license:gpl2+
                   license:bsd-2              ; linkcheck/better_exchook2.py
                   license:bsd-3              ; linkcheck/colorama.py
                   license:psfl               ; linkcheck/gzip2.py
                   license:expat))))          ; linkcheck/mem.py

(define-public castor
  (package
    (name "castor")
    (version "0.8.18")
    (source
     (origin
       (method git-fetch)
       (uri (git-reference
             (url "https://git.sr.ht/~julienxx/castor")
             (commit version)))
       (file-name (git-file-name name version))
       (sha256
        (base32 "1l72r6a917ymc9pn8dllbal1xdczfai376nvqkiys5fm4j4s3zmj"))))
    (build-system cargo-build-system)
    (arguments
     `(#:cargo-inputs
       (("rust-ansi-parser" ,rust-ansi-parser-0.6)
        ("rust-dirs" ,rust-dirs-2)
        ("rust-gdk" ,rust-gdk-0.13)
        ("rust-gtk" ,rust-gtk-0.8)
        ("rust-linkify" ,rust-linkify-0.4)
        ("rust-native-tls" ,rust-native-tls-0.2)
        ("rust-open" ,rust-open-1)
        ("rust-percent-encoding" ,rust-percent-encoding-2)
        ("rust-url" ,rust-url-2))))
    (native-inputs
     `(("pkg-config" ,pkg-config)))
    (inputs
     `(("atk" ,atk)
       ("cairo" ,cairo)
       ("gdk-pixbuf" ,gdk-pixbuf)
       ("gtk+" ,gtk+)
       ("libressl" ,libressl)
       ("pango" ,pango)))
    (home-page "https://git.sr.ht/~julienxx/castor")
    (synopsis "Graphical client for plain-text protocols")
    (description
     "Castor is a graphical client for plain-text protocols written in
Rust with GTK.  It currently supports the Gemini, Gopher and Finger
protocols.")
    (license license:expat)))

(define-public python-py-ubjson
  (package
    (name "python-py-ubjson")
    (version "0.10.0")
    (source
     (origin
       (method url-fetch)
       (uri (pypi-uri "py-ubjson" version))
       (sha256
        (base32
         "03l9m9w5ip4hw0y69wlys5gzsfb7zcq3a77blj88grgiqhn5vm5n"))))
    (build-system python-build-system)
    (home-page "https://github.com/Iotic-Labs/py-ubjson")
    (synopsis "Universal Binary JSON encoder/decoder")
    (description
     "Py-ubjson is a Python module providing an Universal Binary JSON
encoder/decoder based on the draft-12 specification for UBJSON.")
    (license license:asl2.0)))

(define-public java-tomcat
  (package
    (name "java-tomcat")
    (version "8.5.63")
    (source (origin
              (method url-fetch)
              (uri (string-append "mirror://apache/tomcat/tomcat-8/v"
                                  version "/src/apache-tomcat-" version "-src.tar.gz"))
              (sha256
               (base32
                "1wr6mpgbk2gs18vp8mdggiq6vifj68a875dd1fkdf7cs31q54rns"))
              (modules '((guix build utils)))
              ;; Delete bundled jars.
              (snippet
               '(begin
                  (for-each delete-file (find-files "." "\\.jar$"))
                  (for-each delete-file (find-files "." "\\.bat$"))
                  #t))))
    (build-system ant-build-system)
    (inputs
     `(("java-commons-daemon" ,java-commons-daemon)
       ("java-ecj" ,java-ecj)))
    (arguments
     `(#:build-target "deploy"
       #:tests? #f; requires downloading some files.
       #:phases
       (modify-phases %standard-phases
         (add-after 'unpack 'prevent-download
           (lambda _
             ;; This directory must exist
             (mkdir "downloads")
             ;; We patch build.xml so it doesn't download any dependency, because
             ;; we already have all of them.
             (substitute* "build.xml"
               (("download-compile,") "")
               (("depends=\"validate\"") "depends=\"build-prepare\"")
               ((",download-validate") ""))
             #t))
         (add-after 'unpack 'strip-timestamps
           (lambda _
             (substitute* "build.xml"
               (("<filter token=\"YEAR\" value=.*")
                "<filter token=\"YEAR\" value=\"1970\"/>")
               (("<filter token=\"VERSION_BUILT\" value=.*")
                "<filter token=\"VERSION_BUILT\" value=\"Jan 1 1970 00:00:00 UTC\"/>"))
             #t))
         (add-after 'unpack 'modify-deploy
           (lambda _
             ;; The Tomcat build downloads and copies these files to the
             ;; bin and lib directory.
             ;; We instead symlink to the input (see below).
             (substitute* "build.xml"
               (("<copy tofile=\"\\$\\{tomcat.build\\}/bin/commons-daemon.jar.*") "")
               (("<copy file=\"\\$\\{jdt.jar\\}\" todir=\"\\$\\{tomcat.build\\}/lib\"/>")
                ""))
             #t))
         (add-after 'install 'symlink-commons-daemon
           (lambda* (#:key inputs outputs #:allow-other-keys)
             (let* ((commons-daemon (assoc-ref inputs "java-commons-daemon"))
                    (files (find-files commons-daemon "commons-daemon-.*\\.jar"))
                    (daemon-jar (car files))
                    (out-bin (string-append (assoc-ref outputs "out") "/bin"))
                    (target (string-append out-bin "/commons-daemon.jar")))
               (symlink daemon-jar target)
               #t)))
         (add-after 'install 'symlink-java-ecj
           (lambda* (#:key inputs outputs #:allow-other-keys)
             (let* ((java-ecj (assoc-ref inputs "java-ecj"))
                    (files (find-files java-ecj "ecj.*\\.jar"))
                    (java-ecj-jar (car files))
                    (out-lib (string-append (assoc-ref outputs "out") "/lib"))
                    (target (string-append out-lib "/java-ecj.jar")))
               (symlink java-ecj-jar target)
               #t)))
         (add-after 'unpack 'generate-properties
           (lambda _
             ;; This could have been passed to make-flags, but getcwd returns
             ;; a different directory then.
             (with-output-to-file "build.properties"
               (lambda _
                 (display
                   (string-append "base.path=" (getcwd) "/downloads\n"))))
             #t))
         (replace 'install
           (lambda* (#:key outputs #:allow-other-keys)
             (let ((out (assoc-ref outputs "out")))
               (copy-recursively "output/build" out))
             #t)))))
    (properties '((cpe-name . "tomcat")))
    (home-page "https://tomcat.apache.org")
    (synopsis "Java Servlet, JavaServer Pages, Java Expression Language and Java
WebSocket")
    (description "Apache Tomcat is a free implementation of the Java
Servlet, JavaServer Pages, Java Expression Language and Java WebSocket
technologies.")
    (license license:asl2.0)))

(define-public java-eclipse-jetty-test-helper
  (package
    (name "java-eclipse-jetty-test-helper")
    (version "4.2")
    (source (origin
              (method git-fetch)
              (uri (git-reference
                     (url "https://github.com/eclipse/jetty.toolchain/")
                     (commit (string-append "jetty-test-helper-" version))))
              (file-name (git-file-name name version))
              (sha256
               (base32
                "1g7cdh03nfwbdxzvwm84ysgvw08xx7431lsjryj2gmf3lrqpizgb"))))
    (build-system ant-build-system)
    (arguments
     `(#:jar-name "eclipse-jetty-test-helper.jar"
       #:source-dir "src/main/java"
       #:test-dir "src/test"
       #:jdk ,icedtea-8
       #:phases
       (modify-phases %standard-phases
         (add-before 'configure 'chdir
           (lambda _
             (chdir "jetty-test-helper")
             #t))
         (add-before 'build 'fix-paths
           (lambda _
             ;; TODO:
             ;; This file assumes that the build directory is named "target"
             ;; but it is not the case with our ant-build-system. Once we have
             ;; maven though, we will have to rebuild this package because this
             ;; assumption is correct with maven-build-system.
             (substitute*
               "src/main/java/org/eclipse/jetty/toolchain/test/MavenTestingUtils.java"
               (("\"target\"") "\"build\"")
               (("\"tests\"") "\"test-classes\""))
             ;; Tests assume we are building with maven, so that the build
             ;; directory is named "target", and not "build".
             (with-directory-excursion "src/test/java/org/eclipse/jetty/toolchain/test"
               (substitute* '("FSTest.java" "OSTest.java" "TestingDirTest.java"
                              "MavenTestingUtilsTest.java")
                 (("target/tests") "build/test-classes")
                 (("\"target") "\"build")))
             #t)))))
    (inputs
     `(("junit" ,java-junit)
       ("hamcrest" ,java-hamcrest-all)))
    (home-page "https://www.eclipse.org/jetty/")
    (synopsis "Helper classes for jetty tests")
    (description "This package contains helper classes for testing the Jetty
Web Server.")
    ;; This program is licensed under both epl and asl.
    (license (list license:epl1.0 license:asl2.0))))

(define-public java-eclipse-jetty-perf-helper
  (package
    (inherit java-eclipse-jetty-test-helper)
    (name "java-eclipse-jetty-perf-helper")
    (arguments
     `(#:jar-name "eclipse-jetty-perf-helper.jar"
       #:source-dir "src/main/java"
       #:tests? #f; no tests
       #:jdk ,icedtea-8
       #:phases
       (modify-phases %standard-phases
         (add-before 'configure 'chdir
           (lambda _
             (chdir "jetty-perf-helper")
             #t)))))
    (inputs
     `(("hdrhistogram" ,java-hdrhistogram)))))

(define-public java-eclipse-jetty-util
  (package
    (name "java-eclipse-jetty-util")
    (version "9.4.39")
    (source (origin
              (method url-fetch)
              (uri (string-append "https://github.com/eclipse/jetty.project/"
                                  "archive/jetty-" version ".v20210325.tar.gz"))
              (sha256
               (base32
                "0b4hy4zmdmfbqk9bzmxk7v75y2ysqiappkip4z3hb9lxjvjh0b19"))))
    (build-system ant-build-system)
    (arguments
     `(#:jar-name "eclipse-jetty-util.jar"
       #:source-dir "src/main/java"
       #:tests? #f; require junit 5
       #:test-exclude
       (list "**/Abstract*.java"
             ;; requires network
             "**/InetAddressSetTest.java"
             ;; Assumes we are using maven
             "**/TypeUtilTest.java"
             ;; Error on the style of log
             "**/StdErrLogTest.java")
       #:jdk ,icedtea-8
       #:phases
       (modify-phases %standard-phases
         (add-before 'configure 'chdir
           (lambda _
             (chdir "jetty-util")
             #t)))))
    (inputs
     `(("slf4j" ,java-slf4j-api)
       ("servlet" ,java-javaee-servletapi)))
    (home-page "https://www.eclipse.org/jetty/")
    (synopsis "Utility classes for Jetty")
    (description "The Jetty Web Server provides an HTTP server and Servlet
container capable of serving static and dynamic content either from a standalone
or embedded instantiation.  This package provides utility classes.")
    (license (list license:epl1.0 license:asl2.0))))

;; This version is required by maven-wagon
(define-public java-eclipse-jetty-util-9.2
  (package
    (inherit java-eclipse-jetty-util)
    (version "9.2.22")
    (source (origin
              (method url-fetch)
              (uri (string-append "https://github.com/eclipse/jetty.project/"
                                  "archive/jetty-" version ".v20170606.tar.gz"))
              (sha256
               (base32
                "1i51qlsd7h06d35kx5rqpzbfadbcszycx1iwr6vz7qc9gf9f29la"))))
    (arguments
     `(#:jar-name "eclipse-jetty-util.jar"
       #:source-dir "src/main/java"
       #:jdk ,icedtea-8
       #:test-exclude
       (list "**/Abstract*.java"
             ;; requires network
             "**/InetAddressSetTest.java"
             ;; Assumes we are using maven
             "**/TypeUtilTest.java"
             ;; We don't have an implementation for slf4j
             "**/LogTest.java"
             ;; Error on the style of log
             "**/StdErrLogTest.java")
       #:phases
       (modify-phases %standard-phases
         (add-before 'configure 'chdir
           (lambda _
             (chdir "jetty-util")
             #t))
         (add-before 'build 'fix-test-sources
           (lambda _
             ;; We need to fix issues caused by changes in newer versions of
             ;; jetty-test-helper
             (let ((src "src/test/java/org/eclipse/jetty/util/resource"))
               (substitute* (string-append src "/AbstractFSResourceTest.java")
                 (("testdir.getDir\\(\\)") "testdir.getPath().toFile()")
                 (("testdir.getFile\\(\"foo\"\\)")
                  "testdir.getPathFile(\"foo\").toFile()")
                 (("testdir.getFile\\(name\\)")
                  "testdir.getPathFile(name).toFile()")))
             #t)))))
    (native-inputs
     `(("java-junit" ,java-junit)
       ("java-hamcrest-all" ,java-hamcrest-all)
       ("perf-helper" ,java-eclipse-jetty-perf-helper)
       ("test-helper" ,java-eclipse-jetty-test-helper)))))

(define-public java-eclipse-jetty-io
  (package
    (inherit java-eclipse-jetty-util)
    (name "java-eclipse-jetty-io")
    (arguments
     `(#:jar-name "eclipse-jetty-io.jar"
       #:source-dir "src/main/java"
       #:jdk ,icedtea-8
       #:tests? #f; require junit 5
       #:test-exclude (list "**/Abstract*.java"
                            ;; Abstract class
                            "**/EndPointTest.java")
       #:phases
       (modify-phases %standard-phases
         (add-before 'configure 'chdir
           (lambda _
             (chdir "jetty-io")
             #t)))))
    (inputs
     `(("slf4j" ,java-slf4j-api)
       ("servlet" ,java-javaee-servletapi)
       ("util" ,java-eclipse-jetty-util)))
    (synopsis "Jetty :: IO Utility")
    (description "The Jetty Web Server provides an HTTP server and Servlet
container capable of serving static and dynamic content either from a standalone
or embedded instantiation.  This package provides IO-related utility classes.")))

(define-public java-eclipse-jetty-io-9.2
  (package
    (inherit java-eclipse-jetty-io)
    (version (package-version java-eclipse-jetty-util-9.2))
    (source (package-source java-eclipse-jetty-util-9.2))
    (inputs
     `(("util" ,java-eclipse-jetty-util-9.2)
       ,@(package-inputs java-eclipse-jetty-util-9.2)))
    (native-inputs
     `(("mockito" ,java-mockito-1)
       ("cglib" ,java-cglib)
       ("objenesis" ,java-objenesis)
       ("asm" ,java-asm)
       ,@(package-native-inputs java-eclipse-jetty-util-9.2)))))

(define-public java-eclipse-jetty-http
  (package
    (inherit java-eclipse-jetty-util)
    (name "java-eclipse-jetty-http")
    (arguments
     `(#:jar-name "eclipse-jetty-http.jar"
       #:source-dir "src/main/java"
       #:jdk ,icedtea-8
       #:tests? #f; require junit 5
       #:phases
       (modify-phases %standard-phases
         (add-before 'configure 'chdir
           (lambda _
             (chdir "jetty-http")
             #t))
         (add-before 'build 'copy-resources
           (lambda _
             (mkdir-p "build/classes")
             (copy-recursively "src/main/resources/" "build/classes/")
             #t)))))
    (inputs
     `(("slf4j" ,java-slf4j-api)
       ("servlet" ,java-javaee-servletapi)
       ("io" ,java-eclipse-jetty-io)
       ("util" ,java-eclipse-jetty-util)))
    (synopsis "Jetty :: Http Utility")
    (description "The Jetty Web Server provides an HTTP server and Servlet
container capable of serving static and dynamic content either from a standalone
or embedded instantiation.  This package provides HTTP-related utility classes.")))

(define-public java-eclipse-jetty-http-9.2
  (package
    (inherit java-eclipse-jetty-http)
    (version (package-version java-eclipse-jetty-util-9.2))
    (source (package-source java-eclipse-jetty-util-9.2))
    (inputs
     `(("util" ,java-eclipse-jetty-util-9.2)
       ("io" ,java-eclipse-jetty-io-9.2)
       ,@(package-inputs java-eclipse-jetty-util-9.2)))))

(define-public java-eclipse-jetty-jmx
  (package
    (inherit java-eclipse-jetty-util)
    (name "java-eclipse-jetty-jmx")
    (arguments
     `(#:jar-name "eclipse-jetty-jmx.jar"
       #:source-dir "src/main/java"
       #:jdk ,icedtea-8
       #:tests? #f; FIXME: requires com.openpojo.validation
       #:phases
       (modify-phases %standard-phases
         (add-before 'configure 'chdir
           (lambda _
             (chdir "jetty-jmx")
             #t)))))
    (inputs
     `(("slf4j" ,java-slf4j-api)
       ("servlet" ,java-javaee-servletapi)
       ("util" ,java-eclipse-jetty-util)))
    (synopsis "Jetty :: JMX Management")
    (description "The Jetty Web Server provides an HTTP server and Servlet
container capable of serving static and dynamic content either from a standalone
or embedded instantiation.  This package provides the JMX management.")))

(define-public java-eclipse-jetty-jmx-9.2
  (package
    (inherit java-eclipse-jetty-jmx)
    (version (package-version java-eclipse-jetty-util-9.2))
    (source (package-source java-eclipse-jetty-util-9.2))
    (inputs
     `(("util" ,java-eclipse-jetty-util-9.2)
       ,@(package-inputs java-eclipse-jetty-util-9.2)))))

(define java-eclipse-jetty-http-test-classes
  (package
    (inherit java-eclipse-jetty-util)
    (name "java-eclipse-jetty-http-test-classes")
    (arguments
     `(#:jar-name "eclipse-jetty-http.jar"
       #:source-dir "src/test"
       #:tests? #f
       #:jdk ,icedtea-8
       #:phases
       (modify-phases %standard-phases
         (add-before 'configure 'chdir
           (lambda _
             (chdir "jetty-http")
             #t)))))
    (inputs
     `(("slf4j" ,java-slf4j-api)
       ("java-javaee-servletapi" ,java-javaee-servletapi)
       ("http" ,java-eclipse-jetty-http)
       ("io" ,java-eclipse-jetty-io)
       ("util" ,java-eclipse-jetty-util)))))

(define java-eclipse-jetty-http-test-classes-9.2
  (package
    (inherit java-eclipse-jetty-http-test-classes)
    (version (package-version java-eclipse-jetty-util-9.2))
    (source (package-source java-eclipse-jetty-util-9.2))
    (inputs
     `(("http" ,java-eclipse-jetty-http-9.2)
       ,@(package-inputs java-eclipse-jetty-http-9.2)))
    (native-inputs (package-native-inputs java-eclipse-jetty-util-9.2))))

(define-public java-eclipse-jetty-server
  (package
    (inherit java-eclipse-jetty-util)
    (name "java-eclipse-jetty-server")
    (arguments
     `(#:jar-name "eclipse-jetty-server.jar"
       #:source-dir "src/main/java"
       #:jdk ,icedtea-8
       #:tests? #f; requires a mockito version we don't have
       #:phases
       (modify-phases %standard-phases
         (add-before 'configure 'chdir
           (lambda _
             (chdir "jetty-server")
             #t))
         (add-before 'build 'fix-source
           (lambda _
             ;; Explicit casts to prevent build failures
             (substitute* "src/main/java/org/eclipse/jetty/server/Request.java"
               (("append\\(LazyList")
                "append((CharSequence)LazyList"))
             (substitute*
               "src/main/java/org/eclipse/jetty/server/handler/ContextHandler.java"
               (((string-append
                   "Class<\\? extends EventListener> clazz = _classLoader==null"
                   "\\?Loader.loadClass\\(ContextHandler.class,className\\):"
                   "_classLoader.loadClass\\(className\\);"))
                (string-append "Class<? extends EventListener> clazz = "
                               "(Class<? extends EventListener>) "
                               "(_classLoader==null?Loader.loadClass("
                               "ContextHandler.class,className):"
                               "_classLoader.loadClass(className));")))
             #t)))))
    (inputs
     `(("slf4j" ,java-slf4j-api)
       ("servlet" ,java-javaee-servletapi)
       ("http" ,java-eclipse-jetty-http)
       ("io" ,java-eclipse-jetty-io)
       ("jmx" ,java-eclipse-jetty-jmx)
       ("util" ,java-eclipse-jetty-util)))
    (synopsis "Core jetty server artifact")
    (description "The Jetty Web Server provides an HTTP server and Servlet
container capable of serving static and dynamic content either from a standalone
or embedded instantiation.  This package provides the core jetty server
artifact.")))

(define-public java-eclipse-jetty-server-9.2
  (package
    (inherit java-eclipse-jetty-server)
    (version (package-version java-eclipse-jetty-util-9.2))
    (source (package-source java-eclipse-jetty-util-9.2))
    (inputs
     `(("util" ,java-eclipse-jetty-util-9.2)
       ("jmx" ,java-eclipse-jetty-jmx-9.2)
       ("io" ,java-eclipse-jetty-io-9.2)
       ("http" ,java-eclipse-jetty-http-9.2)
       ,@(package-inputs java-eclipse-jetty-util-9.2)))
    (native-inputs
     `(("test-classes" ,java-eclipse-jetty-http-test-classes-9.2)
       ,@(package-native-inputs java-eclipse-jetty-util-9.2)))))

(define-public java-eclipse-jetty-security
  (package
    (inherit java-eclipse-jetty-util)
    (name "java-eclipse-jetty-security")
    (arguments
     `(#:jar-name "eclipse-jetty-security.jar"
       #:source-dir "src/main/java"
       #:jdk ,icedtea-8
       #:tests? #f; require junit 5
       #:test-exclude (list "**/ConstraintTest.*") ; This test fails
       #:phases
       (modify-phases %standard-phases
         (add-before 'configure 'chdir
           (lambda _
             (chdir "jetty-security")
             #t)))))
    (inputs
     `(("slf4j" ,java-slf4j-api)
       ("servlet" ,java-javaee-servletapi)
       ("http" ,java-eclipse-jetty-http)
       ("server" ,java-eclipse-jetty-server)
       ("util" ,java-eclipse-jetty-util)))
    (synopsis "Jetty security infrastructure")
    (description "The Jetty Web Server provides an HTTP server and Servlet
container capable of serving static and dynamic content either from a standalone
or embedded instantiation.  This package provides the core jetty security
infrastructure")))

(define-public java-eclipse-jetty-security-9.2
  (package
    (inherit java-eclipse-jetty-security)
    (version (package-version java-eclipse-jetty-util-9.2))
    (source (package-source java-eclipse-jetty-util-9.2))
    (inputs
     `(("util" ,java-eclipse-jetty-util-9.2)
       ("http" ,java-eclipse-jetty-http-9.2)
       ("server" ,java-eclipse-jetty-server-9.2)
       ,@(package-inputs java-eclipse-jetty-util-9.2)))
    (native-inputs
     `(("io" ,java-eclipse-jetty-io-9.2)
       ,@(package-native-inputs java-eclipse-jetty-util-9.2)))))

(define-public java-eclipse-jetty-util-ajax
  (package
    (inherit java-eclipse-jetty-util)
    (name "java-eclipse-jetty-util-ajax")
    (arguments
     `(#:jar-name "eclipse-jetty-util-ajax.jar"
       #:source-dir "jetty-util-ajax/src/main/java"
       #:tests? #f)); require junit 5
    (inputs
     `(("java-eclipse-jetty-util" ,java-eclipse-jetty-util)
       ("java-javaee-servletapi" ,java-javaee-servletapi)))))

(define-public java-eclipse-jetty-servlet
  (package
    (inherit java-eclipse-jetty-util)
    (name "java-eclipse-jetty-servlet")
    (arguments
     `(#:jar-name "eclipse-jetty-servlet.jar"
       #:source-dir "src/main/java"
       #:jdk ,icedtea-8
       #:tests? #f; require junit 5
       #:phases
       (modify-phases %standard-phases
         (add-before 'configure 'chdir
           (lambda _
             (chdir "jetty-servlet")
             #t)))))
    (inputs
     `(("slf4j" ,java-slf4j-api)
       ("java-javaee-servletapi" ,java-javaee-servletapi)
       ("java-eclipse-jetty-util-ajax" ,java-eclipse-jetty-util-ajax)
       ("http" ,java-eclipse-jetty-http)
       ("io" ,java-eclipse-jetty-io)
       ("jmx" ,java-eclipse-jetty-jmx)
       ("security" ,java-eclipse-jetty-security)
       ("server" ,java-eclipse-jetty-server)
       ("util" ,java-eclipse-jetty-util)))
    (synopsis "Jetty Servlet Container")
    (description "The Jetty Web Server provides an HTTP server and Servlet
container capable of serving static and dynamic content either from a standalone
or embedded instantiation.  This package provides the core jetty servlet
container.")))

(define-public java-eclipse-jetty-servlet-9.2
  (package
    (inherit java-eclipse-jetty-servlet)
    (version (package-version java-eclipse-jetty-util-9.2))
    (source (package-source java-eclipse-jetty-util-9.2))
    (arguments
     `(#:jar-name "eclipse-jetty-servlet.jar"
       #:source-dir "src/main/java"
       #:jdk ,icedtea-8
       #:tests? #f; doesn't work
       #:phases
       (modify-phases %standard-phases
         (add-before 'configure 'chdir
           (lambda _
             (chdir "jetty-servlet")
             #t)))))
    (inputs
     `(("util" ,java-eclipse-jetty-util-9.2)
       ("jmx" ,java-eclipse-jetty-jmx-9.2)
       ("io" ,java-eclipse-jetty-io-9.2)
       ("http" ,java-eclipse-jetty-http-9.2)
       ("security" ,java-eclipse-jetty-security-9.2)
       ("http-test" ,java-eclipse-jetty-http-test-classes-9.2)
       ("server" ,java-eclipse-jetty-server-9.2)
       ,@(package-inputs java-eclipse-jetty-util-9.2)))))

(define-public java-eclipse-jetty-xml
  (package
    (inherit java-eclipse-jetty-util)
    (name "java-eclipse-jetty-xml")
    (arguments
     `(#:jar-name "eclipse-jetty-xml.jar"
       #:source-dir "src/main/java"
       #:jdk ,icedtea-8
       #:tests? #f; most tests require network
       #:phases
       (modify-phases %standard-phases
         (add-before 'configure 'chdir
           (lambda _
             (chdir "jetty-xml")
             #t)))))
    (inputs
     `(("java-eclipse-jetty-util" ,java-eclipse-jetty-util)))
    (native-inputs
     `(("java-eclipse-jetty-io" ,java-eclipse-jetty-io)
       ,@(package-native-inputs java-eclipse-jetty-util)))))

(define-public java-eclipse-jetty-xml-9.2
  (package
    (inherit java-eclipse-jetty-xml)
    (version (package-version java-eclipse-jetty-util-9.2))
    (source (package-source java-eclipse-jetty-util-9.2))
    (arguments
     `(#:jar-name "eclipse-jetty-xml.jar"
       #:source-dir "src/main/java"
       #:jdk ,icedtea-8
       #:tests? #f; most tests require network
       #:phases
       (modify-phases %standard-phases
         (add-before 'configure 'chdir
           (lambda _
             (chdir "jetty-xml")
             #t)))))
    (inputs
     `(("java-eclipse-jetty-util-9.2" ,java-eclipse-jetty-util-9.2)
       ,@(package-inputs java-eclipse-jetty-util-9.2)))
    (native-inputs
     `(("java-eclipse-jetty-io-9.2" ,java-eclipse-jetty-io-9.2)
       ,@(package-native-inputs java-eclipse-jetty-util-9.2)))))

(define-public java-eclipse-jetty-webapp
  (package
    (inherit java-eclipse-jetty-util)
    (name "java-eclipse-jetty-webapp")
    (arguments
     `(#:jar-name "eclipse-jetty-webapp.jar"
       #:source-dir "src/main/java"
       #:jdk ,icedtea-8
       #:tests? #f; require junit 5
       ;; One test fails
       #:test-exclude (list "**/WebAppContextTest.java")
       #:phases
       (modify-phases %standard-phases
         (add-before 'configure 'chdir
           (lambda _
             (chdir "jetty-webapp")
             #t)))))
    (inputs
     `(("java-eclipse-jetty-util" ,java-eclipse-jetty-util)
       ("java-eclipse-jetty-http" ,java-eclipse-jetty-http)
       ("java-eclipse-jetty-io" ,java-eclipse-jetty-io)
       ("java-eclipse-jetty-server" ,java-eclipse-jetty-server)
       ("java-eclipse-jetty-servlet" ,java-eclipse-jetty-servlet)
       ("java-eclipse-jetty-security" ,java-eclipse-jetty-security)
       ("java-eclipse-jetty-xml" ,java-eclipse-jetty-xml)
       ("java-javaee-servletapi" ,java-javaee-servletapi)))))

(define-public java-eclipse-jetty-webapp-9.2
  (package
    (inherit java-eclipse-jetty-webapp)
    (version (package-version java-eclipse-jetty-util-9.2))
    (source (package-source java-eclipse-jetty-util-9.2))
    (arguments
     `(#:jar-name "eclipse-jetty-webapp.jar"
       #:source-dir "src/main/java"
       #:jdk ,icedtea-8
       #:test-exclude (list "**/WebAppContextTest.java")
       #:phases
       (modify-phases %standard-phases
         (add-before 'configure 'chdir
           (lambda _
             (chdir "jetty-webapp")
             #t)))))
    (inputs
     `(("java-eclipse-jetty-util-9.2" ,java-eclipse-jetty-util-9.2)
       ("java-eclipse-jetty-http-9.2" ,java-eclipse-jetty-http-9.2)
       ("java-eclipse-jetty-server-9.2" ,java-eclipse-jetty-server-9.2)
       ("java-eclipse-jetty-servlet-9.2" ,java-eclipse-jetty-servlet-9.2)
       ("java-eclipse-jetty-security-9.2" ,java-eclipse-jetty-security-9.2)
       ("java-eclipse-jetty-xml-9.2" ,java-eclipse-jetty-xml-9.2)
       ("java-javaee-servletapi" ,java-javaee-servletapi)
       ,@(package-inputs java-eclipse-jetty-util-9.2)))
    (native-inputs
     `(("java-eclipse-jetty-io-9.2" ,java-eclipse-jetty-io-9.2)
       ,@(package-native-inputs java-eclipse-jetty-util-9.2)))))

(define-public java-jsoup
  (package
    (name "java-jsoup")
    (version "1.10.3")
    (source (origin
              (method git-fetch)
              (uri (git-reference
                     (url "https://github.com/jhy/jsoup")
                     (commit (string-append "jsoup-" version))))
              (file-name (git-file-name name version))
              (sha256
               (base32
                "1hdpdx0x140r5x3yc251v7dj1h4j5a7nh9k885aw9q5vvz49lkf4"))))
    (build-system ant-build-system)
    (arguments
     `(#:jar-name "jsoup.jar"
       #:source-dir "src/main/java"
       #:phases
       (modify-phases %standard-phases
         (add-before 'build 'copy-resources
           (lambda _
             (let ((classes-dir (string-append (getcwd) "/build/classes")))
               (with-directory-excursion "src/main/java"
                 (for-each (lambda (file)
                             (let ((dist (string-append classes-dir "/" file)))
                               (mkdir-p (dirname dist))
                               (copy-file file dist)))
                   (find-files "." ".*.properties"))))
             #t)))))
    (native-inputs
     `(("java-junit" ,java-junit)
       ("java-hamcrest-core" ,java-hamcrest-core)
       ("java-gson" ,java-gson)))
    (home-page "https://jsoup.org")
    (synopsis "HTML parser")
    (description "Jsoup is a Java library for working with real-world HTML.  It
provides a very convenient API for extracting and manipulating data, using the
best of DOM, CSS, and jQuery-like methods.")
    (license license:expat)))

(define-public java-signpost-core
  (package
    (name "java-signpost-core")
    (version "1.2.1.2")
    (source (origin
              (method git-fetch)
              (uri (git-reference
                     (url "https://github.com/mttkay/signpost")
                     (commit version)))
              (file-name (git-file-name name version))
              (sha256
               (base32
                "1l04yj2znch3hpyw90c4g4jan453w7d88l84bgl0c72i2kbb8z7h"))))
    (build-system ant-build-system)
    (arguments
     `(#:jar-name "signpost-core.jar"
       #:source-dir "signpost-core/src/main/java"
       #:test-dir "signpost-core/src/test"
       ;; Tests all fail with InstantiationException from mockito
       #:tests? #f))
    (propagated-inputs
     `(("java-commons-codec" ,java-commons-codec)))
    (home-page "https://github.com/mttkay/signpost")
    (synopsis "Lightweight client-side OAuth library for Java")
    (description "Signpost is the easy and intuitive solution for signing
HTTP messages on the Java platform in conformance with the OAuth Core 1.0a
standard.  Signpost follows a modular and flexible design, allowing you to
combine it with different HTTP messaging layers.")
    (license license:asl2.0)))

(define-public tidyp
  (package
    (name "tidyp")
    (version "1.04")
    (source
     (origin
       (method url-fetch)
       (uri (string-append "https://github.com/downloads/petdance/tidyp/tidyp-"
                           version ".tar.gz"))
       (sha256
        (base32
         "0f5ky0ih4vap9c6j312jn73vn8m2bj69pl2yd3a5nmv35k9zmc10"))))
    (build-system gnu-build-system)
    ;; ./test-thing.sh tries to run ./testall.sh, which is not included.
    (arguments `(#:tests? #f))
    (home-page "http://www.tidyp.com/")
    (synopsis "Validate HTML")
    (description "Tidyp is a program that can validate your HTML, as well as
modify it to be more clean and standard.  tidyp does not validate HTML 5.

libtidyp is the library on which the program is based.  It can be used by any
other program that can interface to it.  The Perl module @code{HTML::Tidy} is
based on this library, allowing Perl programmers to easily validate HTML.")
    ;; See htmldoc/license.html
    (license license:bsd-3)))

(define-public perl-html-tidy
  (package
    (name "perl-html-tidy")
    (version "1.60")
    (source
     (origin
       (method url-fetch)
       (uri (string-append "mirror://cpan/authors/id/P/PE/PETDANCE/HTML-Tidy-"
                           version ".tar.gz"))
       (sha256
        (base32
         "1iyp2fd6j75cn1xvcwl2lxr8qpjxssy2360cyqn6g3kzd1fzdyxw"))))
    (build-system perl-build-system)
    (arguments
     '(#:phases
       (modify-phases %standard-phases
         (add-after 'unpack 'fix-tidyp-paths
           (lambda* (#:key inputs #:allow-other-keys)
             (substitute* "Makefile.PL"
               (("^my \\$inc = \"" line)
                (string-append line
                               "-I" (assoc-ref inputs "tidyp") "/include/tidyp "))
               (("-L/usr/lib")
                (string-append
                 "-L" (assoc-ref inputs "tidyp") "/lib")))
             #t)))))
    (inputs
     `(("perl-libwww" ,perl-libwww)
       ("tidyp" ,tidyp)))
    (native-inputs
     `(("perl-test-exception" ,perl-test-exception)))
    (home-page "https://metacpan.org/release/HTML-Tidy")
    (synopsis "(X)HTML validation in a Perl object")
    (description "@code{HTML::Tidy} is an HTML checker in a handy dandy
object.  It's meant as a replacement for @code{HTML::Lint}, which is written
in Perl but is not nearly as capable as @code{HTML::Tidy}.")
    (license license:artistic2.0)))

(define-public geomyidae
  (package
    (name "geomyidae")
    (version "0.34")
    (source
     (origin
       (method git-fetch)
       (uri (git-reference
             (url "git://r-36.net/geomyidae")
             (commit (string-append "v" version))))
       (file-name (git-file-name name version))
       (sha256
        (base32 "02afgrk36wkdkflyqr2xgh49v9zq6ma454jshk7igvhpxfb5l3ks"))))
    (build-system gnu-build-system)
    (arguments
     `(#:make-flags (list "CC=gcc"
                          (string-append "PREFIX="
                                         (assoc-ref %outputs "out")))
       #:tests? #f                      ; no tests
       #:phases (modify-phases %standard-phases
                  (delete 'configure))))
    (home-page "http://r-36.net/scm/geomyidae/file/README.html")
    (synopsis "Small Gopher server")
    (description
     "Geomyidae is a server for distributed hypertext protocol Gopher.  Its
features include:

@enumerate
@item Gopher menus (see @file{index.gph} for an example);
@item directory listings (if no @file{index.gph} was found);
@item CGI support (@file{.cgi} files are executed);
@item search support in CGI files;
@item logging with multiple log levels.
@end enumerate\n")
    (license license:expat)))

(define-public cat-avatar-generator
  (package
    (name "cat-avatar-generator")
    (version "1")
    (source (origin
              (method git-fetch)
              (uri (git-reference
                     (url "https://framagit.org/Deevad/cat-avatar-generator.git")
                     (commit "71c0c662742cafe8afd2d2d50ec84243113e35ad")))
              (file-name (string-append name "-" version))
              (sha256
               (base32
                "0s7b5whqsmfa57prbgl66ym551kg6ly0z14h5dgrlx4lqm70y2yw"))))
    (build-system trivial-build-system)
    (arguments
     `(#:modules ((guix build utils))
       #:builder
       (begin
         (use-modules (guix build utils)
                      (srfi srfi-1)
                      (srfi srfi-26))

         (let ((source (assoc-ref %build-inputs "source"))
               (php-dir (string-append %output "/share/web/" ,name "/")))
           ;; The cache directory must not be in the store, but in a writable
           ;; location.  The webserver will give us this location.
           (copy-recursively source php-dir)
           (substitute* (string-append php-dir "/cat-avatar-generator.php")
             (("\\$cachepath = .*")
              "if(isset($_SERVER['CACHE_DIR']))
$cachepath = $_SERVER['CACHE_DIR'];
else
die('You need to set the CACHE_DIR variable first.');"))
           #t))))
    (home-page "https://framagit.org/Deevad/cat-avatar-generator")
    (synopsis "Random avatar generator")
    (description "Cat avatar generator is a generator of cat pictures optimised
to generate random avatars, or defined avatar from a \"seed\".  This is a
derivation by David Revoy from the original MonsterID by Andreas Gohr.")
    ;; expat for the code, CC-BY 4.0 for the artwork
    (license (list license:expat
                   license:cc-by4.0))))

(define-public nghttp2
  (package
    (name "nghttp2")
    (version "1.44.0")
    (source
     (origin
       (method url-fetch)
       (uri (string-append "https://github.com/nghttp2/nghttp2/"
                           "releases/download/v" version "/"
                           "nghttp2-" version ".tar.xz"))
       (sha256
        (base32
         "0p9wvva4g8hwj55x19rbyvnq2dbsnf65rphhxnpqs7ll54xlg6an"))))
    (build-system gnu-build-system)
    (outputs (list "out"
                   "lib"))              ; only libnghttp2
    (native-inputs
     `(("pkg-config" ,pkg-config)

       ;; Required by tests.
       ("cunit" ,cunit)
       ("python" ,python)
       ("tzdata" ,tzdata-for-tests)))
    (inputs
     ;; Required to build the tools (i.e. without ‘--enable-lib-only’).
     `(("c-ares" ,c-ares)
       ("jansson" ,jansson)             ; for HPACK tools
       ,@(if (hurd-target?) '()
             `(("jemalloc" ,jemalloc))) ; fight nghttpd{,x} heap fragmentation
       ("libev" ,libev)
       ("libxml2" ,libxml2)             ; for ‘nghttp -a’
       ("openssl" ,openssl)
       ,@(if (hurd-target?)
             `(("openssl-static" ,openssl "static"))
             '())))
    (arguments
     `(#:configure-flags
       (list (string-append "--libdir=" (assoc-ref %outputs "lib") "/lib")
             "--enable-app"             ; build all the tools
             "--enable-hpack-tools"     ; ...all the tools
             "--disable-examples"
             "--disable-static"         ; don't bother building .a files
             ,@(if (%current-target-system)
                   '("--disable-python-bindings")
                   '()))
       #:phases
       (modify-phases %standard-phases
         (add-after 'unpack 'break-circular-reference
           ;; libnghttp2.pc by default retains a reference to the ‘out’ output,
           ;; which is not allowed.  Break this cycle.  While we could install
           ;; only the library to ‘out’ and move everything else to a separate
           ;; output, this would inconvenience the majority of (human) users.
           (lambda* (#:key outputs #:allow-other-keys)
             (substitute* "lib/libnghttp2.pc.in"
               (("@prefix@")
                (assoc-ref outputs "lib")))
             #t))
         (add-before 'check 'set-timezone-directory
           (lambda* (#:key inputs native-inputs #:allow-other-keys)
             (setenv "TZDIR" (string-append
                               (assoc-ref (or native-inputs inputs) "tzdata")
                               "/share/zoneinfo"))
             #t)))))
    (home-page "https://nghttp2.org/")
    (synopsis "HTTP/2 protocol client, proxy, server, and library")
    (description
     "nghttp2 implements the Hypertext Transfer Protocol, version
2 (@dfn{HTTP/2}).

A reusable C library provides the HTTP/2 framing layer, with several tools built
on top of it:

@itemize
@item @command{nghttp}, a command-line HTTP/2 client.  It exposes many advanced
and low-level aspects of the protocol and is useful for debugging.
@item @command{nghttpd}, a fast, multi-threaded HTTP/2 static web server that
serves files from a local directory.
@item @command{nghttpx}, a fast, multi-threaded HTTP/2 reverse proxy that can be
deployed in front of existing web servers that don't support HTTP/2.
Both @command{nghttpd} and @command{nghttpx} can fall back to HTTP/1.1 for
backwards compatibility with clients that don't speak HTTP/2.
@item @command{h2load} for benchmarking (only!) your own HTTP/2 servers.
@item HTTP/2 uses a header compression method called @dfn{HPACK}.
nghttp2 provides a HPACK encoder and decoder as part of its public API.
@item @command{deflatehd} converts JSON data or HTTP/1-style header fields to
compressed JSON header blocks.
@item @command{inflatehd} converts such compressed headers back to JSON pairs.
@end itemize\n")
    (license license:expat)))

(define-public hpcguix-web
  (package
    (name "hpcguix-web")
    (version "0.2.0")
    (source (origin
              (method git-fetch)
              (uri (git-reference
                    (url "https://github.com/UMCUGenetics/hpcguix-web")
                    (commit (string-append "v" version))))
              (file-name (git-file-name name version))
              (sha256
               (base32
                "1l856d1vr63ns1sp9fm6v97p71mx00769k6lwzqzppsb9clksnwp"))))
    (build-system gnu-build-system)
    (arguments
     `(#:modules ((guix build gnu-build-system)
                  (guix build utils)
                  (srfi srfi-26)
                  (ice-9 popen)
                  (ice-9 rdelim))
       #:phases
       (modify-phases %standard-phases
         (add-before 'configure 'set-variables
           (lambda _
             ;; This prevents a few warnings
             (setenv "GUILE_AUTO_COMPILE" "0")
             (setenv "XDG_CACHE_HOME" (getcwd))))
         (add-after 'install 'wrap-program
           (lambda* (#:key inputs outputs #:allow-other-keys)
             (let* ((out      (assoc-ref outputs "out"))
                    (guix     (assoc-ref inputs "guix"))
                    (guile    (assoc-ref inputs "guile"))
                    (gcrypt   (assoc-ref inputs "guile-gcrypt"))
                    (git      (assoc-ref inputs "guile-git"))
                    (bs       (assoc-ref inputs "guile-bytestructures"))
                    (json     (assoc-ref inputs "guile-json"))
                    (zlib     (assoc-ref inputs "guile-zlib"))
                    (guile-cm (assoc-ref inputs
                                         "guile-commonmark"))
                    (deps (list guile gcrypt git bs zlib guile-cm guix json))
                    (effective
                     (read-line
                      (open-pipe* OPEN_READ
                                  (string-append guile "/bin/guile")
                                  "-c" "(display (effective-version))")))
                    (path   (string-join
                             (map (cut string-append <>
                                       "/share/guile/site/"
                                       effective)
                                  deps)
                             ":"))
                    (gopath (string-join
                             (map (cut string-append <>
                                       "/lib/guile/" effective
                                       "/site-ccache")
                                  deps)
                             ":")))
               (wrap-program (string-append out "/bin/hpcguix-web")
                 `("GUILE_LOAD_PATH" ":" prefix (,path))
                 `("GUILE_LOAD_COMPILED_PATH" ":" prefix (,gopath)))))))))
    (native-inputs
     `(("autoconf" ,autoconf)
       ("automake" ,automake)
       ("uglify-js" ,uglify-js)
       ("pkg-config" ,pkg-config)
       ("guile" ,@(assoc-ref (package-native-inputs guix) "guile"))))
    (inputs
     `(("guile" ,@(assoc-ref (package-native-inputs guix) "guile"))
       ("guix" ,guix)
       ("guile-zlib" ,guile-zlib)
       ("guile-commonmark" ,guile-commonmark)
       ("guile-json" ,guile-json-4)
       ("bash-minimal" ,bash-minimal)))
    (home-page "https://github.com/UMCUGenetics/hpcguix-web")
    (synopsis "Web interface for cluster deployments of Guix")
    (description "Hpcguix-web provides a web interface to the list of packages
provided by Guix.  The list of packages is searchable and provides
instructions on how to use Guix in a shared HPC environment.")
    (license license:agpl3+)))

(define-public httrack
  (package
    (name "httrack")
    (version "3.49.2")
    (source (origin
              (method url-fetch)
              (uri (string-append "https://mirror.httrack.com/historical/"
                                  "httrack-" version ".tar.gz"))
              (sha256
               (base32
                "09a0gm67nml86qby1k1gh7rdxamnrnzwr6l9r5iiq94favjs0xrl"))))
    (build-system gnu-build-system)
    (inputs
     `(("libressl" ,libressl)
       ("zlib" ,zlib)))
    (home-page "https://www.httrack.com/")
    (synopsis "Easy-to-use offline browser utility")
    (description "HTTrack allows you to download a World Wide Web site from
the Internet to a local directory, building recursively all directories,
getting HTML, images, and other files from the server to your computer.

HTTrack arranges the original site's relative link-structure.  Simply open
a page of the @emph{mirrored} website in your browser, and you can browse the
site from link to link, as if you were viewing it online.  HTTrack can also
update an existing mirrored site, and resume interrupted downloads.

HTTrack is fully configurable, and has an integrated help system.")
    (license license:gpl3+)))

(define-public buku
  (package
    (name "buku")
    (version "4.6")
    (source
     (origin
       (method url-fetch)
       (uri (pypi-uri "buku" version))
       (file-name (git-file-name name version))
       (sha256
        (base32 "1n4d1mkjyvzdxbyq067p1p9skb3iwx0msd86nzr224dlqrfh9675"))))
    (build-system python-build-system)
    (arguments
     `(#:tests? #f))                    ;FIXME: many tests need network access
    (inputs
     `(("python-beautifulsoup4" ,python-beautifulsoup4)
       ("python-certifi" ,python-certifi)
       ("python-cryptography" ,python-cryptography)
       ("python-html5lib" ,python-html5lib)
       ("python-urllib3" ,python-urllib3)))
    (home-page "https://github.com/jarun/buku")
    (synopsis "Bookmark manager")
    (description
     "buku is a powerful bookmark manager written in Python3 and SQLite3.
@command{buku} can auto-import bookmarks from your browser and present them
in an interactive command-line interface that lets you compose and update
bookmarks directly.  It can also present them in a web interface with
@command{bukuserver}.")
    (license license:gpl3+)))

(define-public anonip
  (package
    (name "anonip")
    (version "1.0.0")
    (source (origin
              (method url-fetch)
              (uri (pypi-uri "anonip" version))
              (sha256
               (base32
                "0ckn9nnfhpdnz8b92q8pkysdqj6pdh71ckfqvfj0z01cq0hzbhd2"))))
    (build-system python-build-system)
    (home-page "https://github.com/DigitaleGesellschaft/Anonip")
    (synopsis "Anonymize IP addresses in log files")
    (description
     "Anonip masks the last bits of IPv4 and IPv6 addresses in log files.
That way most of the relevant information is preserved, while the IP address
does not match a particular individuum anymore.

Depending on your Web server, the log entries may be piped to Anonip directly
or via a FIFO (named pipe).  Thus the unmasked IP addresses will never be
written to any file.

It's also possible to rewrite existing log files.

Anonip can also be uses as a Python module in your own Python application.")
    (license license:bsd-3)))

(define-public poussetaches
  (package
    (name "poussetaches")
    (version "0.0.2")
    (source
     (origin
       (method git-fetch)
       (uri (git-reference
             (url "https://github.com/tsileo/poussetaches")
             (commit version)))
       (file-name (git-file-name name version))
       (sha256
        (base32
         "0kckcwvqklavd855np9aq5js6mg84isrlwchr504yigwma0sm7hm"))))
    (build-system go-build-system)
    (propagated-inputs
     `(("go-github-com-robfig-cron" ,go-github-com-robfig-cron)
       ("go-golang-org-x-time" ,go-golang-org-x-time)))
    (arguments
     `(#:import-path "github.com/tsileo/poussetaches"))
    (home-page "https://github.com/tsileo/poussetaches")
    (synopsis "Lightweight asynchronous task execution service")
    (description "Poussetaches (which literally means \"push tasks\" in
French) is a lightweight asynchronous task execution service that aims to
replace Celery and RabbitMQ for small Python applications.

The app posts base64-encoded payload to poussetaches and specifies the
endpoint that will be used to trigger the task.  Poussetaches makes HTTP
requests with the registered payload until the right status code is
returned.")
    (license license:isc)))

(define-public htmlcxx
  (package
    (name "htmlcxx")
    (version "0.87")
    (source
     (origin
       (method url-fetch)
       (uri
        (string-append "mirror://sourceforge/htmlcxx/v"
                       version "/htmlcxx-" version ".tar.gz"))
       (sha256
        (base32 "1j3mzjlczjrk4ahc43s6kzpvzypzjmqz4sillnca5yadrwwgjf2x"))))
    (build-system gnu-build-system)
    (home-page "http://htmlcxx.sourceforge.net/")
    (synopsis "Simple non-validating CSS1 and HTML parser for C++")
    (description "htmlcxx is a simple non-validating CSS1 and HTML parser for
C++.  Although there are several other HTML parsers available, htmlcxx has some
characteristics that make it unique:
@itemize
@item STL like navigation of DOM tree, using excelent's tree.hh library from
Kasper Peeters
@item It is possible to reproduce exactly, character by character, the original
document from the parse tree
@item Bundled CSS parser
@item Optional parsing of attributes
@item C++ code that looks like C++ (not so true anymore)
@item Offsets of tags/elements in the original document are stored in the nodes
of the DOM tree
@end itemize")
    (license (list license:lgpl2.0
                   license:gpl2
                   license:asl2.0))))

(define-public librocket
  (package
    (name "librocket")
    (version "1.3.0.0")
    (source
     (origin
       (method git-fetch)
       (uri
        (git-reference
         (url "https://github.com/libRocket/libRocket")
         (commit (string-append "release-" version))))
       (file-name (git-file-name name version))
       (sha256
        (base32 "1n6gq007vqijyfasfnfg6c8d2rc9qarl4bhzbgkz062m4h5izlfs"))))
    (build-system cmake-build-system)
    (arguments
     `(#:tests? #f                      ; No tests.
       #:phases
       (modify-phases %standard-phases
         (add-after 'unpack 'chdir
           (lambda _
             (chdir "Build"))))))
    (inputs
     `(("freetype" ,freetype)))
    (home-page "https://github.com/libRocket/libRocket") ; http://librocket.com/ is down.
    (synopsis "HTML/CSS user interface library")
    (description "libRocket is a C++ user interface package based on the HTML
and CSS standards.  libRocket uses the open standards XHTML1.0 and
CSS2.0 (while borrowing features from HTML5 and CSS3), and extends them with
features suited towards real-time applications.  It is designed as a complete
solution for any project's interface needs:

@itemize
@item Dynamic layout system.
@item Efficient application-wide styling, with a custom-built templating engine.
@item Fully featured control set: buttons, sliders, drop-downs, etc.
@item Runtime visual debugging suite.
@item Easily integrated and extensible with Python or Lua scripting.
@end itemize\n")
    (license license:expat)))

(define-public gmnisrv
  (let ((commit "32854b79c73b278bf33eb5123abf1c36abdc7c01")
        (revision "2"))
    (package
      (name "gmnisrv")
      (version (git-version "0" revision commit))
      (home-page "https://git.sr.ht/~sircmpwn/gmnisrv")
      (source (origin
                (method git-fetch)
                (uri (git-reference
                      (url home-page)
                      (commit commit)))
                (sha256
                 (base32
                  "0lbb3ablwkdcgm1cjr1hikr55y8gpl420nh8b8g9wn4abhm2xgr9"))
                (file-name (git-file-name name version))))
      (build-system gnu-build-system)
      (arguments
       `(#:tests? #f ; no check target
         #:configure-flags (list "--sysconfdir=/etc"
                                 (string-append "--with-mimedb="
                                                (assoc-ref %build-inputs "mailcap")
                                                "/etc/mime.types"))
         #:make-flags (list (string-append "CC=" ,(cc-for-target)))))
      (inputs
       `(("mailcap" ,mailcap)
         ("openssl" ,openssl)))
      (native-inputs
       `(("pkg-config" ,pkg-config)
         ("scdoc" ,scdoc)))
      (synopsis "Simple Gemini protocol server")
      (description "gmnisrv is a simple Gemini protocol server written in C.")
      (license (list license:gpl3+
                     license:bsd-3))))) ;; for ini.c and ini.h

(define-public libzim
  (package
    (name "libzim")
    (version "6.3.2")
    (source (origin
              (method git-fetch)
              (uri (git-reference
                    (url "https://github.com/openzim/libzim")
                    (commit version)))
              (sha256
               (base32
                "00kc4qc0a69jh1jwk5xhi567b7ffpc3p38ffrf2xaax4hvpjwmn6"))
              (file-name (git-file-name name version))))
    (build-system meson-build-system)
    (arguments
     ;; TODO: Find out why tests fail.
     '(#:tests? #f))
    (inputs
     `(("icu4c" ,icu4c)
       ("liblzma" ,xz)
       ("libuuid" ,util-linux "lib")
       ("xapian" ,xapian)
       ("zstd" ,zstd "lib")))
    (native-inputs
     `(("pkg-config" ,pkg-config)
       ("googletest" ,googletest)))
    (home-page "https://wiki.openzim.org/wiki/Main_Page")
    (synopsis "Reference implementation of the ZIM specification")
    (description "The openZIM project proposes offline storage solutions for
content coming from the Web.  The zimlib is the standard implementation of the
ZIM specification.  It is a library which implements the read and write method
for ZIM files.")
    (license license:gpl2)))

(define-public kiwix-lib
  (package
    (name "kiwix-lib")
    (version "9.4.1")
    (home-page "https://github.com/kiwix/kiwix-lib/")
    (source (origin
              (method git-fetch)
              (uri (git-reference
                    (url home-page)
                    (commit version)))
              (sha256
               (base32
                "034nk6l623v78clrs2d0k1vg69sbzrd8c0q79qiqmlkinck1nkxw"))
              (file-name (git-file-name name version))))
    (build-system meson-build-system)
    (arguments
     `(#:phases
       (modify-phases %standard-phases
         (add-before 'configure 'fix-paths-and-includes
           (lambda* (#:key inputs #:allow-other-keys)
             (setenv "CPPFLAGS" (string-append "-I" (assoc-ref inputs "mustache")))
             (substitute* "src/aria2.cpp"
               (("ARIA2_CMD \"aria2c\"")
                (string-append "ARIA2_CMD \""
                               (assoc-ref inputs "aria2")
                               "/bin/aria2c\"")))
             #t)))))
    (inputs
     `(("aria2" ,aria2)
       ("curl" ,curl)
       ("icu4c" ,icu4c)
       ("libmicrohttpd" ,libmicrohttpd)
       ("libzim" ,libzim)
       ("pugixml" ,pugixml)
       ("xapian" ,xapian)
       ("zlib" ,zlib)
       ("zstd" ,zstd "lib")))
    (native-inputs
     `(("mustache" ,(origin
                      (method git-fetch)
                      (uri (git-reference
                            (url "https://github.com/kainjow/Mustache")
                            ;; XXX: Readme says to use version 3.  Can we use 3.2.1?
                            (commit "v4.1")))
                      (file-name (git-file-name "mustache" "4.1"))
                      (sha256
                       (base32
                        "0r9rbk6v1wpld2ismfsk2lkhbyv3dkf0p03hkjivbj05qkfhvlbb"))))
       ("pkg-config" ,pkg-config)))
    (synopsis "Common code base for all Kiwix ports")
    (description "The Kiwix library provides the Kiwix software suite core.
It contains the code shared by all Kiwix ports.")
    (license license:gpl3)))

(define-public kiwix-desktop
  (package
    (name "kiwix-desktop")
    (version "2.0.5")
    (source (origin
              (method url-fetch)
              (uri (string-append
                    "https://download.kiwix.org/release/kiwix-desktop/kiwix-desktop-"
                    version
                    ".tar.gz"))
              (sha256
               (base32
                "1a9h4qmh6fkfscyp6lax0ri07dvvzw2wp4kr1sm86n0bdk3cwwha"))))
    (build-system gnu-build-system)
    (arguments
     `(#:phases
       (modify-phases %standard-phases
         (replace 'configure
           (lambda* (#:key outputs #:allow-other-keys)
             (invoke "qmake"
                     (string-append "PREFIX="
                                    (assoc-ref outputs "out")))))
         (add-before 'configure 'enable-print-support
           (lambda _
             (substitute* "kiwix-desktop.pro"
               (("webenginewidgets") "webenginewidgets printsupport"))
             #t))
         (add-before 'configure 'substitute-source
           ;; Looks like .pro file is missing a feature.
           ;; See https://github.com/kiwix/kiwix-desktop/issues/556.
           (lambda* (#:key inputs #:allow-other-keys)
             (substitute* "kiwix-desktop.pro"
               (("webenginewidgets" all) (string-append all " printsupport")))
             #t))
         (add-after 'install 'wrap-qt-process-path
           (lambda* (#:key inputs outputs #:allow-other-keys)
             (let* ((out (assoc-ref outputs "out"))
                    (bin (string-append out "/bin/kiwix-desktop"))
                    (qt-process-path (string-append
                                      (assoc-ref inputs "qtwebengine")
                                      "/lib/qt5/libexec/QtWebEngineProcess")))
               (wrap-program bin
                 `("QTWEBENGINEPROCESS_PATH" = (,qt-process-path)))
               #t))))))
    (inputs
     `(("curl" ,curl)
       ("icu4c" ,icu4c)
       ("kiwix-lib" ,kiwix-lib)
       ("libmicrohttpd" ,libmicrohttpd)
       ("libzim" ,libzim)
       ("pugixml" ,pugixml)
       ("qtbase" ,qtbase-5)
       ("qtdeclarative" ,qtdeclarative)
       ("qtwebchannel" ,qtwebchannel)
       ("qtwebengine" ,qtwebengine)
       ("xapian" ,xapian)
       ("zlib" ,zlib)
       ("zstd" ,zstd "lib")))
    (native-inputs
     `(("pkg-config" ,pkg-config)
       ("qmake" ,qtbase-5)))
    (home-page "https://wiki.kiwix.org/wiki/Software")
    (synopsis "Viewer and manager of ZIM files")
    (description "Kiwix Desktop allows you to enjoy a lot of different content
offline (such as Wikipedia), without any access to Internet.")
    (license license:gpl3)))

(define-public kiwix-tools
  (package
    (name "kiwix-tools")
    (version "3.1.2")
    (source (origin
              (method url-fetch)
              (uri (string-append "https://download.kiwix.org/release/"
                                  "kiwix-tools/kiwix-tools-" version ".tar.xz"))
              (sha256
               (base32
                "1npf9ddhpkmx97gxmvmwmi8a69md8kh2szimd9rpg6ggd4big03a"))))
    (build-system meson-build-system)
    (inputs
     `(("curl" ,curl)
       ("icu4c" ,icu4c)
       ("kiwix-lib" ,kiwix-lib)
       ("libmicrohttpd" ,libmicrohttpd)
       ("libzim" ,libzim)
       ("pugixml" ,pugixml)
       ("xapian" ,xapian)
       ("zlib" ,zlib)
       ("zstd" ,zstd "lib")))
    (native-inputs
     `(("pkg-config" ,pkg-config)))
    (home-page "https://wiki.kiwix.org/wiki/Software")
    (synopsis "Kiwix command line tools")
    (description "The Kiwix tools are a collection of Kiwix-related command line
tools:
@itemize
@item kiwix-manage: Manage XML based library of ZIM files
@item kiwix-read: Read ZIM file content
@item kiwix-search: Fulltext search in ZIM files
@item kiwix-serve: HTTP daemon serving ZIM files
@end itemize\n")
    (license license:gpl3+)))

(define-public uriparser
  (let ((commit "25dddb16cf044a7df27884e7ad3911baaaca3d7c")
        (revision "1"))
    (package
      (name "uriparser")
      (version (git-version "0.9.4" revision commit))
      (source (origin
                (method git-fetch)
                (uri (git-reference
                      (url "https://github.com/uriparser/uriparser")
                      (commit commit)))
                (file-name (git-file-name name version))
                (sha256
                 (base32
                  "1ffzia679axcsccx2fxjpxhb0i5xc42zxn446x6c1170w6v69qf6"))))
      (build-system cmake-build-system)
      (native-inputs `(("gtest" ,googletest)
                       ("doxygen" ,doxygen)
                       ("graphviz" ,graphviz)))
      (synopsis "Strictly RFC 3986 compliant URI parsing and handling library")
      (description "uriparser is a strictly RFC 3986 compliant URI parsing and
handling library written in C89 (\"ANSI C\").  uriparser is fast and supports
Unicode.")
      (home-page "https://uriparser.github.io/")
      (license license:bsd-3))))

(define-public quark
  ;; No releases yet
  (let ((revision "0")
        (commit "c6a9055e5a30be570e30da8d216c39662c3a3f99"))
    (package
      (name "quark")
      (version (git-version "0.0.0" revision commit))
      (source (origin
                (method git-fetch)
                (uri (git-reference
                      (url "https://git.suckless.org/quark/")
                      (commit commit)))
                (file-name (git-file-name name version))
                (sha256
                 (base32
                  "1znvnr30xi5vgd6n3wvgv9pwj992zpzzjk0fmq28ydf1l6kqvkm7"))))
      (build-system gnu-build-system)
      (arguments
       `(#:tests? #f ; no tests
         #:make-flags
         (list (string-append "CC=" ,(cc-for-target))
               (string-append "PREFIX=" %output))
         #:phases
         (modify-phases %standard-phases
           (delete 'configure)))) ; no configure script
      (home-page "https://tools.suckless.org/quark/")
      (synopsis "Small and simple HTTP GET/HEAD-only web server for static
content")
      (description "Quark is an extremely small and simple HTTP GET/HEAD only
web server for static content.  TLS is not natively supported and should be
provided by a TLS reverse proxy (e.g. tlstunnel, hitch or stunnel).")
      (license license:isc)

      ;; XXX: Ignore this CVE to work around a name clash with the unrelated
      ;; "cpe:2.3:a:comelz:quark" package.  The proper fix is for (guix cve)
      ;; to account for "vendor names".
      (properties '((lint-hidden-cve . ("CVE-2019-15520")))))))<|MERGE_RESOLUTION|>--- conflicted
+++ resolved
@@ -52,11 +52,8 @@
 ;;; Copyright © 2021 Matthew James Kraai <kraai@ftbfs.org>
 ;;; Copyright © 2021 Sarah Morgensen <iskarian@mgsn.dev>
 ;;; Copyright © 2021 Jack Hill <jackhill@jackhill.us>
-<<<<<<< HEAD
 ;;; Copyright © 2021 Guillaume Le Vaillant <glv@posteo.net>
-=======
 ;;; Copyright © 2021 Denis 'GNUtoo' Carikli <GNUtoo@cyberdimension.org>
->>>>>>> e1e32303
 ;;;
 ;;; This file is part of GNU Guix.
 ;;;
