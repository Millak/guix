--- conflicted
+++ resolved
@@ -548,12 +548,7 @@
 (define-public util-linux
   (package
     (name "util-linux")
-<<<<<<< HEAD
     (version "2.31.1")
-=======
-    (replacement util-linux/fixed)
-    (version "2.31")
->>>>>>> 1d97d8ff
     (source (origin
               (method url-fetch)
               (uri (string-append "mirror://kernel.org/linux/utils/"
