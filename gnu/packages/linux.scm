;;; GNU Guix --- Functional package management for GNU
;;; Copyright © 2012, 2013, 2014, 2015, 2016, 2017, 2018, 2019 Ludovic Courtès <ludo@gnu.org>
;;; Copyright © 2013, 2014, 2015, 2016 Andreas Enge <andreas@enge.fr>
;;; Copyright © 2012 Nikita Karetnikov <nikita@karetnikov.org>
;;; Copyright © 2014, 2015, 2016, 2017, 2018, 2019 Mark H Weaver <mhw@netris.org>
;;; Copyright © 2015 Federico Beffa <beffa@fbengineering.ch>
;;; Copyright © 2015 Taylan Ulrich Bayırlı/Kammer <taylanbayirli@gmail.com>
;;; Copyright © 2015, 2016, 2017, 2018 Efraim Flashner <efraim@flashner.co.il>
;;; Copyright © 2016 Christopher Allan Webber <cwebber@dustycloud.org>
;;; Copyright © 2016, 2017, 2018, 2019 Tobias Geerinckx-Rice <me@tobias.gr>
;;; Copyright © 2016, 2017 Alex Kost <alezost@gmail.com>
;;; Copyright © 2016 Raymond Nicholson <rain1@openmailbox.org>
;;; Copyright © 2016 Mathieu Lirzin <mthl@gnu.org>
;;; Copyright © 2016, 2018, 2019 Nicolas Goaziou <mail@nicolasgoaziou.fr>
;;; Copyright © 2016, 2018, 2019 Ricardo Wurmus <rekado@elephly.net>
;;; Copyright © 2016 David Craven <david@craven.ch>
;;; Copyright © 2016 John Darrington <jmd@gnu.org>
;;; Copyright © 2016, 2017, 2018, 2019 Marius Bakke <mbakke@fastmail.com>
;;; Copyright © 2016, 2018 Rene Saavedra <pacoon@protonmail.com>
;;; Copyright © 2016 Carlos Sánchez de La Lama <csanchezdll@gmail.com>
;;; Copyright © 2016, 2017 ng0 <ng0@n0.is>
;;; Copyright © 2017, 2018 Leo Famulari <leo@famulari.name>
;;; Copyright © 2017 José Miguel Sánchez García <jmi2k@openmailbox.com>
;;; Copyright © 2017 Gábor Boskovits <boskovits@gmail.com>
;;; Copyright © 2017 Mathieu Othacehe <m.othacehe@gmail.com>
;;; Copyright © 2017 Clément Lassieur <clement@lassieur.org>
;;; Copyright © 2017, 2018, 2019 Rutger Helling <rhelling@mykolab.com>
;;; Copyright © 2017 nee <nee-git@hidamari.blue>
;;; Copyright © 2017 Dave Love <fx@gnu.org>
;;; Copyright © 2018 Pierre-Antoine Rouby <pierre-antoine.rouby@inria.fr>
;;; Copyright © 2018 Brendan Tildesley <mail@brendan.scot>
;;; Copyright © 2018 Manuel Graf <graf@init.at>
;;; Copyright © 2018 Pierre Langlois <pierre.langlois@gmx.com>
;;; Copyright © 2018 Vasile Dumitrascu <va511e@yahoo.com>
;;; Copyright © 2019 Tim Gesthuizen <tim.gesthuizen@yahoo.de>
;;; Copyright © 2019 Maxim Cournoyer <maxim.cournoyer@gmail.com>
;;; Copyright © 2019 Stefan Stefanović <stefanx2ovic@gmail.com>
;;; Copyright © 2019 Pierre Langlois <pierre.langlois@gmx.com>
;;; Copyright © 2019 Brice Waegeneire <brice@waegenei.re>
;;; Copyright © 2019 Kei Kebreau <kkebreau@posteo.net>
;;;
;;; This file is part of GNU Guix.
;;;
;;; GNU Guix is free software; you can redistribute it and/or modify it
;;; under the terms of the GNU General Public License as published by
;;; the Free Software Foundation; either version 3 of the License, or (at
;;; your option) any later version.
;;;
;;; GNU Guix is distributed in the hope that it will be useful, but
;;; WITHOUT ANY WARRANTY; without even the implied warranty of
;;; MERCHANTABILITY or FITNESS FOR A PARTICULAR PURPOSE.  See the
;;; GNU General Public License for more details.
;;;
;;; You should have received a copy of the GNU General Public License
;;; along with GNU Guix.  If not, see <http://www.gnu.org/licenses/>.

(define-module (gnu packages linux)
  #:use-module (gnu packages)
  #:use-module (gnu packages acl)
  #:use-module (gnu packages admin)
  #:use-module (gnu packages algebra)
  #:use-module (gnu packages attr)
  #:use-module (gnu packages audio)
  #:use-module (gnu packages autotools)
  #:use-module (gnu packages backup)
  #:use-module (gnu packages base)
  #:use-module (gnu packages bash)
  #:use-module (gnu packages bison)
  #:use-module (gnu packages calendar)
  #:use-module (gnu packages check)
  #:use-module (gnu packages crypto)
  #:use-module (gnu packages cryptsetup)
  #:use-module (gnu packages compression)
  #:use-module (gnu packages dbm)
  #:use-module (gnu packages datastructures)
  #:use-module (gnu packages docbook)
  #:use-module (gnu packages documentation)
  #:use-module (gnu packages elf)
  #:use-module (gnu packages flex)
  #:use-module (gnu packages file)
  #:use-module (gnu packages freedesktop)
  #:use-module (gnu packages gcc)
  #:use-module (gnu packages gettext)
  #:use-module (gnu packages glib)
  #:use-module (gnu packages golang)
  #:use-module (gnu packages gperf)
  #:use-module (gnu packages gstreamer)
  #:use-module (gnu packages gtk)
  #:use-module (gnu packages libunwind)
  #:use-module (gnu packages libusb)
  #:use-module (gnu packages man)
  #:use-module (gnu packages maths)
  #:use-module (gnu packages multiprecision)
  #:use-module (gnu packages ncurses)
  #:use-module (gnu packages netpbm)
  #:use-module (gnu packages networking)
  #:use-module (gnu packages ninja)
  #:use-module (gnu packages nss)
  #:use-module (gnu packages perl)
  #:use-module (gnu packages pciutils)
  #:use-module (gnu packages pkg-config)
  #:use-module (gnu packages popt)
  #:use-module (gnu packages pulseaudio)
  #:use-module (gnu packages python)
  #:use-module (gnu packages readline)
  #:use-module (gnu packages rrdtool)
  #:use-module (gnu packages samba)
  #:use-module (gnu packages sdl)
  #:use-module (gnu packages serialization)
  #:use-module (gnu packages slang)
  #:use-module (gnu packages texinfo)
  #:use-module (gnu packages tls)
  #:use-module (gnu packages valgrind)
  #:use-module (gnu packages video)
  #:use-module (gnu packages web)
  #:use-module (gnu packages xiph)
  #:use-module (gnu packages xml)
  #:use-module (gnu packages xdisorg)
  #:use-module (gnu packages xorg)
  #:use-module (gnu packages groff)
  #:use-module (gnu packages rsync)
  #:use-module (gnu packages selinux)
  #:use-module (gnu packages swig)
  #:use-module (guix build-system cmake)
  #:use-module (guix build-system gnu)
  #:use-module (guix build-system go)
  #:use-module (guix build-system meson)
  #:use-module (guix build-system python)
  #:use-module (guix build-system trivial)
  #:use-module (guix build-system linux-module)
  #:use-module (guix download)
  #:use-module (guix git-download)
  #:use-module ((guix licenses) #:prefix license:)
  #:use-module (guix packages)
  #:use-module (guix gexp)
  #:use-module (guix store)
  #:use-module (guix monads)
  #:use-module (guix utils)
  #:use-module (srfi srfi-1)
  #:use-module (srfi srfi-2)
  #:use-module (srfi srfi-26)
  #:use-module (ice-9 match))

(define-public (system->linux-architecture arch)
  "Return the Linux architecture name for ARCH, a Guix system name such as
\"x86_64-linux\" or a target triplet such as \"arm-linux-gnueabihf\"."
  (let ((arch (car (string-split arch #\-))))
    (cond ((string=? arch "i686") "i386")
          ((string-prefix? "mips" arch) "mips")
          ((string-prefix? "arm" arch) "arm")
          ((string-prefix? "aarch64" arch) "arm64")
          ((string-prefix? "alpha" arch) "alpha")
          ((string-prefix? "powerpc" arch) "powerpc") ;including "powerpc64le"
          ((string-prefix? "s390" arch) "s390")
          ((string-prefix? "riscv" arch) "riscv")
          (else arch))))

(define-public (system->defconfig system)
  "Some systems (notably powerpc-linux) require a special target for kernel
defconfig.  Return the appropriate make target if applicable, otherwise return
\"defconfig\"."
  (cond ((string-prefix? "powerpc-" system) "pmac32_defconfig")
        ((string-prefix? "powerpc64le-" system) "ppc64_defconfig")
        (else "defconfig")))


;;;
;;; Kernel source code deblobbing.
;;;

(define (linux-libre-deblob-scripts version
                                    deblob-hash
                                    deblob-check-hash)
  (list (version-major+minor version)
        (origin
          (method url-fetch)
          (uri (string-append "https://linux-libre.fsfla.org"
                              "/pub/linux-libre/releases/" version "-gnu/"
                              "deblob-" (version-major+minor version)))
          (sha256 deblob-hash))
        (origin
          (method url-fetch)
          (uri (string-append "https://linux-libre.fsfla.org"
                              "/pub/linux-libre/releases/" version "-gnu/"
                              "deblob-check"))
          (sha256 deblob-check-hash))))

(define deblob-scripts-5.3
  (linux-libre-deblob-scripts
   "5.3.6"
   (base32 "15n09zq38d69y1wl28s3nasf3377qp2yil5b887zpqrm00dif7i4")
   (base32 "0nrimraf46nf6y1hwkg29fyl0a83wnj0mwq54ggxvffn9gk5h9pa")))

(define deblob-scripts-4.19
  (linux-libre-deblob-scripts
   "4.19.79"
   (base32 "02zs405awaxydbapka4nz8h6lmnc0dahgczqsrs5s2bmzjyyqkcy")
   (base32 "1fyacg28aym6virxyn7wk99qil2fjbks3iwm7p3hxy51pccn34za")))

(define deblob-scripts-4.14
  (linux-libre-deblob-scripts
   "4.14.149"
   (base32 "091jk9jkn9jf39bxpc7395bhcb7p96nkg3a8047380ki06lnfxh6")
   (base32 "0x9nd3hnyrm753cbgdqmy92mbnyw86w64g4hvyibnkpq5n7s3z9n")))

(define deblob-scripts-4.9
  (linux-libre-deblob-scripts
   "4.9.196"
   (base32 "1wvldzlv7q2xdbadas87dh593nxr4a8p5n0f8zpm72lja6w18hmg")
   (base32 "0is8gn4qdd7h5l6lacvhqdch26lmrbgxfm8ab7fx8n85ha7y358w")))

(define deblob-scripts-4.4
  (linux-libre-deblob-scripts
   "4.4.196"
   (base32 "0x2j1i88am54ih2mk7gyl79g25l9zz4r08xhl482l3fvjj2irwbw")
   (base32 "12ac4g3ky8yma8sylmxvvysqvd4hnaqjiwmxrxb6wlxggfd7zkbx")))

(define* (computed-origin-method gexp-promise hash-algo hash
                                 #:optional (name "source")
                                 #:key (system (%current-system))
                                 (guile (default-guile)))
  "Return a derivation that executes the G-expression that results
from forcing GEXP-PROMISE."
  (mlet %store-monad ((guile (package->derivation guile system)))
    (gexp->derivation (or name "computed-origin")
                      (force gexp-promise)
                      #:graft? #f       ;nothing to graft
                      #:system system
                      #:guile-for-build guile)))

(define (make-linux-libre-source version
                                 upstream-source
                                 deblob-scripts)
  "Return a 'computed' origin that generates a Linux-libre tarball from the
corresponding UPSTREAM-SOURCE (an origin), using the given DEBLOB-SCRIPTS."
  (match deblob-scripts
    ((deblob-version (? origin? deblob) (? origin? deblob-check))
     (unless (string=? deblob-version (version-major+minor version))
       ;; The deblob script cannot be expected to work properly on a
       ;; different version (major+minor) of Linux, even if no errors
       ;; are signaled during execution.
       (error "deblob major+minor version mismatch"))
     (origin
       (method computed-origin-method)
       (file-name (string-append "linux-libre-" version "-guix.tar.xz"))
       (sha256 #f)
       (uri
        (delay
          (with-imported-modules '((guix build utils))
            #~(begin
                (use-modules (guix build utils)
                             (srfi srfi-1)
                             (ice-9 match)
                             (ice-9 ftw))
                (let ((dir (string-append "linux-" #$version)))

                  (mkdir "/tmp/bin")
                  (set-path-environment-variable
                   "PATH" '("bin")
                   (list "/tmp"
                         #+(canonical-package bash)
                         #+(canonical-package coreutils)
                         #+(canonical-package diffutils)
                         #+(canonical-package findutils)
                         #+(canonical-package patch)
                         #+(canonical-package xz)
                         #+(canonical-package sed)
                         #+(canonical-package grep)
                         #+(canonical-package bzip2)
                         #+(canonical-package gzip)
                         #+(canonical-package tar)
                         ;; The comments in the 'deblob-check' script
                         ;; claim that it supports Python 2 and 3, but
                         ;; in fact it fails when run in Python 3 as
                         ;; of version 5.1.3.
                         #+python-2))

                  (with-directory-excursion "/tmp/bin"

                    (copy-file #+deblob "deblob")
                    (chmod "deblob" #o755)
                    (substitute* "deblob"
                      (("/bin/sh") (which "sh")))

                    (copy-file #+deblob-check "deblob-check")
                    (chmod "deblob-check" #o755)
                    (substitute* "deblob-check"
                      (("/bin/sh") (which "sh"))
                      (("/bin/sed") (which "sed"))
                      (("/usr/bin/python") (which "python"))))

                  (if (file-is-directory? #+upstream-source)
                      (begin
                        (format #t "Copying upstream linux source...~%")
                        (force-output)
                        (invoke "cp" "--archive" #+upstream-source dir)
                        (invoke "chmod" "--recursive" "u+w" dir))
                      (begin
                        (format #t "Unpacking upstream linux tarball...~%")
                        (force-output)
                        (invoke "tar" "xf" #$upstream-source)
                        (match (scandir "."
                                        (lambda (name)
                                          (and (not (member name '("." "..")))
                                               (file-is-directory? name))))
                          ((unpacked-dir)
                           (unless (string=? dir unpacked-dir)
                             (rename-file unpacked-dir dir)))
                          (dirs
                           (error "multiple directories found" dirs)))))

                  (with-directory-excursion dir
                    (setenv "PYTHON" (which "python"))
                    (format #t "Running deblob script...~%")
                    (force-output)
                    (invoke "/tmp/bin/deblob"))

                  (format #t "~%Packing new Linux-libre tarball...~%")
                  (force-output)
                  (invoke "tar" "cvfa" #$output
                          ;; Avoid non-determinism in the archive.
                          "--mtime=@0"
                          "--owner=root:0"
                          "--group=root:0"
                          "--sort=name"
                          "--hard-dereference"
                          dir))))))))))


;;;
;;; Kernel sources.
;;;

(define (linux-libre-urls version)
  "Return a list of URLs for Linux-Libre VERSION."
  (list (string-append
         "https://linux-libre.fsfla.org/pub/linux-libre/releases/"
         version "-gnu/linux-libre-" version "-gnu.tar.xz")

        ;; XXX: Work around <http://bugs.gnu.org/14851>.
        (string-append
         "ftp://alpha.gnu.org/gnu/guix/mirror/linux-libre-"
         version "-gnu.tar.xz")

        ;; Maybe this URL will become valid eventually.
        (string-append
         "mirror://gnu/linux-libre/" version "-gnu/linux-libre-"
         version "-gnu.tar.xz")))

(define (%upstream-linux-source version hash)
  (origin
    (method url-fetch)
    (uri (string-append "mirror://kernel.org"
                        "/linux/kernel/v" (version-major version) ".x/"
                        "linux-" version ".tar.xz"))
    (sha256 hash)))

<<<<<<< HEAD
(define-public linux-libre-5.3-version "5.3.9")
(define-public linux-libre-5.3-pristine-source
  (let ((version linux-libre-5.3-version)
        (hash (base32 "12p98z12hnrgvfssmi1003l7fgx5d0zc9pwsfwjhxp9fffm7j9fp")))
=======
(define-public linux-libre-5.3-version "5.3.11")
(define-public linux-libre-5.3-pristine-source
  (let ((version linux-libre-5.3-version)
        (hash (base32 "1dxfh0l4inpjd17pyxfsskjsphs43r8lg6nhhr3y4whxdna5cwbf")))
>>>>>>> 37d473c5
   (make-linux-libre-source version
                            (%upstream-linux-source version hash)
                            deblob-scripts-5.3)))

<<<<<<< HEAD
(define-public linux-libre-4.19-version "4.19.82")
(define-public linux-libre-4.19-pristine-source
  (let ((version linux-libre-4.19-version)
        (hash (base32 "0parrg1ayi677zinkqq8n1bz863s0gj92j3ix67jis2y5in6vnaq")))
=======
(define-public linux-libre-4.19-version "4.19.84")
(define-public linux-libre-4.19-pristine-source
  (let ((version linux-libre-4.19-version)
        (hash (base32 "0q06mhz170x1lkx6c6qdh82rcnsj03q6f2m28aqhmc4wc694m2w6")))
>>>>>>> 37d473c5
    (make-linux-libre-source version
                             (%upstream-linux-source version hash)
                             deblob-scripts-4.19)))

<<<<<<< HEAD
(define-public linux-libre-4.14-version "4.14.152")
(define-public linux-libre-4.14-pristine-source
  (let ((version linux-libre-4.14-version)
        (hash (base32 "1amhwbdg7rki9i2q7mqp4vg5rzi8snps5rx891xy1aj1sgcry8x9")))
=======
(define-public linux-libre-4.14-version "4.14.154")
(define-public linux-libre-4.14-pristine-source
  (let ((version linux-libre-4.14-version)
        (hash (base32 "00q662s8mgnzqfgk5gkzqfv9ws3vryf28blbq1zxcy4s6wj4mpl6")))
>>>>>>> 37d473c5
    (make-linux-libre-source version
                             (%upstream-linux-source version hash)
                             deblob-scripts-4.14)))

<<<<<<< HEAD
(define-public linux-libre-4.9-version "4.9.199")
(define-public linux-libre-4.9-pristine-source
  (let ((version linux-libre-4.9-version)
        (hash (base32 "1mby7ymcx6f9phacbaq2n9rr0rfv0r2dis2lk7j0wclfj3q3298g")))
=======
(define-public linux-libre-4.9-version "4.9.201")
(define-public linux-libre-4.9-pristine-source
  (let ((version linux-libre-4.9-version)
        (hash (base32 "125xmh5h1zmfniidpjljny53qkl4phpxaali69i66lajscxx8grq")))
>>>>>>> 37d473c5
    (make-linux-libre-source version
                             (%upstream-linux-source version hash)
                             deblob-scripts-4.9)))

<<<<<<< HEAD
(define-public linux-libre-4.4-version "4.4.199")
(define-public linux-libre-4.4-pristine-source
  (let ((version linux-libre-4.4-version)
        (hash (base32 "1w35j5w9jjlnwl0bis376gh3l6jsy9vpvcpaihr4pj872jcv0f8p")))
=======
(define-public linux-libre-4.4-version "4.4.201")
(define-public linux-libre-4.4-pristine-source
  (let ((version linux-libre-4.4-version)
        (hash (base32 "120kci4kmc48zcw16lhxmh71kaxm9ac5qxik36q3a20czg28b2m7")))
>>>>>>> 37d473c5
    (make-linux-libre-source version
                             (%upstream-linux-source version hash)
                             deblob-scripts-4.4)))

(define %boot-logo-patch
  ;; Linux-Libre boot logo featuring Freedo and a gnu.
  (origin
    (method url-fetch)
    (uri (string-append "http://www.fsfla.org/svn/fsfla/software/linux-libre/"
                        "lemote/gnewsense/branches/3.16/100gnu+freedo.patch"))
    (sha256
     (base32
      "1hk9swxxc80bmn2zd2qr5ccrjrk28xkypwhl4z0qx4hbivj7qm06"))))

(define %linux-libre-arm-export-__sync_icache_dcache-patch
  (origin
    (method url-fetch)
    (uri (string-append
          "https://salsa.debian.org/kernel-team/linux"
          "/raw/34a7d9011fcfcfa38b68282fd2b1a8797e6834f0"
          "/debian/patches/bugfix/arm/"
          "arm-mm-export-__sync_icache_dcache-for-xen-privcmd.patch"))
    (file-name "linux-libre-arm-export-__sync_icache_dcache.patch")
    (sha256
     (base32 "1ifnfhpakzffn4b8n7x7w5cps9mzjxlkcfz9zqak2vaw8nzvl39f"))))

(define (source-with-patches source patches)
  (origin
    (inherit source)
    (patches (append (origin-patches source)
                     patches))))

(define-public linux-libre-5.3-source
  (source-with-patches linux-libre-5.3-pristine-source
                       (list (search-patch "linux-libre-active-entropy.patch")
                             %boot-logo-patch
                             %linux-libre-arm-export-__sync_icache_dcache-patch)))

(define-public linux-libre-4.19-source
  (source-with-patches linux-libre-4.19-pristine-source
                       (list %boot-logo-patch
                             %linux-libre-arm-export-__sync_icache_dcache-patch)))

(define-public linux-libre-4.14-source
  (source-with-patches linux-libre-4.14-pristine-source
                       (list %boot-logo-patch)))

(define-public linux-libre-4.9-source
  (source-with-patches linux-libre-4.9-pristine-source
                       (list %boot-logo-patch)))

(define-public linux-libre-4.4-source
  (source-with-patches linux-libre-4.4-pristine-source
                       (list %boot-logo-patch)))


;;;
;;; Kernel headers.
;;;

(define (make-linux-libre-headers version hash-string)
  (make-linux-libre-headers* version
                             (origin
                               (method url-fetch)
                               (uri (linux-libre-urls version))
                               (sha256 (base32 hash-string)))))

(define (make-linux-libre-headers* version source)
  (package
    (name "linux-libre-headers")
    (version version)
    (source source)
    (build-system gnu-build-system)
    (native-inputs `(("perl" ,perl)
                     ,@(if (version>=? version "4.16")
                           `(("flex" ,flex)
                             ("bison" ,bison))
                           '())
                     ,@(if (version>=? version "5.3")
                           `(("rsync" ,rsync))
                           '())))
    (arguments
     `(#:modules ((guix build gnu-build-system)
                  (guix build utils)
                  (srfi srfi-1))
       #:phases
       (modify-phases %standard-phases
         (delete 'configure)
         (replace 'build
           (lambda _
             (let ((arch ,(system->linux-architecture
                          (or (%current-target-system)
                              (%current-system))))
                   (defconfig ,(system->defconfig
                                (or (%current-target-system)
                                    (%current-system)))))
               (setenv "ARCH" arch)
               (format #t "`ARCH' set to `~a'~%" (getenv "ARCH"))
               (invoke "make" defconfig)
               (invoke "make" "mrproper" "headers_check"))))
         (replace 'install
           (lambda* (#:key outputs #:allow-other-keys)
             (let ((out (assoc-ref outputs "out")))
               (invoke "make"
                       (string-append "INSTALL_HDR_PATH=" out)
                       "headers_install")

               (mkdir (string-append out "/include/config"))
               (call-with-output-file
                   (string-append out
                                  "/include/config/kernel.release")
                 (lambda (p)
                   (format p "~a-default~%" ,version)))

               ;; Remove the '.install' and '..install.cmd' files; the
               ;; latter contains store paths, which pulls in bootstrap
               ;; binaries in the build environment, and prevents bit
               ;; reproducibility for the bootstrap binaries.
               (for-each delete-file (find-files out "\\.install"))

               #t))))
       #:allowed-references ()
       #:tests? #f))
    (home-page "https://www.gnu.org/software/linux-libre/")
    (synopsis "GNU Linux-Libre kernel headers")
    (description "Headers of the Linux-Libre kernel.")
    (license license:gpl2)))

(define-public linux-libre-headers-5.3
  (make-linux-libre-headers* linux-libre-5.3-version
                             linux-libre-5.3-source))

(define-public linux-libre-headers-4.19
  (make-linux-libre-headers* linux-libre-4.19-version
                             linux-libre-4.19-source))

(define-public linux-libre-headers-4.14
  (make-linux-libre-headers* linux-libre-4.14-version
                             linux-libre-4.14-source))

(define-public linux-libre-headers-4.9
  (make-linux-libre-headers* linux-libre-4.9-version
                             linux-libre-4.9-source))

(define-public linux-libre-headers-4.4
  (make-linux-libre-headers* linux-libre-4.4-version
                             linux-libre-4.4-source))

;; The following package is used in the early bootstrap, and thus must be kept
;; stable and with minimal build requirements.
(define-public linux-libre-headers-4.19.56
  (make-linux-libre-headers "4.19.56"
                            "1zqiic55viy065lhnkmhn33sz3bbbr2ykbm5f92yzd8lpc9zl7yx"))

(define-public linux-libre-headers linux-libre-headers-4.19.56)


;;;
;;; Kernel configurations.
;;;

(define* (kernel-config arch #:key variant)
  "Return the absolute file name of the Linux-Libre build configuration file
for ARCH and optionally VARIANT, or #f if there is no such configuration."
  (let* ((name (string-append (if variant (string-append variant "-") "")
                              (if (string=? "i386" arch) "i686" arch) ".conf"))
         (file (string-append "linux-libre/" name)))
    (search-auxiliary-file file)))

;; FIXME: merge into kernel-config
(define* (kernel-config-veyron arch #:key variant)
  "Return the absolute file name of the Linux-Libre build configuration file
for ARCH and optionally VARIANT, or #f if there is no such configuration."
  (let* ((name (string-append (if variant (string-append variant "-") "")
                              (if (string=? "i386" arch) "i686" arch) "-veyron.conf"))
         (file (string-append "linux-libre/" name)))
    (search-auxiliary-file file)))

(define %default-extra-linux-options
  `(;; Some very mild hardening.
    ("CONFIG_SECURITY_DMESG_RESTRICT" . #t)
    ;; All kernels should have NAMESPACES options enabled
    ("CONFIG_NAMESPACES" . #t)
    ("CONFIG_UTS_NS" . #t)
    ("CONFIG_IPC_NS" . #t)
    ("CONFIG_USER_NS" . #t)
    ("CONFIG_PID_NS" . #t)
    ("CONFIG_NET_NS" . #t)
    ;; Modules required for initrd:
    ("CONFIG_NET_9P" . m)
    ("CONFIG_NET_9P_VIRTIO" . m)
    ("CONFIG_VIRTIO_BLK" . m)
    ("CONFIG_VIRTIO_NET" . m)
    ("CONFIG_VIRTIO_PCI" . m)
    ("CONFIG_VIRTIO_BALLOON" . m)
    ("CONFIG_VIRTIO_MMIO" . m)
    ("CONFIG_FUSE_FS" . m)
    ("CONFIG_CIFS" . m)
    ("CONFIG_9P_FS" . m)))

(define (config->string options)
  (string-join (map (match-lambda
                      ((option . 'm)
                       (string-append option "=m"))
                      ((option . #t)
                       (string-append option "=y"))
                      ((option . #f)
                       (string-append option "=n")))
                    options)
               "\n"))


;;;
;;; Kernel package utilities.
;;;

(define* (make-linux-libre version hash-string supported-systems
                           #:key
                           ;; A function that takes an arch and a variant.
                           ;; See kernel-config for an example.
                           (extra-version #f)
                           (configuration-file #f)
                           (defconfig "defconfig")
                           (extra-options %default-extra-linux-options)
                           (patches (list %boot-logo-patch)))
  (make-linux-libre* version
                     (origin
                       (method url-fetch)
                       (uri (linux-libre-urls version))
                       (sha256 (base32 hash-string))
                       (patches patches))
                     supported-systems
                     #:extra-version extra-version
                     #:configuration-file configuration-file
                     #:defconfig defconfig
                     #:extra-options extra-options))

(define* (make-linux-libre* version source supported-systems
                            #:key
                            ;; A function that takes an arch and a variant.
                            ;; See kernel-config for an example.
                            (extra-version #f)
                            (configuration-file #f)
                            (defconfig "defconfig")
                            (extra-options %default-extra-linux-options))
  (package
    (name (if extra-version
              (string-append "linux-libre-" extra-version)
              "linux-libre"))
    (version version)
    (source source)
    (supported-systems supported-systems)
    (build-system gnu-build-system)
    (native-inputs
     `(("perl" ,perl)
       ("bc" ,bc)
       ("openssl" ,openssl)
       ("kmod" ,kmod)
       ("elfutils" ,elfutils)  ; Needed to enable CONFIG_STACK_VALIDATION
       ("flex" ,flex)
       ("bison" ,bison)

       ;; These are needed to compile the GCC plugins.
       ("gmp" ,gmp)
       ("mpfr" ,mpfr)
       ("mpc" ,mpc)

       ,@(match (and configuration-file
                     (configuration-file
                      (system->linux-architecture
                       (or (%current-target-system) (%current-system)))
                      #:variant (version-major+minor version)))
           (#f                                    ;no config for this platform
            '())
           ((? string? config)
            `(("kconfig" ,config))))))
    (arguments
     `(#:modules ((guix build gnu-build-system)
                  (guix build utils)
                  (srfi srfi-1)
                  (srfi srfi-26)
                  (ice-9 match))
       #:phases
       (modify-phases %standard-phases
         (add-after 'unpack 'patch-/bin/pwd
           (lambda _
             (substitute* (find-files "." "^Makefile(\\.include)?$")
               (("/bin/pwd") "pwd"))
             #t))
         (replace 'configure
           (lambda* (#:key inputs native-inputs target #:allow-other-keys)
             ;; Unset CROSS_CPATH to make sure that cross-libc is not
             ;; found. Otherwise, some of its header would conflict with the
             ;; one from linux (stdint.h and linux/types.h)
             ,@(if (%current-target-system)
                   '((unsetenv "CROSS_CPATH"))
                   '())

             ;; On AArch64 (at least), we need to remove glibc headers from CPATH
             ;; (they are still available as "system headers"), so that the kernel
             ;; can override uint64_t.  See <https://bugs.gnu.org/37593>.
             (setenv "CPATH"
                     (string-join
                      (remove (cut string-prefix? (assoc-ref inputs "libc") <>)
                              (string-split (getenv "CPATH") #\:))
                      ":"))
             (format #t "environment variable `CPATH' changed to `~a'~%"
                     (getenv "CPATH"))

             ;; Avoid introducing timestamps
             (setenv "KCONFIG_NOTIMESTAMP" "1")
             (setenv "KBUILD_BUILD_TIMESTAMP" (getenv "SOURCE_DATE_EPOCH"))

             ;; Set ARCH and CROSS_COMPILE
             (let ((arch ,(system->linux-architecture
                           (or (%current-target-system)
                               (%current-system)))))
               (setenv "ARCH" arch)
               (format #t "`ARCH' set to `~a'~%" (getenv "ARCH"))

               (when target
                 (setenv "CROSS_COMPILE" (string-append target "-"))
                 (format #t "`CROSS_COMPILE' set to `~a'~%"
                         (getenv "CROSS_COMPILE"))))

             (setenv "EXTRA_VERSION" ,extra-version)

             (let ((build  (assoc-ref %standard-phases 'build))
                   (config (assoc-ref (or native-inputs inputs) "kconfig")))

               ;; Use a custom kernel configuration file or a default
               ;; configuration file.
               (if config
                   (begin
                     (copy-file config ".config")
                     (chmod ".config" #o666))
                   (invoke "make" ,defconfig))

               ;; Appending works even when the option wasn't in the
               ;; file.  The last one prevails if duplicated.
               (let ((port (open-file ".config" "a"))
                     (extra-configuration ,(config->string extra-options)))
                 (display extra-configuration port)
                 (close-port port))

               (invoke "make" "oldconfig"))))
         (replace 'install
           (lambda* (#:key inputs native-inputs outputs #:allow-other-keys)
             (let* ((out    (assoc-ref outputs "out"))
                    (moddir (string-append out "/lib/modules"))
                    (dtbdir (string-append out "/lib/dtbs"))
                    (kmod   (assoc-ref (or native-inputs inputs) "kmod")))
               ;; Install kernel image, kernel configuration and link map.
               (for-each (lambda (file) (install-file file out))
                         (find-files "." "^(\\.config|bzImage|zImage|Image|vmlinuz|System\\.map|Module\\.symvers)$"))
               ;; Install device tree files
               (unless (null? (find-files "." "\\.dtb$"))
                 (mkdir-p dtbdir)
                 (invoke "make" (string-append "INSTALL_DTBS_PATH=" dtbdir)
                         "dtbs_install"))
               ;; Install kernel modules
               (mkdir-p moddir)
               (invoke "make"
                       (string-append "DEPMOD=" kmod "/bin/depmod")
                       (string-append "MODULE_DIR=" moddir)
                       (string-append "INSTALL_PATH=" out)
                       (string-append "INSTALL_MOD_PATH=" out)
                       "INSTALL_MOD_STRIP=1"
                       "modules_install")))))
       #:tests? #f))
    (home-page "https://www.gnu.org/software/linux-libre/")
    (synopsis "100% free redistribution of a cleaned Linux kernel")
    (description
     "GNU Linux-Libre is a free (as in freedom) variant of the Linux kernel.
It has been modified to remove all non-free binary blobs.")
    (license license:gpl2)))


;;;
;;; Generic kernel packages.
;;;

(define-public linux-libre-5.3
  (make-linux-libre* linux-libre-5.3-version
                     linux-libre-5.3-source
                     '("x86_64-linux" "i686-linux" "armhf-linux" "aarch64-linux")
                     #:configuration-file kernel-config))

(define-public linux-libre-version         linux-libre-5.3-version)
(define-public linux-libre-pristine-source linux-libre-5.3-pristine-source)
(define-public linux-libre-source          linux-libre-5.3-source)
(define-public linux-libre                 linux-libre-5.3)

(define-public linux-libre-4.19
  (make-linux-libre* linux-libre-4.19-version
                     linux-libre-4.19-source
                     '("x86_64-linux" "i686-linux" "armhf-linux" "aarch64-linux")
                     #:configuration-file kernel-config))

(define-public linux-libre-4.14
  (make-linux-libre* linux-libre-4.14-version
                     linux-libre-4.14-source
                     '("x86_64-linux" "i686-linux" "armhf-linux")
                     #:configuration-file kernel-config))

(define-public linux-libre-4.9
  (make-linux-libre* linux-libre-4.9-version
                     linux-libre-4.9-source
                     '("x86_64-linux" "i686-linux")
                     #:configuration-file kernel-config))

(define-public linux-libre-4.4
  (make-linux-libre* linux-libre-4.4-version
                     linux-libre-4.4-source
                     '("x86_64-linux" "i686-linux")
                     #:configuration-file kernel-config
                     #:extra-options
                     (append
                      `(;; https://lists.gnu.org/archive/html/guix-devel/2014-04/msg00039.html
                        ;; This option was removed upstream in version 4.7.
                        ("CONFIG_DEVPTS_MULTIPLE_INSTANCES" . #t))
                      %default-extra-linux-options)))


;;;
;;; Specialized kernel variants.
;;;

(define-public linux-libre-arm-veyron
  (make-linux-libre* linux-libre-version
                     linux-libre-source
                     '("armhf-linux")
                     #:configuration-file kernel-config-veyron
                     #:extra-version "arm-veyron"))

(define-public linux-libre-arm-generic
  (make-linux-libre* linux-libre-version
                     linux-libre-source
                     '("armhf-linux")
                     #:defconfig "multi_v7_defconfig"
                     #:extra-version "arm-generic"))

(define-public linux-libre-arm-generic-4.19
  (make-linux-libre* linux-libre-4.19-version
                     linux-libre-4.19-source
                     '("armhf-linux")
                     #:defconfig "multi_v7_defconfig"
                     #:extra-version "arm-generic"))

(define-public linux-libre-arm-generic-4.14
  (make-linux-libre* linux-libre-4.14-version
                     linux-libre-4.14-source
                     '("armhf-linux")
                     #:defconfig "multi_v7_defconfig"
                     #:extra-version "arm-generic"))

(define-public linux-libre-arm-omap2plus
  (make-linux-libre* linux-libre-version
                     linux-libre-source
                     '("armhf-linux")
                     #:defconfig "omap2plus_defconfig"
                     #:extra-version "arm-omap2plus"))

(define-public linux-libre-arm-omap2plus-4.19
  (make-linux-libre* linux-libre-4.19-version
                     linux-libre-4.19-source
                     '("armhf-linux")
                     #:defconfig "omap2plus_defconfig"
                     #:extra-version "arm-omap2plus"))

(define-public linux-libre-arm-omap2plus-4.14
  (make-linux-libre* linux-libre-4.14-version
                     linux-libre-4.14-source
                     '("armhf-linux")
                     #:defconfig "omap2plus_defconfig"
                     #:extra-version "arm-omap2plus"))


;;;
;;; Linux kernel modules.
;;;

(define-public acpi-call-linux-module
  (package
    (name "acpi-call-linux-module")
    (version "3.17")
    (source
     (origin
       (method git-fetch)
       (uri (git-reference
             (url "https://github.com/teleshoes/acpi_call.git")
             (commit version)))
       (file-name (git-file-name name version))
       (sha256
        (base32 "04mbv4lasm3vv1j4ndxhnz4hvp5wg8f5fc9q6qxv0nhvwjynmsl3"))))
    (build-system linux-module-build-system)
    (arguments
     `(#:tests? #f                      ; no tests
       #:phases
       (modify-phases %standard-phases
         (add-after 'unpack 'fix-for-linux-4.12
           (lambda _
             (substitute* "acpi_call.c"
               (("asm/uaccess\\.h")
                "linux/uaccess.h"))
             #t))
         (add-after 'install 'install-documentation
           (lambda* (#:key outputs #:allow-other-keys)
             (let* ((out (assoc-ref outputs "out"))
                    (doc (string-append out "/share/doc/" ,name "-" ,version)))
               (for-each (lambda (file)
                           (let ((target (string-append doc "/" file)))
                             (mkdir-p (dirname target))
                             (copy-recursively file target)))
                         (list "README.md" "examples"))
               #t))))))
    (home-page "https://github.com/teleshoes/acpi_call")
    (synopsis "Linux kernel module to perform ACPI method calls")
    (description
     "This simple Linux kernel module allows calls from user space to any
@acronym{ACPI, Advanced Configuration and Power Interface} method provided by
your computer's firmware, by writing to @file{/proc/acpi/call}.  You can pass
any number of parameters of types @code{ACPI_INTEGER},  @code{ACPI_STRING},
and @code{ACPI_BUFFER}.

It grants direct and undocumented access to your hardware that may cause damage
and should be used with caution, especially on untested models.")
    (license license:gpl3+)))           ; see README.md (no licence headers)

(define-public vhba-module
  (package
    (name "vhba-module")
    (version "20190831")
    (source (origin
              (method url-fetch)
              (uri (string-append
                    "http://downloads.sourceforge.net/cdemu/vhba-module/vhba-module-"
                    version ".tar.bz2"))
              (sha256
               (base32
                "1ybbk6l06n0y11n5wnfmvdz0baizmq55l458ywimghdyz0n7g0ws"))))
    (build-system linux-module-build-system)
    (arguments
     ;; TODO: No tests?
     `(#:tests? #f))
    (home-page "https://cdemu.sourceforge.io/")
    (synopsis "Kernel module that emulates SCSI devices")
    (description "VHBA module provides a Virtual (SCSI) HBA, which is the link
between the CDemu userspace daemon and linux kernel.")
    (license license:gpl2+)))

(define-public ddcci-driver-linux
  (package
    (name "ddcci-driver-linux")
    (version "0.3.3")
    (source
     (origin
       (method git-fetch)
       (uri
        (git-reference
         (url "https://gitlab.com/ddcci-driver-linux/ddcci-driver-linux.git")
         (commit (string-append "v" version))))
       (file-name (git-file-name name version))
       (sha256
        (base32
         "0vkkja3ykjil783zjpwp0vz7jy2fp9ccazzi3afd4fjk8gldin7f"))))
    (build-system linux-module-build-system)
    (arguments
     `(#:tests? #f                               ; no tests
       #:phases
       (modify-phases %standard-phases
         (replace 'build
           (lambda args
             (for-each
              (lambda (module)
                (with-directory-excursion module
                  (apply (assoc-ref %standard-phases 'build) args)))
              '("ddcci" "ddcci-backlight"))
             #t))
         (replace 'install
           (lambda args
             (for-each
              (lambda (module)
                (with-directory-excursion module
                  (apply (assoc-ref %standard-phases 'install) args)))
              '("ddcci" "ddcci-backlight"))
             #t)))))
    (home-page "https://gitlab.com/ddcci-driver-linux/ddcci-driver-linux")
    (synopsis "Pair of Linux kernel drivers for DDC/CI monitors")
    (description "This package provides two Linux kernel drivers, ddcci and
ddcci-backlight, that allows the control of DDC/CI monitors through the sysfs
interface.  The ddcci module creates a character device for each DDC/CI
monitors in @file{/dev/bus/ddcci/[I²C busnumber]}.  While the ddcci-backlight
module allows the control of the backlight level or luminance property when
supported under @file{/sys/class/backlight/}.")
    (license license:gpl2+)))


;;;
;;; Pluggable authentication modules (PAM).
;;;

(define-public linux-pam
  (package
    (name "linux-pam")
    (version "1.3.1")
    (source
     (origin
       (method url-fetch)
       (uri (string-append
             "https://github.com/linux-pam/linux-pam/releases/download/v"
             version "/Linux-PAM-" version ".tar.xz"))
       (sha256
        (base32
         "1nyh9kdi3knhxcbv5v4snya0g3gff0m671lnvqcbygw3rm77mx7g"))
       (patches (search-patches "linux-pam-no-setfsuid.patch"))))

    (build-system gnu-build-system)
    (native-inputs
     `(("flex" ,flex)

       ;; TODO: optional dependencies
       ;; ("libxcrypt" ,libxcrypt)
       ;; ("cracklib" ,cracklib)
       ))
    (arguments
     `(;; Most users, such as `shadow', expect the headers to be under
       ;; `security'.
       #:configure-flags (list (string-append "--includedir="
                                              (assoc-ref %outputs "out")
                                              "/include/security")

                               ;; XXX: <rpc/rpc.h> is missing from glibc when
                               ;; cross-compiling, so we have to disable NIS
                               ;; support altogether.
                               ,@(if (%current-target-system)
                                     '("--disable-nis")
                                     '()))

       ;; XXX: Tests won't run in chroot, presumably because /etc/pam.d
       ;; isn't available.
       #:tests? #f))
    (home-page "http://www.linux-pam.org/")
    (synopsis "Pluggable authentication modules for Linux")
    (description
     "A *Free* project to implement OSF's RFC 86.0.
Pluggable authentication modules are small shared object files that can
be used through the PAM API to perform tasks, like authenticating a user
at login.  Local and dynamic reconfiguration are its key features.")
    (license license:bsd-3)))

(define-public linux-pam-1.2
  (package
    (inherit linux-pam)
    (version "1.2.1")
    (source
     (origin
      (method url-fetch)
      (uri (string-append
            "http://www.linux-pam.org/library/"
            "Linux-PAM-" version ".tar.bz2"))
      (sha256
       (base32
        "1n9lnf9gjs72kbj1g354v1xhi2j27aqaah15vykh7cnkq08i4arl"))
      (patches (search-patches "linux-pam-no-setfsuid.patch"))))))


;;;
;;; Miscellaneous.
;;;

(define-public psmisc
  (package
    (name "psmisc")
    (version "23.3")
    (source
     (origin
      (method url-fetch)
      (uri (string-append "mirror://sourceforge/psmisc/psmisc/psmisc-"
                          version ".tar.xz"))
      (sha256
       (base32 "16i7qzjmm6g0lzha8yzpfrlcxnvkgh95hkq9gdjd4zmzb8d0wxa1"))))
    (build-system gnu-build-system)
    (inputs `(("ncurses" ,ncurses)))
    (home-page "https://gitlab.com/psmisc/psmisc")
    (synopsis "Small utilities that use the proc file system")
    (description
     "This PSmisc package is a set of some small useful utilities that
use the proc file system.  We're not about changing the world, but
providing the system administrator with some help in common tasks.")
    (license license:gpl2+)))

(define-public util-linux
  (package
    (name "util-linux")
    (version "2.34")
    (source (origin
              (method url-fetch)
              (uri (string-append "mirror://kernel.org/linux/utils/"
                                  "util-linux/v" (version-major+minor version) "/"
                                  "util-linux-" version ".tar.xz"))
              (sha256
               (base32
                "1db2kydkwjmvgd1glkcba3adhidxw0f1x735dcjdpdjjf869sgvl"))
              (patches (search-patches "util-linux-tests.patch"))
              (modules '((guix build utils)))
              (snippet
               ;; We take 'nologin' from Shadow, the 'logger' program from
               ;; GNU Inetutils and 'kill' from GNU Coreutils.
               '(begin
                  (substitute* "configure"
                    (("build_nologin=yes") "build_nologin=no")
                    (("build_logger=yes") "build_logger=no")
                    (("build_kill=yes") "build_kill=no"))
                  #t))))
    (build-system gnu-build-system)
    (outputs '("out"
               "static"))               ;>2 MiB of static .a libraries
    (arguments
     `(#:configure-flags (list "--disable-use-tty-group"
                               "--enable-fs-paths-default=/run/current-system/profile/sbin"
                               ;; Don't try to chown root:root mount and umount
                               "--disable-makeinstall-chown"
                               ;; Install completions where our
                               ;; bash-completion package expects them.
                               (string-append "--with-bashcompletiondir="
                                              (assoc-ref %outputs "out")
                                              "/etc/bash_completion.d"))
       #:phases (modify-phases %standard-phases
                  (add-before 'build 'set-umount-file-name
                    (lambda* (#:key outputs #:allow-other-keys)
                      ;; Tell 'eject' the right file name of 'umount'.
                      (let ((out (assoc-ref outputs "out")))
                        (substitute* "sys-utils/eject.c"
                          (("\"/bin/umount\"")
                           (string-append "\"" out "/bin/umount\"")))
                        #t)))
                  (add-before 'check 'pre-check
                    (lambda* (#:key inputs outputs #:allow-other-keys)
                      (let ((out (assoc-ref outputs "out"))
                            (net (assoc-ref inputs "net-base")))
                        ;; Change the test to refer to the right file.
                        (substitute* "tests/ts/misc/mcookie"
                          (("/etc/services")
                           (string-append net "/etc/services")))
                        #t)))
                  (add-after 'install 'move-static-libraries
                    (lambda* (#:key outputs #:allow-other-keys)
                      (let ((out    (assoc-ref outputs "out"))
                            (static (assoc-ref outputs "static")))
                        (mkdir-p (string-append static "/lib"))
                        (with-directory-excursion out
                          (for-each (lambda (file)
                                      (rename-file file
                                                   (string-append static "/"
                                                                  file)))
                                    (find-files "lib" "\\.a$"))

                          ;; Remove references to the static library from the '.la'
                          ;; files so that Libtool does the right thing when both
                          ;; the shared and static library is available.
                          (substitute* (find-files "lib" "\\.la$")
                            (("old_library=.*") "old_library=''\n")))

                        #t))))))
    (inputs `(("zlib" ,zlib)
              ("ncurses" ,ncurses)

              ;; XXX: This is so that the 'pre-check' phase can find it.
              ,@(if (%current-target-system)
                    `(("net-base" ,net-base))
                    '())))
    (native-inputs
     `(("perl" ,perl)
       ("net-base" ,net-base)))         ;for tests
    (home-page "https://www.kernel.org/pub/linux/utils/util-linux/")
    (synopsis "Collection of utilities for the Linux kernel")
    (description "Util-linux is a diverse collection of Linux kernel
utilities.  It provides dmesg and includes tools for working with file systems,
block devices, UUIDs, TTYs, and many other tools.")

    ;; Note that util-linux doesn't use the same license for all the
    ;; code.  GPLv2+ is the default license for a code without an
    ;; explicitly defined license.
    (license (list license:gpl3+ license:gpl2+ license:gpl2 license:lgpl2.0+
                   license:bsd-4 license:public-domain))))

(define-public ddate
  (package
    (name "ddate")
    (version "0.2.2")
    (source (origin
              (method url-fetch)
              (uri (string-append "https://github.com/bo0ts/ddate/archive/v"
                                  version ".tar.gz"))
              (file-name (string-append name "-" version ".tar.gz"))
              (sha256
               (base32 "1bbqqq8mswj4bp9083gxjaky5ysfznax4cynsqwmy125z053yg6m"))))
    (build-system cmake-build-system)
    (arguments '(#:tests? #f))
    (home-page "https://github.com/bo0ts/ddate")
    (synopsis "PERPETUAL DATE CONVERTER FROM GREGORIAN TO POEE CALENDAR")
    (description
     "ddate displays the Discordian date and holidays of a given date.
The Discordian calendar was made popular by the \"Illuminatus!\" trilogy
by Robert Shea and Robert Anton Wilson.")
    (license license:public-domain)))

(define-public procps
  (package
    (name "procps")
    (version "3.3.15")
    (source (origin
              (method url-fetch)
              (uri (string-append "mirror://sourceforge/procps-ng/Production/"
                                  "procps-ng-" version ".tar.xz"))
              (sha256
               (base32
                "0r84kwa5fl0sjdashcn4vh7hgfm7ahdcysig3mcjvpmkzi7p9g8h"))))
    (build-system gnu-build-system)
    (arguments
     '(#:modules ((guix build utils)
                  (guix build gnu-build-system)
                  (srfi srfi-1)
                  (srfi srfi-26))
       #:phases
       (modify-phases %standard-phases
         (add-after
          'install 'post-install
          ;; Remove commands and man pages redudant with
          ;; Coreutils.
          (lambda* (#:key outputs #:allow-other-keys)
            (let* ((out (assoc-ref outputs "out"))
                   (dup (append-map (cut find-files out <>)
                                    '("^kill" "^uptime"))))
              (for-each delete-file dup)
              #t))))))
    (inputs `(("ncurses" ,ncurses)))
    (home-page "https://gitlab.com/procps-ng/procps/")
    (synopsis "Utilities that give information about processes")
    (description
     "Procps is the package that has a bunch of small useful utilities
that give information about processes using the Linux /proc file system.
The package includes the programs ps, top, vmstat, w, kill, free,
slabtop, and skill.")
    (license license:gpl2)))

(define-public usbutils
  (package
    (name "usbutils")
    (version "012")
    (source
     (origin
      (method url-fetch)
      (uri (string-append "mirror://kernel.org/linux/utils/usb/usbutils/"
                          "usbutils-" version ".tar.xz"))
      (sha256
       (base32 "0iiy0q7fzikavmdsjsb0sl9kp3gfh701qwyjjccvqh0qz4jlcqw8"))))
    (build-system gnu-build-system)
    (outputs (list "out" "python"))
    (arguments
     `(#:phases
       (modify-phases %standard-phases
         (add-before 'bootstrap 'patch-bootstrap-scripts
           (lambda _
             (substitute* "usbhid-dump/bootstrap"
               (("/bin/bash") (which "bash")))

             ;; Don't let autogen.sh run configure with bogus options & CFLAGS.
             (substitute* "autogen.sh"
               (("^\\./configure.*") ""))
             #t))
         (add-after 'install 'separate-python-output
           ;; Separating one Python script shaves more than 106 MiB from :out.
           (lambda* (#:key outputs #:allow-other-keys)
             (let ((out        (assoc-ref outputs "out"))
                   (out:python (assoc-ref outputs "python")))
               (for-each (lambda (file)
                           (let ((old (string-append out "/" file))
                                 (new (string-append out:python "/" file)))
                             (mkdir-p (dirname new))
                             (rename-file old new)))
                         (list "bin/lsusb.py"))
               #t))))))
    (inputs
     `(("eudev" ,eudev)
       ("libusb" ,libusb)
       ("python" ,python)))
    (native-inputs
     `(("autoconf" ,autoconf)
       ("automake" ,automake)
       ("libtool" ,libtool)
       ("pkg-config" ,pkg-config)))
    (home-page "http://www.linux-usb.org/")
    (synopsis
     "Tools for working with USB devices, such as lsusb")
    (description
     "Tools for working with USB devices, such as lsusb.")
    (license license:gpl2+)))

(define-public e2fsprogs
  (package
    (name "e2fsprogs")
    (version "1.45.4")
    (source (origin
             (method url-fetch)
             (uri (string-append
                   "mirror://kernel.org/linux/kernel/people/tytso/"
                   name "/v" version "/"
                   name "-" version ".tar.xz"))
             (sha256
              (base32
               "00nwl1ppjalxbnx40dsm895r3q793p8nni6n81saj7faj2szdyk5"))))
    (build-system gnu-build-system)
    (inputs `(("util-linux" ,util-linux)))
    (native-inputs `(("pkg-config" ,pkg-config)
                     ("texinfo" ,texinfo)       ;for the libext2fs Info manual

                     ;; For tests.
                     ("perl" ,perl)
                     ("procps" ,procps)))
    (arguments
     '(;; util-linux is the preferred source for some of the libraries and
       ;; commands, so disable them (see, e.g.,
       ;; <http://git.buildroot.net/buildroot/commit/?id=e1ffc2f791b33633>.)
       #:configure-flags (list "--disable-libblkid"
                               "--disable-libuuid" "--disable-uuidd"
                               "--disable-fsck"

                               ;; Use symlinks instead of hard links for
                               ;; 'fsck.extN' etc.  This makes the resulting nar
                               ;; smaller and is preserved across copies.
                               "--enable-symlink-install"

                               (string-append "LDFLAGS=-Wl,-rpath="
                                              (assoc-ref %outputs "out")
                                              "/lib")

                               ;; Install libext2fs et al.
                               "--enable-elf-shlibs")

       #:phases
       (modify-phases %standard-phases
         (add-before 'configure 'patch-shells
           (lambda _
             (substitute* "configure"
               (("/bin/sh (.*)parse-types.sh" _ dir)
                (string-append (which "sh") " " dir
                               "parse-types.sh")))
             (substitute* "MCONFIG.in"
               (("INSTALL_SYMLINK = /bin/sh")
                "INSTALL_SYMLINK = sh"))
             (substitute* (find-files "." "^Makefile.in$")
               (("#!/bin/sh")
                (string-append "#!" (which "sh"))))
             #t))
           (add-after 'install 'install-libs
             (lambda* (#:key outputs #:allow-other-keys)
               (let* ((out (assoc-ref outputs "out"))
                      (lib (string-append out "/lib")))
                 (invoke "make" "install-libs")

                 ;; Make the .a writable so that 'strip' works.
                 ;; Failing to do that, due to debug symbols, we
                 ;; retain a reference to the final
                 ;; linux-libre-headers, which refer to the
                 ;; bootstrap binaries.
                 (let ((archives (find-files lib "\\.a$")))
                   (for-each (lambda (file)
                               (chmod file #o666))
                             archives))
                 #t))))))
    (home-page "http://e2fsprogs.sourceforge.net/")
    (synopsis "Creating and checking ext2/ext3/ext4 file systems")
    (description
     "This package provides tools for manipulating ext2/ext3/ext4 file systems.")
    (license (list license:gpl2                   ;programs
                   license:lgpl2.0                ;libext2fs
                   license:x11))))                ;libuuid

(define e2fsprogs/static
  (static-package
   (package (inherit e2fsprogs)
            (arguments
             ;; Do not build shared libraries.
             (substitute-keyword-arguments (package-arguments e2fsprogs)
               ((#:configure-flags _)
                '(list "--disable-blkid"))
               ((#:make-flags _)
                '(list)))))))

(define-public e2fsck/static
  (package
    (name "e2fsck-static")
    (version (package-version e2fsprogs))
    (build-system trivial-build-system)
    (source #f)
    (inputs
     `(("e2fsprogs" ,e2fsprogs/static)))
    (arguments
     `(#:modules ((guix build utils))
       #:builder
       (begin
         (use-modules (guix build utils)
                      (ice-9 ftw)
                      (srfi srfi-26))

         (let ((e2fsck (string-append (assoc-ref %build-inputs "e2fsprogs")
                                      "/sbin/e2fsck"))
               (bin    (string-append (assoc-ref %outputs "out") "/sbin")))
           (mkdir-p bin)
           (with-directory-excursion bin
             (copy-file e2fsck "e2fsck")
             (remove-store-references "e2fsck")
             (chmod "e2fsck" #o555))
           #t))))
    (home-page (package-home-page e2fsprogs))
    (synopsis "Statically-linked e2fsck command from e2fsprogs")
    (description "This package provides statically-linked e2fsck command taken
from the e2fsprogs package.  It is meant to be used in initrds.")
    (license (package-license e2fsprogs))))

(define-public extundelete
  (package
    (name "extundelete")
    (version "0.2.4")
    (source
     (origin
       (method url-fetch)
       (uri (string-append "mirror://sourceforge/extundelete/"
                           "extundelete/" version "/extundelete-"
                           version ".tar.bz2"))
       (sha256
        (base32
         "1x0r7ylxlp9lbj3d7sqf6j2a222dwy2nfpff05jd6mkh4ihxvyd1"))
       (patches (search-patches "extundelete-e2fsprogs-1.44.patch"))))
    (build-system gnu-build-system)
    (inputs `(("e2fsprogs" ,e2fsprogs)))
    (home-page "http://extundelete.sourceforge.net/")
    (synopsis "Recover deleted files from ext2/3/4 partitions")
    (description
     "Extundelete is a set of tools that can recover deleted files from an
ext3 or ext4 partition.")
    (license license:gpl2)))

(define-public zerofree
  (package
    (name "zerofree")
    (version "1.1.1")
    (home-page "https://frippery.org/uml/")
    (source (origin
              (method url-fetch)
              (uri (string-append home-page name "-" version
                                  ".tgz"))
              (sha256
               (base32
                "0rrqfa5z103ws89vi8kfvbks1cfs74ix6n1wb6vs582vnmhwhswm"))))
    (build-system gnu-build-system)
    (arguments
     '(#:phases
       (modify-phases %standard-phases
         (delete 'configure)            ; no configure script
         (replace 'install
           ;; The Makefile lacks an ‘install’ target.
           (lambda* (#:key outputs #:allow-other-keys)
             (let* ((out (assoc-ref outputs "out"))
                    (bin (string-append out "/bin")))
               (chmod "zerofree" #o555)
               (install-file "zerofree" bin)
               #t))))
       #:tests? #f))                    ; no tests
    (inputs `(("libext2fs" ,e2fsprogs)))
    (synopsis "Zero non-allocated regions in ext2/ext3/ext4 file systems")
    (description
     "Zerofree finds the unallocated blocks with non-zero value content in an
ext2, ext3, or ext4 file system and fills them with zeroes (or another value).
This is a simple way to make disk images more compressible.
Zerofree requires the file system to be unmounted or mounted read-only.")
    (license license:gpl2)))

(define-public strace
  (package
    (name "strace")
    (version "5.3")
    (home-page "https://strace.io")
    (source (origin
             (method url-fetch)
             (uri (string-append home-page "/files/" version
                                 "/strace-" version ".tar.xz"))
             (sha256
              (base32
               "0ix06z4vnc49mv76f22kixz8dsh7daqv9mpgwcgl0mlnfjc124vc"))))
    (build-system gnu-build-system)
    (arguments
     '(#:phases
       (modify-phases %standard-phases
         (add-after 'unpack 'patch-/bin/sh
           (lambda _
             (substitute* "strace.c"
               (("/bin/sh") (which "sh")))
             #t)))
       ;; Don't fail if the architecture doesn't support different personalities.
       #:configure-flags '("--enable-mpers=check")
       ;; See <https://debbugs.gnu.org/cgi/bugreport.cgi?bug=32459>.
       #:parallel-tests? #f))           ; undeterministic failures
    (native-inputs `(("perl" ,perl)))
    (synopsis "System call tracer for Linux")
    (description
     "strace is a system call tracer, i.e. a debugging tool which prints out a
trace of all the system calls made by a another process/program.")
    (license license:lgpl2.1+)))

(define-public ltrace
  (package
    (name "ltrace")
    (version "0.7.3")
    (source (origin
             (method url-fetch)
             (uri (string-append "http://www.ltrace.org/ltrace_" version
                                 ".orig.tar.bz2"))
             (sha256
              (base32
               "00wmbdghqbz6x95m1mcdd3wd46l6hgcr4wggdp049dbifh3qqvqf"))))
    (build-system gnu-build-system)
    (inputs `(("libelf" ,libelf)))
    (arguments
     ;; Compilation uses -Werror by default, but it fails.
     '(#:configure-flags '("--disable-werror")))
    (home-page "https://www.ltrace.org/")
    (synopsis "Library call tracer for Linux")
    (description
     "ltrace intercepts and records dynamic library calls which are called by
an executed process and the signals received by that process.  It can also
intercept and print the system calls executed by the program.")
    (license license:gpl2+)))

(define-public alsa-lib
  (package
    (name "alsa-lib")
    (version "1.1.9")
    (source (origin
             (method url-fetch)
             (uri (string-append
                   "ftp://ftp.alsa-project.org/pub/lib/alsa-lib-"
                   version ".tar.bz2"))
             (sha256
              (base32
               "0jwr9g4yxg9gj6xx0sb2r6wrdl8amrjd19hilkrq4rirynp770s8"))))
    (build-system gnu-build-system)
    (home-page "https://www.alsa-project.org/")
    (synopsis "The Advanced Linux Sound Architecture libraries")
    (description
     "The Advanced Linux Sound Architecture (ALSA) provides audio and
MIDI functionality to the Linux-based operating system.")
    (license license:lgpl2.1+)))

(define-public alsa-utils
  (package
    (name "alsa-utils")
    (version "1.1.9")
    (source (origin
             (method url-fetch)
             (uri (string-append "ftp://ftp.alsa-project.org/pub/utils/"
                                 name "-" version ".tar.bz2"))
             (sha256
              (base32
               "0fi11b7r8hg1bdjw74s8sqx8rc4qb310jaj9lsia9labvfyjrpsx"))))
    (build-system gnu-build-system)
    (arguments
     ;; XXX: Disable man page creation until we have DocBook.
     '(#:configure-flags (list "--disable-xmlto"

                               ;; The udev rule is responsible for restoring
                               ;; the volume.
                               (string-append "--with-udev-rules-dir="
                                              (assoc-ref %outputs "out")
                                              "/lib/udev/rules.d"))
       #:phases
       (modify-phases %standard-phases
         (add-before 'check 'disable-broken-test
           (lambda _
             ;; XXX: The 1.1.8 release tarball is missing a header that's
             ;; required for this test to work.  Fixed in 1.1.9.
             (substitute* "axfer/test/Makefile"
               ((".*container-test.*") ""))
             #t))
         (add-before
           'install 'pre-install
           (lambda _
             ;; Don't try to mkdir /var/lib/alsa.
             (substitute* "Makefile"
               (("\\$\\(MKDIR_P\\) .*ASOUND_STATE_DIR.*")
                "true\n"))
             #t)))))
    (inputs
     `(("libsamplerate" ,libsamplerate)
       ("ncurses" ,ncurses)
       ("alsa-lib" ,alsa-lib)
       ("xmlto" ,xmlto)
       ("gettext" ,gettext-minimal)))
    (home-page "http://www.alsa-project.org/")
    (synopsis "Utilities for the Advanced Linux Sound Architecture (ALSA)")
    (description
     "The Advanced Linux Sound Architecture (ALSA) provides audio and
MIDI functionality to the Linux-based operating system.")

    ;; This is mostly GPLv2+ but a few files such as 'alsactl.c' are
    ;; GPLv2-only.
    (license license:gpl2)))

(define-public alsa-plugins
  (package
    (name "alsa-plugins")
    (version "1.1.9")
    (source (origin
             (method url-fetch)
             (uri (string-append "ftp://ftp.alsa-project.org/pub/plugins/"
                                 name "-" version ".tar.bz2"))
             (sha256
              (base32
               "01zrg0h2jw9dlj9233vjsn916yf4f2s667yry6xsn8d57lq745qn"))))
    (build-system gnu-build-system)
    ;; TODO: Split libavcodec and speex if possible. It looks like they can not
    ;; be split, there are references to both in files.
    ;; TODO: Remove OSS related plugins, they add support to run native
    ;; ALSA applications on OSS however we do not offer OSS and OSS is
    ;; obsolete.
    (outputs '("out" "pulseaudio" "jack"))
    (arguments
     `(#:configure-flags '(;; Do not install a "local" configuration targeted
                           ;; for /etc/alsa.  On Guix System plugins are loaded from
                           ;; the ALSA service, and other distributions likely
                           ;; won't use these files.
                           "--with-alsalconfdir=/tmp/noop")
       #:phases
       (modify-phases %standard-phases
         (add-after 'install 'split
           (lambda* (#:key inputs outputs #:allow-other-keys)
             ;; Distribute the binaries to the various outputs.
             (let* ((out (assoc-ref outputs "out"))
                    (jack (assoc-ref outputs "jack"))
                    (jacklib (string-append jack "/lib/alsa-lib"))
                    (pua (assoc-ref outputs "pulseaudio"))
                    (pualib (string-append pua "/lib/alsa-lib")))
               ;; For jack.
               (mkdir-p jacklib)
               (for-each (lambda (file)
                           (rename-file file (string-append jacklib "/" (basename file))))
                         (find-files out ".*jack\\.(la|so)"))
               ;; For pulseaudio.
               (mkdir-p pualib)
               (for-each (lambda (file)
                           (rename-file file (string-append pualib "/" (basename file))))
                         (find-files out ".*pulse\\.(la|so)"))
               #t))))))
    (inputs
     `(("alsa-lib" ,alsa-lib)
       ("jack" ,jack-1)
       ("speex" ,speex) ; libspeexdsp resampling plugin
       ("libsamplerate" ,libsamplerate) ; libsamplerate resampling plugin
       ("ffmpeg" ,ffmpeg) ; libavcodec resampling plugin, a52 plugin
       ("pulseaudio" ,pulseaudio))) ; PulseAudio plugin
    (native-inputs
     `(("pkg-config" ,pkg-config)))
    (home-page "http://www.alsa-project.org/")
    (synopsis "Plugins for the Advanced Linux Sound Architecture (ALSA)")
    (description
     "The Advanced Linux Sound Architecture (ALSA) provides audio and
MIDI functionality to the Linux-based operating system.  This package enhances ALSA
by providing additional plugins which include: upmixing, downmixing, jackd and
pulseaudio support for native alsa applications, format conversion (s16 to a52), and
external rate conversion.")
    (license (list license:gpl2+
                   ;; `rate/rate_samplerate.c': LGPL v2.1 or later.
                   license:lgpl2.1+))))

(define-public iptables
  (package
    (name "iptables")
    (version "1.6.2")
    (source (origin
             (method url-fetch)
             (uri (string-append
                   "mirror://netfilter.org/iptables/iptables-"
                   version ".tar.bz2"))
             (sha256
              (base32
               "0crp0lvh5m2f15pr8cw97h8yb8zjj10x95zj06j46cr68vx2vl2m"))))
    (build-system gnu-build-system)
    (native-inputs
     `(("pkg-config" ,pkg-config)
       ("flex" ,flex)
       ("bison" ,bison)))
    (inputs
     `(("libmnl" ,libmnl)
       ("libnftnl" ,libnftnl)))
    (arguments
     '(#:tests? #f       ; no test suite
       #:configure-flags ; add $libdir to the RUNPATH of executables
       (list (string-append "LDFLAGS=-Wl,-rpath=" %output "/lib"))))
    (home-page "https://www.netfilter.org/projects/iptables/index.html")
    (synopsis "Programs to configure Linux IP packet filtering rules")
    (description
     "@command{iptables} is the user-space command line program used to
configure the Linux 2.4.x and later IPv4 packet filtering ruleset
(@dfn{firewall}), including @dfn{NAT} (Network Address Translation).

This package also includes @command{ip6tables}, which is used to configure the
IPv6 packet filter.

Both commands are targeted at system administrators.")
    (license license:gpl2+)))

(define-public ebtables
  (package
    (name "ebtables")
    (version "2.0.10-4")
    (source (origin
             (method url-fetch)
             (uri (string-append
                   "mirror://netfilter.org/ebtables/ebtables-v"
                   version ".tar.gz"))
             (sha256
              (base32
               "0pa5ljlk970yfyhpf3iqwfpbc30j8mgn90fapw9cfz909x47nvyw"))))
    (build-system gnu-build-system)
    (arguments
     '(#:tests? #f                      ; no test suite
       #:make-flags
       (let* ((out (assoc-ref %outputs "out"))
              (bin (string-append out "/sbin"))
              (lib (string-append out "/lib"))
              (man (string-append out "/share/man"))
              (iptables   (assoc-ref %build-inputs "iptables"))
              (ethertypes (string-append iptables "/etc/ethertypes")))
         (list (string-append "LIBDIR=" lib)
               (string-append "MANDIR=" man)
               (string-append "BINDIR=" bin)
               (string-append "ETHERTYPESFILE=" ethertypes)
               ;; With the default CFLAGS, it falis with:
               ;;   communication.c:259:58: error: variable ‘ret’ set but not
               ;;   used [-Werror=unused-but-set-variable]
               "CFLAGS=-Wall"))
       #:phases
       (modify-phases %standard-phases
         (replace 'configure
           ;; no configure script
           (lambda _
             (substitute* "Makefile"
               ;; Remove user and group options from install commands,
               ;; otherwise it fails with: invalid user 'root'.
               (("-o root -g root") "")
               ;; Remove 'ethertypes' from the install target.
               (("install: .*")
                "install: $(MANDIR)/man8/ebtables.8 exec scripts\n"))
             #t)))))
    (inputs
     `(("perl" ,perl)
       ("iptables" ,iptables)))
    (synopsis "Ethernet bridge frame table administration")
    (home-page "http://ebtables.netfilter.org/")
    (description
     "ebtables is an application program used to set up and maintain the
tables of rules (inside the Linux kernel) that inspect Ethernet frames.  It is
analogous to the iptables application, but less complicated, due to the fact
that the Ethernet protocol is much simpler than the IP protocol.")
    (license license:gpl2+)))

(define-public iproute
  (package
    (name "iproute2")
    (version "5.3.0")
    (source (origin
              (method url-fetch)
              (uri (string-append
                    "mirror://kernel.org/linux/utils/net/iproute2/iproute2-"
                    version ".tar.xz"))
              (sha256
               (base32
                "0gvv269wjn4279hxr5zzwsk2c5qgswr47za3hm1x4frsk52iw76b"))))
    (build-system gnu-build-system)
    (arguments
     `( ;; There is a test suite, but it wants network namespaces and sudo.
       #:tests? #f
       #:make-flags (let ((out (assoc-ref %outputs "out")))
                      (list "DESTDIR="
                            (string-append "BASH_COMPDIR=" out
                                           "/etc/bash_completion.d")
                            (string-append "LIBDIR=" out "/lib")
                            (string-append "HDRDIR=" out "/include")
                            (string-append "SBINDIR=" out "/sbin")
                            (string-append "CONFDIR=" out "/etc")
                            (string-append "DOCDIR=" out "/share/doc/"
                                           ,name "-" ,version)
                            (string-append "MANDIR=" out "/share/man")))
       #:phases (modify-phases %standard-phases
                  (add-before 'install 'pre-install
                    (lambda _
                      ;; Don't attempt to create /var/lib/arpd.
                      (substitute* "Makefile"
                        (("^.*ARPDDIR.*$") ""))
                      #t)))))
    (inputs
     `(("db4" ,bdb)
       ("iptables" ,iptables)
       ("libmnl" ,libmnl)))
    (native-inputs
     `(("bison" ,bison)
       ("flex" ,flex)
       ("pkg-config" ,pkg-config)))
    ;; For tests.
    ;; ("libmnl" ,libmnl)
    ;; ("util-linux" ,util-linux)
    (home-page
     "https://wiki.linuxfoundation.org/networking/iproute2")
    (synopsis
     "Utilities for controlling TCP/IP networking and traffic in Linux")
    (description
     "Iproute2 is a collection of utilities for controlling TCP/IP networking
and traffic with the Linux kernel.  The most important of these are
@command{ip}, which configures IPv4 and IPv6, and @command{tc} for traffic
control.

Most network configuration manuals still refer to ifconfig and route as the
primary network configuration tools, but ifconfig is known to behave
inadequately in modern network environments, and both should be deprecated.")
    (license license:gpl2+)))

(define-public net-tools
  ;; XXX: This package is basically unmaintained, but it provides a few
  ;; commands not yet provided by Inetutils, such as 'route', so we have to
  ;; live with it.
  (let ((commit "479bb4a7e11a4084e2935c0a576388f92469225b")
        (revision "0"))
    (package
      (name "net-tools")
      (version (string-append "1.60-" revision "." (string-take commit 7)))
      (source (origin
               (method url-fetch)
               (uri (string-append "https://sourceforge.net/code-snapshots/git/"
                                   "n/ne/net-tools/code.git/net-tools-code-"
                                   commit ".zip"))
               (file-name (string-append name "-" version ".zip"))
               (sha256
                (base32
                 "0hz9fda9d78spp774b6rr5xaxav7cm4h0qcpxf70rvdbrf6qx7vy"))))
      (home-page "http://net-tools.sourceforge.net/")
      (build-system gnu-build-system)
      (arguments
       '(#:modules ((guix build gnu-build-system)
                    (guix build utils)
                    (srfi srfi-1)
                    (srfi srfi-26))
         #:phases
         (modify-phases %standard-phases
           (replace 'configure
             (lambda* (#:key outputs #:allow-other-keys)
               (let ((out (assoc-ref outputs "out")))
                 (mkdir-p (string-append out "/bin"))
                 (mkdir-p (string-append out "/sbin"))

                 ;; Pretend we have everything...
                 (system "yes | make config")

                 ;; ... except for the things we don't have.
                 ;; HAVE_AFDECnet requires libdnet, which we don't have.
                 ;; HAVE_HWSTRIP and HAVE_HWTR require kernel headers
                 ;; that have been removed.
                 ;; XXX SELINUX and AFBLUETOOTH are removed for now, but we should
                 ;; think about adding them later.
                 (substitute* '("config.make" "config.h")
                   (("^.*HAVE_(AFDECnet|HWSTRIP|HWTR|SELINUX|AFBLUETOOTH)[ =]1.*$")
                    ""))
                 #t)))
           (add-after 'install 'remove-redundant-commands
             (lambda* (#:key outputs #:allow-other-keys)
               ;; Remove commands and man pages redundant with Inetutils.
               (let* ((out (assoc-ref outputs "out"))
                      (dup (append-map (cut find-files out <>)
                                       '("^hostname"
                                         "^(yp|nis|dns)?domainname"))))
                 (for-each delete-file dup)
                 #t))))
         ;; Binaries that depend on libnet-tools.a don't declare that
         ;; dependency, making it parallel-unsafe.
         #:parallel-build? #f

         #:tests? #f                                ; no test suite
         #:make-flags (let ((out (assoc-ref %outputs "out")))
                        (list "CC=gcc"
                              (string-append "BASEDIR=" out)
                              (string-append "INSTALLNLSDIR=" out "/share/locale")
                              (string-append "mandir=/share/man")))))
      (native-inputs `(("gettext" ,gettext-minimal)
                       ("unzip" ,unzip)))
      (synopsis "Tools for controlling the network subsystem in Linux")
      (description
       "This package includes the important tools for controlling the network
subsystem of the Linux kernel.  This includes arp, ifconfig, netstat, rarp and
route.  Additionally, this package contains utilities relating to particular
network hardware types (plipconfig, slattach) and advanced aspects of IP
configuration (iptunnel, ipmaddr).")
      (license license:gpl2+))))

(define-public libcap
  (package
    (name "libcap")
    (version "2.27")
    (source (origin
             (method url-fetch)
             (uri (string-append
                   "mirror://kernel.org/linux/libs/security/linux-privs/"
                   "libcap2/libcap-" version ".tar.xz"))
             (sha256
              (base32
               "0sj8kidl7qgf2qwxcbw1vadnlb30y4zvjzxswsmfdghq04npkhfs"))))
    (build-system gnu-build-system)
    (arguments '(#:phases
                 (modify-phases %standard-phases
                   (replace 'configure
                            ;; Add $libdir to the RUNPATH of executables.
                            (lambda _
                              (substitute* "Make.Rules"
                                (("LDFLAGS := #-g")
                                 (string-append "LDFLAGS := -Wl,-rpath="
                                                %output "/lib")))
                              #t)))
                 #:tests? #f                      ; no 'check' target
                 #:make-flags (list "lib=lib"
                                    (string-append "prefix="
                                                   (assoc-ref %outputs "out"))
                                    "RAISE_SETFCAP=no")))
    (native-inputs `(("perl" ,perl)))
    (inputs `(("attr" ,attr)))
    (home-page "https://sites.google.com/site/fullycapable/")
    (synopsis "Library for working with POSIX capabilities")
    (description
     "Libcap2 provides a programming interface to POSIX capabilities on
Linux-based operating systems.")

    ;; License is BSD-3 or GPLv2, at the user's choice.
    (license license:gpl2)))

(define-public bridge-utils
  (package
    (name "bridge-utils")
    (version "1.6")
    (source
     (origin
       (method url-fetch)
       (uri (string-append "mirror://kernel.org/linux/utils/net/bridge-utils/"
                           "bridge-utils-" version ".tar.xz"))
       (sha256
        (base32 "1j16kr44csyr4yqxly26l1yw2bh4nkiasgwvask2i2gvsnsyyryc"))))
    (build-system gnu-build-system)

    ;; The tarball lacks all the generated files.
    (native-inputs `(("autoconf" ,autoconf)
                     ("automake" ,automake)))
    (arguments
     '(#:phases
       (modify-phases %standard-phases
         (add-before 'bootstrap 'patch-stuff
           (lambda _
             ;; Fix "field ‘ip6’ has incomplete type" errors.
             (substitute* "libbridge/libbridge.h"
               (("#include <linux/if_bridge.h>")
                "#include <linux/in6.h>\n#include <linux/if_bridge.h>"))

             ;; Ensure that the entire build fails if one of the
             ;; sub-Makefiles fails.
             (substitute* "Makefile.in"
               (("\\$\\(MAKE\\) \\$\\(MFLAGS\\) -C \\$\\$x ;")
                "$(MAKE) $(MFLAGS) -C $$x || exit 1;"))

             #t)))
       #:tests? #f))                              ; no 'check' target

    (home-page
     "http://www.linuxfoundation.org/collaborate/workgroups/networking/bridge")
    (synopsis "Manipulate Ethernet bridges")
    (description
     "Utilities for Linux's Ethernet bridging facilities.  A bridge is a way
to connect two Ethernet segments together in a protocol independent way.
Packets are forwarded based on Ethernet address, rather than IP address (like
a router).  Since forwarding is done at Layer 2, all protocols can go
transparently through a bridge.")
    (license license:gpl2+)))

(define-public libnl
  (package
    (name "libnl")
    (version "3.5.0")
    (source (origin
              (method url-fetch)
              (uri (string-append
                    "https://github.com/thom311/libnl/releases/download/"
                    "libnl" (string-join (string-split version #\.) "_")
                    "/libnl-" version ".tar.gz"))
              (sha256
               (base32
                "1yh5bqmkivd78x378x34gzb28lvykn6b9k3hgvvpdnj5jpn3689m"))))
    (build-system gnu-build-system)
    (native-inputs
     `(("bison" ,bison)
       ("flex" ,flex)
       ("pkg-config" ,pkg-config)
       ("swig" ,swig)
       ("libnl3-doc"
        ,(origin
           (method url-fetch)
           (uri (string-append
                 "https://github.com/thom311/libnl/releases/download/libnl"
                 (string-join (string-split version #\.) "_")
                 "/libnl-doc-" version ".tar.gz"))
           (sha256
            (base32 "19p5y8q3cm5wqvamqc4s5syxnnkvzxy3gw8ivxk6fv9ybn8jm35h"))))))
    (inputs
     `(("python-2" ,python-2)
       ("python-3" ,python-3)))
    (outputs '("out" "doc" "python2" "python3"))
    (arguments
     `(#:modules ((guix build gnu-build-system)
                  (guix build utils)
                  (srfi srfi-1))
       #:phases
       (modify-phases %standard-phases
         (add-after 'install 'install-python
           (lambda* (#:key outputs #:allow-other-keys)
             (define (python-inst python)
               (invoke python "setup.py" "build")
               (invoke python "setup.py" "install"
                       (string-append "--prefix="
                                      (assoc-ref %outputs python)))
               (invoke python "setup.py" "clean"))
             (setenv "LDFLAGS" (format #f "-Wl,-rpath=~a/lib"
                                       (assoc-ref %outputs "out")))
             (with-directory-excursion "./python"
               (for-each python-inst '("python2" "python3")))
             #t))
         (add-after 'install 'install-doc
           (lambda* (#:key inputs outputs #:allow-other-keys)
             (let ((dest (string-append (assoc-ref outputs "doc")
                                        "/share/doc/libnl")))
               (mkdir-p dest)
               (invoke "tar" "xf" (assoc-ref inputs "libnl3-doc")
                       "--strip-components=1" "-C" dest)))))))
    (home-page "https://www.infradead.org/~tgr/libnl/")
    (synopsis "NetLink protocol library suite")
    (description
     "The libnl suite is a collection of libraries providing APIs to netlink
protocol based Linux kernel interfaces.  Netlink is an IPC mechanism primarily
between the kernel and user space processes.  It was designed to be a more
flexible successor to ioctl to provide mainly networking related kernel
configuration and monitoring interfaces.")

    ;; Most files are LGPLv2.1-only, but some are GPLv2-only (like
    ;; 'nl-addr-add.c'), so the result is GPLv2-only.
    (license license:gpl2)))

(define-public iw
  (package
    (name "iw")
    (version "4.14")
    (source (origin
              (method url-fetch)
              (uri (string-append
                    "mirror://kernel.org/software/network/iw/iw-"
                    version ".tar.xz"))
              (sha256
               (base32
                "12ddd6vh6vs97135bnlyr0szv7hvpbnmfh48584frzab0z0725ph"))))
    (build-system gnu-build-system)
    (native-inputs `(("pkg-config" ,pkg-config)))
    (inputs `(("libnl" ,libnl)))
    (arguments
     `(#:make-flags (list (string-append "PREFIX=" (assoc-ref %outputs "out"))
                          "CC=gcc")
       #:phases (modify-phases %standard-phases (delete 'configure))))
    (home-page "https://wireless.wiki.kernel.org/")
    (synopsis "Tool for configuring wireless devices")
    (description
     "iw is a new nl80211 based CLI configuration utility for wireless
devices.  It replaces @code{iwconfig}, which is deprecated.")
    (license license:isc)))

(define-public powertop
  (package
    (name "powertop")
    (version "2.11")
    (source
     (origin
       (method url-fetch)
       (uri (string-append "https://01.org/sites/default/files/downloads/"
                           "powertop-v" version "-1-g7ef7f79.tar_0.gz"))
       (sha256
        (base32 "0kynypj5cydfbma0ssblq1k4m1arixc1s2vf0ybv8y2gg09wjs5f"))))
    (build-system gnu-build-system)
    (arguments
     '(#:phases
       (modify-phases %standard-phases
         ;; TODO: Patch some hardcoded "wlan0" in calibrate/calibrate.cpp to
         ;; allow calibrating the network interface in Guix System.
         (add-after 'unpack 'patch-absolute-file-names
           (lambda* (#:key inputs #:allow-other-keys)
             (let ((kmod (assoc-ref inputs "kmod")))
               (substitute* (find-files "src" "\\.cpp$")
                 ;; Give the right 'modprobe' file name so that essential
                 ;; modules such as msr.ko can be loaded.
                 (("/sbin/modprobe") (string-append kmod "/bin/modprobe"))
                 ;; These programs are only needed to calibrate, so using
                 ;; relative file names avoids adding extra inputs.  When they
                 ;; are missing powertop gracefully handles it.
                 (("/usr/bin/hcitool") "hcitool")
                 (("/usr/bin/xset") "xset")
                 (("/usr/sbin/hciconfig") "hciconfig"))
               #t))))))
    (inputs
     `(("kmod" ,kmod)
       ("libnl" ,libnl)
       ("ncurses" ,ncurses)
       ("pciutils" ,pciutils)
       ("zlib" ,zlib)))
    (native-inputs
     `(("pkg-config" ,pkg-config)))
    (home-page "https://01.org/powertop/")
    (synopsis "Analyze power consumption on Intel-based laptops")
    (description
     "PowerTOP is a Linux tool to diagnose issues with power consumption and
power management.  In addition to being a diagnostic tool, PowerTOP also has
an interactive mode where the user can experiment various power management
settings for cases where the operating system has not enabled these
settings.")
    (license license:gpl2)))

(define-public aumix
  (package
    (name "aumix")
    (version "2.9.1")
    (source (origin
              (method url-fetch)
              (uri (string-append
                    "http://www.jpj.net/~trevor/aumix/releases/aumix-"
                    version ".tar.bz2"))
              (sha256
               (base32
                "0a8fwyxnc5qdxff8sl2sfsbnvgh6pkij4yafiln0fxgg6bal7knj"))))
    (build-system gnu-build-system)
    (inputs `(("ncurses" ,ncurses)))
    (home-page "http://www.jpj.net/~trevor/aumix.html")
    (synopsis "Audio mixer for X and the console")
    (description
     "Aumix adjusts an audio mixer from X, the console, a terminal,
the command line or a script.")
    (license license:gpl2+)))

(define-public iotop
  (package
    (name "iotop")
    (version "0.6")
    (source
     (origin
       (method url-fetch)
       (uri (string-append "http://guichaz.free.fr/iotop/files/iotop-"
                           version ".tar.gz"))
       (sha256 (base32
                "1kp8mqg2pbxq4xzpianypadfxcsyfgwcaqgqia6h9fsq6zyh4z0s"))))
    (build-system python-build-system)
    (arguments
     ;; The setup.py script expects python-2.
     `(#:python ,python-2
       ;; There are currently no checks in the package.
       #:tests? #f))
    (native-inputs `(("python" ,python-2)))
    (home-page "http://guichaz.free.fr/iotop/")
    (synopsis
     "Displays the IO activity of running processes")
    (description
     "Iotop is a Python program with a top like user interface to show the
processes currently causing I/O.")
    (license license:gpl2+)))

(define-public fuse
  (package
    (name "fuse")
    (version "2.9.9")
    (source (origin
              (method url-fetch)
              (uri (string-append "https://github.com/libfuse/libfuse/releases/"
                                  "download/fuse-" version
                                  "/fuse-" version ".tar.gz"))
              (sha256
               (base32
                "1ddlq6kzxilccgbvxjfx80jx6kamgw4sv49phks2zhlcc1frvrnh"))
              (patches (search-patches "fuse-overlapping-headers.patch"))))
    (build-system gnu-build-system)
    (inputs `(("util-linux" ,util-linux)))
    (arguments
     '(#:configure-flags (list (string-append "MOUNT_FUSE_PATH="
                                              (assoc-ref %outputs "out")
                                              "/sbin")
                               (string-append "INIT_D_PATH="
                                              (assoc-ref %outputs "out")
                                              "/etc/init.d")

                               ;; The rule makes /dev/fuse 666.
                               (string-append "UDEV_RULES_PATH="
                                              (assoc-ref %outputs "out")
                                              "/lib/udev/rules.d"))
       #:phases
       (modify-phases %standard-phases
         (add-before 'build 'set-file-names
           (lambda* (#:key inputs #:allow-other-keys)
             ;; libfuse calls out to mount(8) and umount(8).  Make sure
             ;; it refers to the right ones.
             (substitute* '("lib/mount_util.c" "util/mount_util.c")
               (("/bin/(u?)mount" _ maybe-u)
                (string-append (assoc-ref inputs "util-linux")
                               "/bin/" maybe-u "mount")))
             (substitute* '("util/mount.fuse.c")
               (("/bin/sh")
                (which "sh")))

             ;; This hack leads libfuse to search for 'fusermount' in
             ;; $PATH, where it may find a setuid-root binary, instead of
             ;; trying solely $out/sbin/fusermount and failing because
             ;; it's not setuid.
             (substitute* "lib/Makefile"
               (("-DFUSERMOUNT_DIR=[[:graph:]]+")
                "-DFUSERMOUNT_DIR=\\\"/var/empty\\\""))
             #t)))))
    (home-page "https://github.com/libfuse/libfuse")
    (synopsis "Support file systems implemented in user space")
    (description
     "As a consequence of its monolithic design, file system code for Linux
normally goes into the kernel itself---which is not only a robustness issue,
but also an impediment to system extensibility.  FUSE, for \"file systems in
user space\", is a kernel module and user-space library that tries to address
part of this problem by allowing users to run file system implementations as
user-space processes.")
    (license (list license:lgpl2.1                ;library
                   license:gpl2+))))              ;command-line utilities

(define-public unionfs-fuse
  (package
    (name "unionfs-fuse")
    (version "2.0")
    (source (origin
              (method url-fetch)
              (uri (string-append
                    "https://github.com/rpodgorny/unionfs-fuse/archive/v"
                    version ".tar.gz"))
              (file-name (string-append name "-" version ".tar.gz"))
              (sha256
               (base32
                "0hsn8l1iblvx27bpd4dvnvnbh9ri3sv2f9xzpsnfz3379kb7skgj"))))
    (build-system cmake-build-system)
    (native-inputs
     `(("python" ,python)))
    (inputs `(("fuse" ,fuse)))
    (arguments
     ;; The tests were never actually run ("collected 0 items"), but in recent
     ;; versions of pytest that causes an error.
     '(#:tests? #f))
    (home-page "https://github.com/rpodgorny/unionfs-fuse")
    (synopsis "User-space union file system")
    (description
     "UnionFS-FUSE is a flexible union file system implementation in user
space, using the FUSE library.  Mounting a union file system allows you to
\"aggregate\" the contents of several directories into a single mount point.
UnionFS-FUSE additionally supports copy-on-write.")
    (license license:bsd-3)))

(define fuse-static
  (package (inherit fuse)
    (name "fuse-static")
    (source (origin (inherit (package-source fuse))
              (modules '((guix build utils)))
              (snippet
               '(begin
                  ;; Normally libfuse invokes mount(8) so that /etc/mtab is
                  ;; updated.  Change calls to 'mtab_needs_update' to 0 so
                  ;; that it doesn't do that, allowing us to remove the
                  ;; dependency on util-linux (something that is useful in
                  ;; initrds.)
                  (substitute* '("lib/mount_util.c"
                                 "util/mount_util.c")
                    (("mtab_needs_update[[:blank:]]*\\([a-z_]+\\)")
                     "0")
                    (("/bin/")
                     ""))
                  #t))))))

(define-public unionfs-fuse/static
  (package (inherit unionfs-fuse)
    (synopsis "User-space union file system (statically linked)")
    (name (string-append (package-name unionfs-fuse) "-static"))
    (source (origin (inherit (package-source unionfs-fuse))
              (modules '((guix build utils)))
              (snippet
               '(begin
                  ;; Add -ldl to the libraries, because libfuse.a needs that.
                  (substitute* "src/CMakeLists.txt"
                    (("target_link_libraries(.*)\\)" _ libs)
                     (string-append "target_link_libraries"
                                    libs " dl)")))
                  #t))))
    (arguments
     '(#:tests? #f
       #:configure-flags '("-DCMAKE_EXE_LINKER_FLAGS=-static")
       #:phases
       (modify-phases %standard-phases
         (add-after 'install 'post-install
           (lambda* (#:key outputs #:allow-other-keys)
             (let* ((out (assoc-ref outputs "out"))
                    (exe (string-append out "/bin/unionfs")))
               ;; By default, 'unionfs' keeps references to
               ;; $glibc/share/locale and similar stuff.  Remove them.
               (remove-store-references exe)

               ;; 'unionfsctl' has references to glibc as well.  Since
               ;; we don't need it, remove it.
               (delete-file (string-append out "/bin/unionfsctl"))
               #t))))))
    (inputs `(("fuse" ,fuse-static)))))

(define-public sshfs
  (package
    (name "sshfs")
    (version "2.10")
    (source (origin
              (method url-fetch)
              (uri (string-append "https://github.com/libfuse/sshfs/releases/"
                                  "download/sshfs-" version "/sshfs-" version
                                  ".tar.gz"))
              (sha256
               (base32
                "00fir2iykdx11g8nv5gijg0zjrp2g3ldypnv0yi6lq3h5pg5v13h"))))
    (build-system gnu-build-system)
    (inputs
     `(("fuse" ,fuse)
       ("glib" ,glib)))
    (native-inputs
     `(("pkg-config" ,pkg-config)))
    (home-page "https://github.com/libfuse/sshfs")
    (synopsis "Mount remote file systems over SSH")
    (description
     "This is a file system client based on the SSH File Transfer Protocol.
Since most SSH servers already support this protocol it is very easy to set
up: on the server side there's nothing to do; on the client side mounting the
file system is as easy as logging into the server with an SSH client.")
    (license license:gpl2+)))

(define-public sshfs-fuse
  (package (inherit sshfs)
    (name "sshfs-fuse")
    (properties `((superseded . ,sshfs)))))

(define-public archivemount
  (package
    (name "archivemount")
    (version "0.8.12")
    (source
     (origin
       (method url-fetch)
       (uri (string-append "https://www.cybernoia.de/software/archivemount/"
                           "archivemount-" version ".tar.gz"))
       (sha256
        (base32 "12fb8fcmd1zwvfgzx4pay47md5cr2kgxcgq82cm6skmq75alfzi4"))))
    (build-system gnu-build-system)
    (inputs `(("fuse" ,fuse)
              ("libarchive" ,libarchive)))
    (native-inputs `(("pkg-config" ,pkg-config)))
    (home-page "https://www.cybernoia.de/software/archivemount.html")
    (synopsis "Tool for mounting archive files with FUSE")
    (description "archivemount is a FUSE-based file system for Unix variants,
including Linux.  Its purpose is to mount archives (i.e. tar, tar.gz, etc.) to a
mount point where it can be read from or written to as with any other file
system.  This makes accessing the contents of the archive, which may be
compressed, transparent to other programs, without decompressing them.")
    (license license:lgpl2.0+)))

(define-public numactl
  (package
    (name "numactl")
    (version "2.0.13")
    (source (origin
              (method url-fetch)
              (uri (string-append
                    "https://github.com/numactl/numactl/releases/download/v"
                    version "/numactl-" version ".tar.gz"))
              (sha256
               (base32
                "16lcypvcmx1ydkpi2s82kqhg13kak7qhpbnj8hd9bdbyhr5ja7lr"))))
    (build-system gnu-build-system)
    (arguments
     '(;; There's a 'test' target, but it requires NUMA support in the kernel
       ;; to run, which we can't assume to have.
       #:tests? #f))

    ;; NUMA is apparently not supported on armhf, see
    ;; http://www.spinics.net/lists/linux-numa/msg01157.html
    (supported-systems (delete "armhf-linux" %supported-systems))
    (home-page "https://github.com/numactl/numactl")
    (synopsis "Tools for non-uniform memory access (NUMA) machines")
    (description
     "NUMA stands for Non-Uniform Memory Access, in other words a system whose
memory is not all in one place.  The @command{numactl} program allows you to
run your application program on specific CPUs and memory nodes.  It does this
by supplying a NUMA memory policy to the operating system before running your
program.

The package contains other commands, such as @command{numastat},
@command{memhog}, and @command{numademo} which provides a quick overview of
NUMA performance on your system.")
    (license (list license:gpl2                   ;programs
                   license:lgpl2.1))))            ;library

(define-public kbd-neo
  (package
    (name "kbd-neo")
    (version "2486")
    (source
     (origin
       (method url-fetch)
       (uri (string-append "https://svn.neo-layout.org/!svn/bc/"
                           version "/linux/console/neo.map"))
       (file-name (string-append name "-" version ".map"))
       (sha256
        (base32
         "19mfrd31vzpsjiwc7pshxm0b0sz5dd17xrz6k079cy4im1vf0r4g"))))
    (build-system trivial-build-system)
    (arguments
     `(#:modules ((guix build utils))
       #:builder (begin
                   (use-modules (guix build utils))
                   (let ((out (string-append %output "/share/keymaps"))
                         (source (assoc-ref %build-inputs "source")))
                     (mkdir-p out)
                     (copy-file source (string-append out "/neo.map"))
                     #t))))
    (home-page "https://neo-layout.org")
    (synopsis "Neo2 console layout")
    (description
     "Kbd-neo provides the Neo2 keyboard layout for use with
@command{loadkeys(1)} from @code{kbd(4)}.")
    ;; The file is located in an svn directory, the entire content of
    ;; the directory is licensed as GPL3.
    (license license:gpl3+)))

(define-public kbd
  (package
    (name "kbd")
    (version "2.0.4")
    (source (origin
              (method url-fetch)
              (uri (string-append "mirror://kernel.org/linux/utils/kbd/kbd-"
                                  version ".tar.xz"))
              (sha256
               (base32
                "124swm93dm4ca0pifgkrand3r9gvj3019d4zkfxsj9djpvv0mnaz"))
              (modules '((guix build utils)))
              (snippet
               '(begin
                  (substitute* "tests/Makefile.in"
                    ;; The '%: %.in' rule incorrectly uses @VERSION@.
                    (("@VERSION@")
                     "[@]VERSION[@]"))
                  (substitute* '("src/unicode_start" "src/unicode_stop")
                    ;; Assume the Coreutils are in $PATH.
                    (("/usr/bin/tty")
                     "tty"))
                  #t))))
    (build-system gnu-build-system)
    (arguments
     '(#:phases
       (modify-phases %standard-phases
         (add-before 'build 'pre-build
           (lambda* (#:key inputs #:allow-other-keys)
             (let ((gzip  (assoc-ref %build-inputs "gzip"))
                   (bzip2 (assoc-ref %build-inputs "bzip2")))
               (substitute* "src/libkeymap/findfile.c"
                 (("gzip")
                  (string-append gzip "/bin/gzip"))
                 (("bzip2")
                  (string-append bzip2 "/bin/bzip2")))
               #t)))
         (add-after 'install 'post-install
           (lambda* (#:key outputs #:allow-other-keys)
             ;; Make sure these programs find their comrades.
             (let* ((out (assoc-ref outputs "out"))
                    (bin (string-append out "/bin")))
               (for-each (lambda (prog)
                           (wrap-program (string-append bin "/" prog)
                             `("PATH" ":" prefix (,bin))))
                         '("unicode_start" "unicode_stop"))
               #t))))))
    (inputs `(("check" ,check)
              ("gzip" ,gzip)
              ("bzip2" ,bzip2)
              ("pam" ,linux-pam)))
    (native-search-paths
     (list (search-path-specification
            (variable "LOADKEYS_KEYMAP_PATH")
            ;; Append ‘/**’ to recursively search all directories.  One can then
            ;; run (for example) ‘loadkeys en-latin9’ instead of having to find
            ;; and type ‘i386/colemak/en-latin9’ on a mislabelled keyboard.
            (files (list "share/keymaps/**")))))
    (native-inputs `(("pkg-config" ,pkg-config)))
    (home-page "http://kbd-project.org/")
    (synopsis "Linux keyboard utilities and keyboard maps")
    (description
     "This package contains keytable files and keyboard utilities compatible
for systems using the Linux kernel.  This includes commands such as
@code{loadkeys}, @code{setfont}, @code{kbdinfo}, and @code{chvt}.")
    (license license:gpl2+)))

(define-public loadkeys-static
  (package
    (inherit kbd)
    (name "loadkeys-static")
    (arguments
     (substitute-keyword-arguments (package-arguments kbd)
       ((#:configure-flags flags ''())
        `(append '("LDFLAGS=-static" "--disable-shared" "--disable-nls"
                   "--disable-vlock"              ;so we don't need libpam
                   "--disable-libkeymap")
                 ,flags))
       ((#:make-flags flags ''())
        `(cons "LDFLAGS=-all-static" ,flags))
       ((#:phases phases '%standard-phases)
        `(modify-phases ,phases
           (replace 'install
             (lambda* (#:key outputs #:allow-other-keys)
               (let ((out (assoc-ref outputs "out")))
                 ;; The binary keeps references to gzip, among other things,
                 ;; which we don't need in the initrd, so strip references.
                 (remove-store-references "src/loadkeys")

                 (install-file "src/loadkeys"
                               (string-append out "/bin"))
                 #t)))
           (delete 'post-install)))
       ((#:strip-flags _ '())
        ''("--strip-all"))
       ((#:allowed-references _ '())
        '())))

    (synopsis "Statically-linked @command{loadkeys} program")

    ;; This package is meant to be used internally in the initrd so don't
    ;; expose it.
    (properties '((hidden? . #t)))))

(define-public inotify-tools
  (package
    (name "inotify-tools")
    (version "3.20.1")
    (source (origin
              (method git-fetch)
              (uri (git-reference
                    (url "https://github.com/rvoicilas/inotify-tools.git")
                    (commit version)))
              (file-name (git-file-name name version))
              (sha256
               (base32
                "14dci1i4mhsd5sa33k8h3ayphk19kizynh5ql9ryibdpmcanfiyq"))))
    (build-system gnu-build-system)
    (native-inputs
     `(("autoconf" ,autoconf)
       ("automake" ,automake)
       ("libtool" ,libtool)))
    (home-page "https://github.com/rvoicilas/inotify-tools/wiki")
    (synopsis "Monitor file accesses")
    (description
     "The inotify-tools packages provides a C library and command-line tools
to use Linux' inotify mechanism, which allows file accesses to be monitored.")
    (license license:gpl2+)))

(define-public kmod
  (package
    (name "kmod")
    (version "26")
    (source (origin
              (method url-fetch)
              (uri
               (string-append "mirror://kernel.org/linux/utils/kernel/kmod/"
                              "kmod-" version ".tar.xz"))
              (sha256
               (base32
                "17dvrls70nr3b3x1wm8pwbqy4r8a5c20m0dhys8mjhsnpg425fsp"))
              (patches (search-patches "kmod-module-directory.patch"))))
    (build-system gnu-build-system)
    (native-inputs
     `(("pkg-config" ,pkg-config)))
    (inputs
     `(("xz" ,xz)
       ("zlib" ,zlib)))
    (arguments
     `(#:tests? #f                      ; FIXME: Investigate test failures
       #:configure-flags '("--with-xz" "--with-zlib")
       #:phases
       (modify-phases %standard-phases
         (add-after 'install 'install-modprobe&co
           (lambda* (#:key outputs #:allow-other-keys)
             (let* ((out (assoc-ref outputs "out"))
                    (bin (string-append out "/bin")))
               (for-each (lambda (tool)
                           (symlink "kmod"
                                    (string-append bin "/" tool)))
                         '("insmod" "rmmod" "lsmod" "modprobe"
                           "modinfo" "depmod"))
               #t))))))
    (home-page "https://www.kernel.org/")
    (synopsis "Kernel module tools")
    (description "Kmod is a set of tools to handle common tasks with Linux
kernel modules like insert, remove, list, check properties, resolve
dependencies and aliases.

These tools are designed on top of libkmod, a library that is shipped with
kmod.  The aim is to be compatible with tools, configurations and indices
from the module-init-tools project.")
    (license license:gpl2+))) ; library under lgpl2.1+

(define-public eudev
  ;; The post-systemd fork, maintained by Gentoo.
  (package
    (name "eudev")
    (version "3.2.8")
    (source (origin
              (method git-fetch)
              (uri (git-reference (url "https://github.com/gentoo/eudev")
                                  (commit (string-append "v" version))))
              (file-name (git-file-name name version))
              (sha256
               (base32
                "1g95yzzx4qxm5qhhylbi930lrq4gsbz207n72018nkvswj6gmpjw"))
              (patches (search-patches "eudev-rules-directory.patch"))))
    (build-system gnu-build-system)
    (arguments
     '(#:phases
       (modify-phases %standard-phases
         (add-after 'unpack 'make-source-writable
           (lambda _
             ;; XXX: Git checkouts are read-only, but this package needs to
             ;; modify some of its files.
             (for-each make-file-writable (find-files "."))
             #t))
         (add-before 'bootstrap 'patch-file-names
           (lambda* (#:key inputs #:allow-other-keys)
            (substitute* "man/make.sh"
              (("/usr/bin/xsltproc")
                (string-append (assoc-ref inputs "xsltproc")
                               "/bin/xsltproc")))
            #t))
         (add-after 'install 'build-hwdb
           (lambda* (#:key outputs #:allow-other-keys)
             ;; Build OUT/etc/udev/hwdb.bin.  This allows 'lsusb' and
             ;; similar tools to display product names.
             (let ((out (assoc-ref outputs "out")))
               (invoke (string-append out "/bin/udevadm")
                       "hwdb" "--update")))))
       #:configure-flags (list "--enable-manpages")))
    (native-inputs
     `(("autoconf" ,autoconf)
       ("automake" ,automake)
       ("gperf" ,gperf)
       ("libtool" ,libtool)
       ("pkg-config" ,pkg-config)
       ;; For tests.
       ("perl" ,perl)
       ("python" ,python-wrapper)
       ;; For documentation.
       ("docbook-xml" ,docbook-xml-4.2)
       ("docbook-xsl" ,docbook-xsl)
       ("libxml2" ,libxml2)             ;for $XML_CATALOG_FILES
       ("xsltproc" ,libxslt)))
    (inputs
     ;; When linked against libblkid, eudev can populate /dev/disk/by-label
     ;; and similar; it also installs the '60-persistent-storage.rules' file,
     ;; which contains the rules to do that.
     `(("util-linux" ,util-linux)                 ;for blkid
       ("kmod" ,kmod)))
    (home-page "https://wiki.gentoo.org/wiki/Project:Eudev")
    (synopsis "Userspace device management")
    (description "Udev is a daemon which dynamically creates and removes
device nodes from /dev/, handles hotplug events and loads drivers at boot
time.")
    (license license:gpl2+)))

(define-public eudev-with-hwdb
  (deprecated-package "eudev-with-hwdb" eudev))

(define-public lvm2
  (package
    (name "lvm2")
    (version "2.02.177")
    (source (origin
              (method url-fetch)
              (uri (string-append "ftp://sources.redhat.com/pub/lvm2/releases/LVM2."
                                  version ".tgz"))
              (sha256
               (base32
                "1wl0isn0yz5wvglwylnlqkppafwmvhliq5bd92vjqp5ir4za49a0"))
              (modules '((guix build utils)))
              (snippet
               '(begin
                  (use-modules (guix build utils))

                  ;; Honor sysconfdir.
                  (substitute* "make.tmpl.in"
                    (("confdir = .*$")
                     "confdir = @sysconfdir@\n")
                    (("DEFAULT_SYS_DIR = @DEFAULT_SYS_DIR@")
                     "DEFAULT_SYS_DIR = @sysconfdir@"))
                  #t))
              (patches (search-patches "lvm2-static-link.patch"))))
    (build-system gnu-build-system)
    (native-inputs
     `(("pkg-config" ,pkg-config)
       ("procps" ,procps)))                       ;tests use 'pgrep'
    (inputs
     `(("udev" ,eudev)))
    (arguments
     '(#:phases
       (modify-phases %standard-phases
         (add-after 'configure 'set-makefile-shell
           (lambda _
             ;; Use 'sh', not 'bash', so that '. lib/utils.sh' works as
             ;; expected.
             (setenv "SHELL" (which "sh"))

             ;; Replace /bin/sh with the right file name.
             (patch-makefile-SHELL "make.tmpl")
             #t)))

       #:configure-flags (list (string-append "--sysconfdir="
                                              (assoc-ref %outputs "out")
                                              "/etc/lvm")
                               "--enable-udev_sync"
                               "--enable-udev_rules"
                               "--enable-pkgconfig"
                               "--enable-cmdlib"
                               "--enable-dmeventd" ; Requires '--enable-cmdlib'.

                               ;; Make sure programs such as 'dmsetup' can
                               ;; find libdevmapper.so.
                               (string-append "LDFLAGS=-Wl,-rpath="
                                              (assoc-ref %outputs "out")
                                              "/lib,-rpath="
                                              (assoc-ref %outputs "out")
                                              "/lib/device-mapper")
                               ;; TODO: Patch make.tmpl.in to take LDFLAGS
                               ;; into account so that we don't need to also
                               ;; set CLDFLAGS.
                               (string-append "CLDFLAGS=-Wl,-rpath="
                                              (assoc-ref %outputs "out")
                                              "/lib,-rpath="
                                              (assoc-ref %outputs "out")
                                              "/lib/device-mapper"))

       ;; The tests use 'mknod', which requires root access.
       #:tests? #f))
    (home-page "https://sourceware.org/lvm2/")
    (synopsis "Logical volume management for Linux")
    (description
     "LVM2 is the logical volume management tool set for Linux-based systems.
This package includes the user-space libraries and tools, including the device
mapper.  Kernel components are part of Linux-libre.")

    ;; Libraries (liblvm2, libdevmapper) are LGPLv2.1.
    ;; Command-line tools are GPLv2.
    (license (list license:gpl2 license:lgpl2.1))))

(define-public lvm2-static
  (package
    (inherit lvm2)
    (name "lvm2-static")

    ;; Propagate udev because libdevmapper.a depends on libudev.
    (inputs (alist-delete "udev" (package-inputs lvm2)))
    (propagated-inputs `(("udev" ,eudev)))

    (arguments
     (substitute-keyword-arguments (package-arguments lvm2)
       ((#:configure-flags flags '())
        ;; LVM2 doesn't use Libtool, hence the custom option.
        `(cons "--enable-static_link" ,flags))))
    (synopsis "Logical volume management for Linux (statically linked)")))

(define-public wireless-tools
  (package
    (name "wireless-tools")
    (version "30.pre9")
    (source (origin
              (method url-fetch)
              (uri (string-append "http://www.hpl.hp.com/personal/Jean_Tourrilhes/Linux/wireless_tools."
                                  version ".tar.gz"))
              (sha256
               (base32
                "0qscyd44jmhs4k32ggp107hlym1pcyjzihiai48xs7xzib4wbndb"))
              (snippet
               '(begin
                  ;; Remove the older header files that are not free software.
                  (for-each (lambda (n)
                              (delete-file (format #f "wireless.~a.h" n)))
                            '(10 11 12 13 14 15 16 17 18 19 20))
                  #t))))
    (build-system gnu-build-system)
    (arguments
     `(#:make-flags
       (list (string-append "PREFIX=" %output)
             (string-append "INSTALL_MAN=" %output "/share/man")
             (string-append "LDFLAGS=-Wl,-rpath=" %output "/lib")
             "BUILD_STATIC=")
       #:phases (modify-phases %standard-phases
                  (delete 'configure))
       #:tests? #f))
    (synopsis "Tools for manipulating Linux Wireless Extensions")
    (description "Wireless Tools are used to manipulate the now-deprecated
Linux Wireless Extensions; consider using @code{iw} instead.  The Wireless
Extension was an interface allowing you to set Wireless LAN specific
parameters and get the specific stats.  It is deprecated in favor the nl80211
interface.")
    (home-page "http://www.hpl.hp.com/personal/Jean_Tourrilhes/Linux/Tools.html")
    ;; wireless.21.h and wireless.22.h are distributed under lgpl2.1+, the
    ;; other files are distributed under gpl2.
    (license (list license:gpl2 license:lgpl2.1+))))

(define-public crda
  (package
    (name "crda")
    (version "3.18")
    (source (origin
              (method url-fetch)
              (uri (string-append "mirror://kernel.org/software/network/crda/"
                                  "crda-" version ".tar.xz"))
              (sha256
               (base32
                "1gydiqgb08d9gbx4l6gv98zg3pljc984m50hmn3ysxcbkxkvkz23"))
              (patches (search-patches "crda-optional-gcrypt.patch"))))
    (build-system gnu-build-system)
    (arguments
     '(#:phases (modify-phases %standard-phases
                  (delete 'configure)
                  (add-after 'unpack 'gzip-determinism
                    (lambda _
                      (substitute* "Makefile"
                        (("gzip") "gzip --no-name"))
                      #t))
                  (add-before
                   'build 'no-werror-no-ldconfig
                   (lambda _
                     (substitute* "Makefile"
                       (("-Werror")  "")
                       (("ldconfig") "true"))
                     #t))
                  (add-before
                   'build 'set-regulator-db-file-name
                   (lambda* (#:key inputs #:allow-other-keys)
                     ;; Tell CRDA where to find our database.
                     (let ((regdb (assoc-ref inputs "wireless-regdb")))
                       (substitute* "crda.c"
                         (("\"/lib/crda/regulatory.bin\"")
                          (string-append "\"" regdb
                                         "/lib/crda/regulatory.bin\"")))
                       #t))))
       #:test-target "verify"
       #:make-flags (let ((out   (assoc-ref %outputs "out"))
                          (regdb (assoc-ref %build-inputs "wireless-regdb")))
                      (list "CC=gcc" "V=1"

                            ;; Disable signature-checking on 'regulatory.bin'.
                            ;; The reason is that this simplifies maintenance
                            ;; on our side (no need to manage a distro key
                            ;; pair), and we can guarantee integrity of
                            ;; 'regulatory.bin' by other means anyway, such as
                            ;; 'guix gc --verify'.  See
                            ;; <https://wireless.wiki.kernel.org/en/developers/regulatory/wireless-regdb>
                            ;; for a discssion.
                            "USE_OPENSSL=0"

                            (string-append "PREFIX=" out)
                            (string-append "SBINDIR=" out "/sbin/")
                            (string-append "UDEV_RULE_DIR="
                                           out "/lib/udev/rules.d")
                            (string-append "LDFLAGS=-Wl,-rpath="
                                           out "/lib -L.")
                            (string-append "REG_BIN=" regdb
                                           "/lib/crda/regulatory.bin")))))
    (native-inputs `(("pkg-config" ,pkg-config)
                     ("python" ,python-2)
                     ("wireless-regdb" ,wireless-regdb)))
    (inputs `(("libnl" ,libnl)))
    (home-page
     "https://wireless.wiki.kernel.org/en/developers/Regulatory/CRDA")
    (synopsis "Central regulatory domain agent (CRDA) for WiFi")
    (description
     "The Central Regulatory Domain Agent (CRDA) acts as the udev helper for
communication between the kernel Linux and user space for regulatory
compliance.")
    (license license:copyleft-next)))

(define-public wireless-regdb
  (package
    (name "wireless-regdb")
    (version "2019.06.03")
    (source (origin
              (method url-fetch)
              (uri (string-append
                    "mirror://kernel.org/software/network/wireless-regdb/"
                    "wireless-regdb-" version ".tar.xz"))
              (sha256
               (base32
                "1gslvh0aqdkv48jyr2ddq153mw28i7qz2ybrjj9qvkk3dgc7x4fd"))

              ;; We're building 'regulatory.bin' by ourselves.
              (snippet '(begin
                          (delete-file "regulatory.bin")
                          #t))))
    (build-system gnu-build-system)
    (arguments
     '(#:phases
       (modify-phases %standard-phases
         (add-after 'unpack 'gzip-determinism
           (lambda _
             (substitute* "Makefile"
               (("gzip") "gzip --no-name"))
             #t))
         (add-after 'unpack 'omit-signature
           (lambda _
             (substitute* "Makefile"
               ;; Signing requires a REGDB_PUBCERT and REGDB_PRIVKEY which we
               ;; don't provide (see below).  Disable it.
               ((" regulatory\\.db\\.p7s") "")
               ;; regulatory.db is built as a dependency of regulatory.db.p7s,
               ;; but ‘make install’ depends only on the latter while installing
               ;; both (and failing).  Depend on it explicitly.
               (("^install: " all) (string-append all "regulatory.db ")))
             #t))
         (delete 'configure))  ; no configure script

       ;; The 'all' target of the makefile depends on $(REGDB_CHANGED), which
       ;; is computed and can be equal to 'maintainer-clean'; when that
       ;; happens, we can end up deleting the 'regulatory.bin' file that we
       ;; just built.  Thus, build things sequentially.
       #:parallel-build? #f

       #:tests? #f                      ; no tests
       #:make-flags
       (let ((out (assoc-ref %outputs "out")))
         (list (string-append "PREFIX=" out)
               (string-append "FIRMWARE_PATH=$(PREFIX)/lib/firmware")

               ;; Leave this empty so that db2bin.py doesn't try to sign
               ;; ‘regulatory.bin’.  This allows us to avoid managing a key
               ;; pair for the whole distribution.
               (string-append "REGDB_PRIVKEY=")
               ;; Don't generate a public key for the same reason.  These are
               ;; used as Makefile targets and can't be the empty string.
               (string-append "REGDB_PUBCERT=/dev/null")
               (string-append "REGDB_PUBKEY=/dev/null")))))
    (native-inputs
     `(("python" ,python-wrapper)))
    (home-page
     "https://wireless.wiki.kernel.org/en/developers/regulatory/wireless-regdb")
    (synopsis "Wireless regulatory database")
    (description
     "This package contains the wireless regulatory database Central
Regulatory Database Agent (CRDA) daemon.  The database contains information on
country-specific regulations for the wireless spectrum.")
    (license license:isc)))

(define-public lm-sensors
  (package
    (name "lm-sensors")
    (version "3.6.0")
    (source
     (origin
       (method git-fetch)
       (uri (git-reference
             (url "https://github.com/groeck/lm-sensors.git")
             (commit (string-append "V" (string-join
                                         (string-split version #\.) "-")))))
       (file-name (git-file-name name version))
       (sha256
        (base32 "1ipf6wjx037sqyhy0r5jh4983h216anq9l68ckn2x5c3qc4wfmzn"))
       (patches (search-patches "lm-sensors-hwmon-attrs.patch"))))
    (build-system gnu-build-system)
    (inputs `(("rrdtool" ,rrdtool)
              ("perl" ,perl)
              ("kmod" ,kmod)
              ("gnuplot" ,gnuplot)))
    (native-inputs `(("pkg-config" ,pkg-config)
                     ("flex" ,flex)
                     ("bison" ,bison)
                     ("which" ,which)))
    (outputs '("lib"                    ; avoid perl in closure
               "out"))
    (arguments
     `(#:tests? #f                      ; no 'check' target
       #:make-flags (list (string-append "PREFIX=" %output)
                          (string-append "ETCDIR=" (assoc-ref %outputs "lib") "/etc")
                          (string-append "INCLUDEDIR="
                                         (assoc-ref %outputs "lib") "/include")
                          (string-append "MANDIR=" %output "/share/man")
                          (string-append "LIBDIR=" (assoc-ref %outputs "lib") "/lib"))
       #:phases
       (modify-phases %standard-phases
         (delete 'configure)
         (add-before 'build 'patch-exec-paths
           (lambda* (#:key inputs outputs #:allow-other-keys)
             (substitute* "prog/detect/sensors-detect"
               (("`uname")
                (string-append "`" (assoc-ref inputs "coreutils")
                               "/bin/uname"))
               (("(`|\")modprobe" all open-quote)
                (string-append open-quote
                               (assoc-ref inputs "kmod")
                               "/bin/modprobe")))
             (substitute* '("prog/pwm/pwmconfig"
                            "prog/pwm/fancontrol")
               (("gnuplot")
                (string-append (assoc-ref inputs "gnuplot")
                               "/bin/gnuplot"))
               (("cat ")
                (string-append (assoc-ref inputs "coreutils")
                               "/bin/cat "))
               (("egrep ")
                (string-append (assoc-ref inputs "grep")
                               "/bin/egrep "))
               (("sed -e")
                (string-append (assoc-ref inputs "sed")
                               "/bin/sed -e"))
               (("cut -d")
                (string-append (assoc-ref inputs "coreutils")
                               "/bin/cut -d"))
               (("sleep ")
                (string-append (assoc-ref inputs "coreutils")
                               "/bin/sleep "))
               (("readlink -f")
                (string-append (assoc-ref inputs "coreutils")
                               "/bin/readlink -f")))
             #t)))))
    (home-page "https://hwmon.wiki.kernel.org/lm_sensors")
    (synopsis "Utilities to read temperature/voltage/fan sensors")
    (description
     "Lm-sensors is a hardware health monitoring package for Linux.  It allows
you to access information from temperature, voltage, and fan speed sensors.
It works with most newer systems.")
    (license license:gpl2+)))

(define-public iucode-tool
  (package
    (name "iucode-tool")
    (version "2.3.1")
    (source (origin
              (method url-fetch)
              (uri (string-append "https://gitlab.com/iucode-tool/releases"
                                  "/raw/latest/iucode-tool_" version ".tar.xz"))
              (sha256
               (base32
                "159gvf6ljgg3g4vlhyy6pyr0wz11rcyhp985vc4az58d9px8xf0j"))))
    (build-system gnu-build-system)
    (home-page "https://gitlab.com/iucode-tool/iucode-tool/wikis/home")
    (synopsis "Manipulate Intel microcode bundles")
    (description
     "@command{iucode_tool} is a utility to work with microcode packages for
Intel processors.  It can convert between formats, extract specific versions,
create a firmware image suitable for the Linux kernel, and more.")
    ;; cpuid.h is available for i686, x86_64, and ia64.
    (supported-systems '("i686-linux" "x86_64-linux"))
    (license license:gpl2+)))

(define-public i2c-tools
  (package
    (name "i2c-tools")
    (version "3.1.1")
    (source (origin
              (method url-fetch)
              (uri (string-append
                    "http://jdelvare.nerim.net/mirror/i2c-tools/i2c-tools-"
                    version ".tar.bz2"))
              (sha256
               (base32
                "000pvg995qy1b15ks59gd0klri55hb33kqpg5czy84hw1pbdgm0l"))))
    (build-system gnu-build-system)
    (arguments
     `(#:tests? #f  ; no 'check' target
       #:make-flags (list (string-append "prefix=" %output)
                          "CC=gcc")
       ;; no configure script
       #:phases (modify-phases %standard-phases (delete 'configure))))
    (inputs
     `(("perl" ,perl)))
    (home-page "http://jdelvare.nerim.net/devel.html#i2ctools")
    (synopsis "I2C tools for Linux")
    (description
     "The i2c-tools package contains a heterogeneous set of I2C tools for
Linux: a bus probing tool, a chip dumper, register-level SMBus access helpers,
EEPROM decoding scripts, EEPROM programming tools, and a python module for
SMBus access.")
    (license license:gpl2+)))

(define-public xsensors
  (package
    (name "xsensors")
    (version "0.70")
    (source (origin
              (method url-fetch)
              (uri (string-append
                    "http://www.linuxhardware.org/xsensors/xsensors-"
                    version ".tar.gz"))
              (sha256
               (base32
                "1siplsfgvcxamyqf44h71jx6jdfmvhfm7mh0y1q8ps4zs6pj2zwh"))))
    (build-system gnu-build-system)
    (inputs `(("lm-sensors" ,lm-sensors "lib")
              ("gtk" ,gtk+-2)))
    (native-inputs `(("pkg-config" ,pkg-config)))
    (arguments
     `(#:phases
       (modify-phases %standard-phases
         (add-before 'configure 'enable-deprecated
           (lambda _
             (substitute* "src/Makefile.in"
               (("-DGDK_DISABLE_DEPRECATED") "")
               (("-DGTK_DISABLE_DEPRECATED") ""))
             #t))
         (add-before 'configure 'remove-Werror
           (lambda _
             (substitute* '("configure" "src/Makefile.in")
               (("-Werror") ""))
             #t)))))
    (home-page "http://www.linuxhardware.org/xsensors/")
    (synopsis "Hardware health information viewer")
    (description
     "Xsensors reads data from the libsensors library regarding hardware
health such as temperature, voltage and fan speed and displays the information
in a digital read-out.")
    (license license:gpl2+)))

(define-public perf
  (package
    (name "perf")
    (version (package-version linux-libre))
    (source (package-source linux-libre))
    (build-system gnu-build-system)
    (arguments
     '(#:phases
       (modify-phases %standard-phases
         (replace 'configure
           (lambda* (#:key inputs #:allow-other-keys)
             (setenv "SHELL_PATH" (which "bash"))
             (chdir "tools/perf")
             #t)))
       #:make-flags (list (string-append "prefix="
                                         (assoc-ref %outputs "out"))
                          ;; Make sure the kernel headers are treated as system
                          ;; headers to suppress warnings from those.
                          (string-append "C_INCLUDE_PATH="
                                         (assoc-ref %build-inputs "kernel-headers")
                                         "/include")
                          "WERROR=0"

                          ;; By default, 'config/Makefile' uses lib64 on
                          ;; x86_64.  Work around that.
                          "lib=lib")
       #:tests? #f))                              ;no tests
    (native-inputs
     `(("pkg-config" ,pkg-config)
       ("bison" ,bison)
       ("flex" ,flex)

       ;; There are build scripts written in these languages.
       ("perl" ,perl)
       ("python" ,python-2)))
    (inputs
     `(("slang" ,slang)                        ;for the interactive TUI
       ;; ("newt" ,newt)
       ("python" ,python-2)                    ;'perf' links against libpython
       ("elfutils" ,elfutils)
       ("libiberty" ,libiberty)      ;used alongside BDF for symbol demangling
       ("libunwind" ,libunwind)      ;better stack walking
       ("numactl" ,numactl)          ;for 'perf bench numa mem'

       ;; Documentation.
       ("libxml2" ,libxml2)                       ;for $XML_CATALOG_FILES
       ("docbook-xsl" ,docbook-xsl)
       ("xmlto" ,xmlto)
       ("asciidoc" ,asciidoc)))
    (home-page "https://perf.wiki.kernel.org/")
    (synopsis "Linux profiling with performance counters")
    (description
     "perf is a tool suite for profiling using hardware performance counters,
with support in the Linux kernel.  perf can instrument CPU performance
counters, tracepoints, kprobes, and uprobes (dynamic tracing).  It is capable
of lightweight profiling.  This package contains the user-land tools and in
particular the @code{perf} command.")
    (license (package-license linux-libre))))

(define-public pflask
  (package
    (name "pflask")
    (version "0.2")
    (source (origin
              (method url-fetch)
              (uri (string-append "https://github.com/ghedo/pflask/archive/v"
                                  version ".tar.gz"))
              (file-name (string-append name "-" version ".tar.gz"))
              (sha256
               (base32
                "1g8fjj67dfkc2s0852l9vqi1pm61gp4rxbpzbzg780f5s5hd1fys"))))
    (build-system cmake-build-system)
    (arguments
     '(#:tests? #f)) ; no tests
    (home-page "https://ghedo.github.io/pflask/")
    (synopsis "Simple tool for creating Linux namespace containers")
    (description "pflask is a simple tool for creating Linux namespace
containers.  It can be used for running a command or even booting an OS inside
an isolated container, created with the help of Linux namespaces.  It is
similar in functionality to chroot, although pflask provides better isolation
thanks to the use of namespaces.")
    (license license:bsd-2)))

(define-public singularity
  (package
    (name "singularity")
    (version "2.6.1")
    (source (origin
              (method url-fetch)
              (uri (string-append "https://github.com/singularityware/singularity/"
                                  "releases/download/" version
                                  "/singularity-" version ".tar.gz"))
              (sha256
               (base32
                "1whx0hqqi1326scgdxxxa1d94vn95mnq0drid6s8wdp84ni4d3gk"))
              (modules '((guix build utils)))
              (snippet
               '(begin
                  ;; Do not create directories in /var.
                  (substitute* "Makefile.in"
                    (("\\$\\(MAKE\\) .*install-data-hook") ""))

                  ;; The original source overrides PATH so that it points to
                  ;; /bin, /usr/local/bin, etc., which obviously doesn't work
                  ;; on Guix System.  Leave PATH unchanged so we refer to the
                  ;; installed Coreutils, grep, etc.
                  (substitute* "bin/singularity.in"
                    (("^PATH=.*" all)
                     (string-append "#" all "\n")))

                  (substitute* (find-files "libexec/cli" "\\.exec$")
                    (("\\$SINGULARITY_libexecdir/singularity/bin/([a-z]+)-suid"
                      _ program)
                     (string-append "/run/setuid-programs/singularity-"
                                    program "-helper")))
                  #t))))
    (build-system gnu-build-system)
    (arguments
     `(#:configure-flags '("--localstatedir=/var")
       #:phases
       (modify-phases %standard-phases
         (add-after 'unpack 'patch-reference-to-squashfs-tools
           (lambda _
             (substitute* "libexec/cli/build.exec"
               (("if ! singularity_which mksquashfs") "if 0")
               (("if ! mksquashfs")
                (string-append "if ! " (which "mksquashfs"))))
             #t)))))
    (inputs
     `(("libarchive" ,libarchive)
       ("python" ,python-wrapper)
       ("zlib" ,zlib)
       ("squashfs-tools" ,squashfs-tools)))
    (home-page "https://singularity.lbl.gov/")
    (synopsis "Container platform")
    (description "Singularity is a container platform supporting a number of
container image formats.  It can build SquashFS container images or import
existing Docker images.  Singularity requires kernel support for container
isolation or root privileges.")
    (license license:bsd-3)))

(define-public hdparm
  (package
    (name "hdparm")
    (version "9.58")
    (source (origin
              (method url-fetch)
              (uri (string-append "mirror://sourceforge/hdparm/hdparm/"
                                  "hdparm-" version ".tar.gz"))
              (sha256
               (base32
                "03z1qm8zbgpxagk3994lvp24yqsshjibkwg05v9p3q1w7y48xrws"))))
    (build-system gnu-build-system)
    (arguments
     `(#:make-flags (let ((out (assoc-ref %outputs "out")))
                      (list (string-append "binprefix=" out)
                            (string-append "manprefix=" out)
                            "CC=gcc"))
       #:phases
       (modify-phases %standard-phases
         (delete 'configure))           ; no configure script
       #:tests? #f))                    ; no test suite
    (home-page "https://sourceforge.net/projects/hdparm/")
    (synopsis "View and tune ATA disk drive parameters")
    (description
     "@command{hdparm} is a command-line utility to control ATA controllers and
disk drives.  It can increase performance and/or reliability by careful tuning
of hardware settings like power and acoustic management, DMA modes, and caching.
It can also display detailed device information, or be used as a simple
performance benchmarking tool.

@command{hdparm} provides a command line interface to various Linux kernel
interfaces provided by the SATA/ATA/SAS @code{libata} subsystem, and the older
IDE driver subsystem.  Many external USB drive enclosures with SCSI-ATA Command
Translation (@dfn{SAT}) are also supported.")
    (license (license:non-copyleft "file://LICENSE.TXT"))))

(define-public rfkill
  (package
    (name "rfkill")
    (version "0.5")
    (source (origin
              (method url-fetch)
              (uri (string-append "mirror://kernel.org/software/network/"
                                  name "/" name "-" version ".tar.xz"))
              (sha256
               (base32
                "0snqj5h0y991lszbigbyyqb8swj0hxajc1vfqg2scfay44231bp0"))))
    (build-system gnu-build-system)
    (arguments
     `(#:make-flags (list "CC=gcc"
                          (string-append "PREFIX=" %output))
       #:phases (modify-phases %standard-phases
                  (delete 'configure))
       #:tests? #f))
    (home-page "https://wireless.wiki.kernel.org/en/users/Documentation/rfkill")
    (synopsis "Tool for enabling and disabling wireless devices")
    (description
     "rfkill is a simple tool for accessing the rfkill device interface,
which is used to enable and disable wireless networking devices, typically
WLAN, Bluetooth and mobile broadband.")
    (license (license:non-copyleft "file://COPYING"
                                   "See COPYING in the distribution."))
    ;; rfkill is part of util-linux as of 2.31.
    (properties `((superseded . ,util-linux)))))

(define-public acpi
  (package
    (name "acpi")
    (version "1.7")
    (source (origin
              (method url-fetch)
              (uri (string-append "mirror://sourceforge/acpiclient/acpiclient/"
                                  version "/" name "-" version ".tar.gz"))
              (sha256
               (base32
                "01ahldvf0gc29dmbd5zi4rrnrw2i1ajnf30sx2vyaski3jv099fp"))))
    (build-system gnu-build-system)
    (home-page "http://acpiclient.sourceforge.net")
    (synopsis "Display information on ACPI devices")
    (description "@code{acpi} attempts to replicate the functionality of the
\"old\" @code{apm} command on ACPI systems, including battery and thermal
information.  It does not support ACPI suspending, only displays information
about ACPI devices.")
    (license license:gpl2+)))

(define-public acpid
  (package
    (name "acpid")
    (version "2.0.32")
    (source (origin
              (method url-fetch)
              (uri (string-append "mirror://sourceforge/acpid2/acpid-"
                                  version ".tar.xz"))
              (sha256
               (base32
                "0zhmxnhnhg4v1viw82yjr22kram6k5k1ixznhayk8cnw7q5x7lpj"))))
    (build-system gnu-build-system)
    (home-page "https://sourceforge.net/projects/acpid2/")
    (synopsis "Daemon for delivering ACPI events to user-space programs")
    (description
     "acpid is designed to notify user-space programs of Advanced
Configuration and Power Interface (ACPI) events.  acpid should be started
during the system boot, and will run as a background process.  When an ACPI
event is received from the kernel, acpid will examine the list of rules
specified in /etc/acpi/events and execute the rules that match the event.")
    (license license:gpl2+)))

(define-public sysfsutils
  (package
    (name "sysfsutils")
    (version "2.1.0")
    (source
     (origin
       (method url-fetch)
       (uri
        (string-append
         "mirror://sourceforge/linux-diag/sysfsutils/" version "/sysfsutils-"
         version ".tar.gz"))
       (sha256
        (base32 "12i0ip11xbfcjzxz4r10cvz7mbzgq1hfcdn97w6zz7sm3wndwrg8"))))
    (build-system gnu-build-system)
    (home-page "http://linux-diag.sourceforge.net/Sysfsutils.html")
    (synopsis "System utilities based on Linux sysfs")
    (description
     "These are a set of utilities built upon sysfs, a virtual file system in
Linux kernel versions 2.5+ that exposes a system's device tree.  The package
also contains the libsysfs library.")
    ;; The library is under lgpl2.1+ (all files say "or any later version").
    ;; The rest is mostly gpl2, with a few files indicating gpl2+.
    (license (list license:gpl2 license:gpl2+ license:lgpl2.1+))))

(define-public sysfsutils-1
  (package
    (inherit sysfsutils)
    (version "1.3.0")
    (source
     (origin
       (method url-fetch)
       (uri
        (string-append
         "mirror://sourceforge/linux-diag/sysfsutils/sysfsutils-" version
         "/sysfsutils-" version ".tar.gz"))
       (sha256
        (base32 "0kdhs07fm8263pxwd5blwn2x211cg4fk63fyf9ijcdkvzmwxrqq3"))
       (modules '((guix build utils)))
       (snippet
        '(begin
           (substitute* "Makefile.in"
             (("includedir = /usr/include/sysfs")
              "includedir = @includedir@"))
           (substitute* "configure"
             (("includedir='(\\$\\{prefix\\}/include)'" all orig)
              (string-append "includedir='" orig "/sysfs'")))
           #t))))
    (synopsis "System utilities based on Linux sysfs (version 1.x)")))

(define-public cpufrequtils
  (package
    (name "cpufrequtils")
    (version "0.3")
    (source
     (origin
       (method url-fetch)
       (uri (string-append "mirror://kernel.org/linux/utils/kernel/cpufreq/"
                           "cpufrequtils-" version ".tar.gz"))
       (sha256
        (base32 "0qfqv7nqmjfr3p0bwrdlxkiqwqr7vmx053cadaa548ybqbghxmvm"))
       (patches (search-patches "cpufrequtils-fix-aclocal.patch"))))
    (build-system gnu-build-system)
    (native-inputs
     `(("sysfsutils" ,sysfsutils-1)))
    (arguments
     '(#:make-flags (list (string-append "LDFLAGS=-Wl,-rpath="
                                         (assoc-ref %outputs "out") "/lib"))))
    (home-page "https://www.kernel.org/pub/linux/utils/kernel/cpufreq/")
    (synopsis "Utilities to get and set CPU frequency on Linux")
    (description
     "The cpufrequtils suite contains utilities to retrieve CPU frequency
information, and set the CPU frequency if supported, using the cpufreq
capabilities of the Linux kernel.")
    (license license:gpl2)))

(define-public libraw1394
  (package
    (name "libraw1394")
    (version "2.1.2")
    (source (origin
              (method url-fetch)
              (uri (string-append
                    "mirror://kernel.org/linux/libs/ieee1394/"
                    name "-" version ".tar.xz"))
              (sha256
               (base32
                "0pm5b415j1qdzyw38wdv8h7ff4yx20831z1727mpsb6jc6bwdk03"))))
    (build-system gnu-build-system)
    (home-page "https://ieee1394.wiki.kernel.org/index.php/Main_Page")
    (synopsis "Interface library for the Linux IEEE1394 drivers")
    (description
     "Libraw1394 is the only supported interface to the kernel side raw1394 of
the Linux IEEE-1394 subsystem, which provides direct access to the connected
1394 buses to user space.  Through libraw1394/raw1394, applications can directly
send to and receive from other nodes without requiring a kernel driver for the
protocol in question.")
    (license license:lgpl2.1+)))

(define-public libavc1394
  (package
    (name "libavc1394")
    (version "0.5.4")
    (source (origin
              (method url-fetch)
              (uri (string-append "mirror://sourceforge/libavc1394/libavc1394/"
                                  name "-" version ".tar.gz"))
              (sha256
               (base32
                "0lsv46jdqvdx5hx92v0z2cz3yh6212pz9gk0k3513sbaa04zzcbw"))))
    (build-system gnu-build-system)
    (native-inputs
     `(("pkg-config" ,pkg-config)))
    (propagated-inputs
     `(("libraw1394" ,libraw1394))) ; required by libavc1394.pc
    (home-page "https://sourceforge.net/projects/libavc1394/")
    (synopsis "AV/C protocol library for IEEE 1394")
    (description
     "Libavc1394 is a programming interface to the AV/C specification from
the 1394 Trade Association.  AV/C stands for Audio/Video Control.")
    (license license:lgpl2.1+)))

(define-public libiec61883
  (package
    (name "libiec61883")
    (version "1.2.0")
    (source (origin
              (method url-fetch)
              (uri (string-append
                    "mirror://kernel.org/linux/libs/ieee1394/"
                    name "-" version ".tar.xz"))
              (sha256
               (base32
                "17ph458zya2l8dr2xwqnzy195qd9swrir31g78qkgb3g4xz2rq6i"))))
    (build-system gnu-build-system)
    (native-inputs
     `(("pkg-config" ,pkg-config)))
    (propagated-inputs
     `(("libraw1394" ,libraw1394))) ; required by libiec61883.pc
    (home-page "https://ieee1394.wiki.kernel.org/index.php/Main_Page")
    (synopsis "Isochronous streaming media library for IEEE 1394")
    (description
     "The libiec61883 library provides a higher level API for streaming DV,
MPEG-2 and audio over Linux IEEE 1394.")
    (license license:lgpl2.1+)))

(define-public mdadm
  (package
    (name "mdadm")
    (version "4.1")
    (source (origin
              (method url-fetch)
              (uri (string-append
                    "mirror://kernel.org/linux/utils/raid/mdadm/mdadm-"
                    version ".tar.xz"))
              (sha256
               (base32
                "0jjgjgqijpdp7ijh8slzzjjw690kydb1jjadf0x5ilq85628hxmb"))))
    (build-system gnu-build-system)
    (inputs
     `(("udev" ,eudev)))
    (arguments
     `(#:make-flags (let ((out (assoc-ref %outputs "out")))
                      (list "CC=gcc"
                            "INSTALL=install"
                            "CHECK_RUN_DIR=0"
                            ;; TODO: tell it where to find 'sendmail'
                            ;; (string-append "MAILCMD=" <???> "/sbin/sendmail")
                            (string-append "BINDIR=" out "/sbin")
                            (string-append "MANDIR=" out "/share/man")
                            (string-append "UDEVDIR=" out "/lib/udev")))
       #:phases
       (modify-phases %standard-phases
         (add-before 'build 'patch-program-paths
           (lambda* (#:key inputs #:allow-other-keys)
             (let ((coreutils (assoc-ref inputs "coreutils")))
               (substitute* "udev-md-raid-arrays.rules"
                 (("/usr/bin/(readlink|basename)" all program)
                  (string-append coreutils "/bin/" program))))
             #t))
         (add-before 'build 'remove-W-error
           (lambda _
             ;; We cannot build with -Werror on i686 due to a
             ;; 'sign-compare' warning in util.c.
             (substitute* "Makefile"
               (("-Werror") ""))
             #t))
         (delete 'configure))
       ;;tests must be done as root
       #:tests? #f))
    (home-page "http://neil.brown.name/blog/mdadm")
    (synopsis "Tool for managing Linux Software RAID arrays")
    (description
     "mdadm is a tool for managing Linux Software RAID arrays.  It can create,
assemble, report on, and monitor arrays.  It can also move spares between raid
arrays when needed.")
    (license license:gpl2+)))

(define-public mdadm-static
  (package
    (inherit mdadm)
    (name "mdadm-static")
    (arguments
     (substitute-keyword-arguments (package-arguments mdadm)
       ((#:make-flags flags)
        `(cons "LDFLAGS = -static" ,flags))
       ((#:phases phases)
        `(modify-phases ,phases
           (add-after 'install 'remove-cruft
             (lambda* (#:key outputs #:allow-other-keys)
               (let* ((out         (assoc-ref outputs "out"))
                      (precious?   (lambda (file)
                                     (member file '("." ".." "sbin"))))
                      (directories (scandir out (negate precious?))))
                 (with-directory-excursion out
                   (for-each delete-file-recursively directories)
                   (remove-store-references "sbin/mdadm")
                   (delete-file "sbin/mdmon")
                   #t))))))
       ((#:modules modules %gnu-build-system-modules)
        `((ice-9 ftw) ,@modules))
       ((#:strip-flags _ '())
        ''("--strip-all"))                        ;strip a few extra KiB
       ((#:allowed-references _ '("out"))
        '("out"))))                               ;refer only self
    (synopsis "Statically-linked 'mdadm' command for use in an initrd")))

(define-public multipath-tools
  (package
    (name "multipath-tools")
    (version "0.8.2")
    (source (origin
              (method url-fetch)
              (uri (string-append "https://git.opensvc.com/?p=multipath-tools/"
                                  ".git;a=snapshot;h=" version ";sf=tgz"))
              (file-name (string-append name "-" version ".tar.gz"))
              (sha256
               (base32
                "0kb4mhzwyygdbikikmby6hj39pb3nrzv05v526c75wnycwnpxg31"))
              (modules '((guix build utils)))
              (snippet
               '(begin
                  ;; Drop bundled valgrind headers.
                  (delete-file-recursively "third-party")
                  (substitute* '("multipathd/main.c"
                                 "libmultipath/debug.c")
                    (("#include \"../third-party/")
                     "#include \""))
                  #t))))
    (build-system gnu-build-system)
    (arguments
     '(#:tests? #f                      ; no tests
       #:make-flags (list "CC=gcc"
                          (string-append "DESTDIR="
                                         (assoc-ref %outputs "out"))
                          "SYSTEMDPATH=lib"
                          ;; Add the libaio headers to GCCs system header
                          ;; search path to suppress -Werror=cast-qual on
                          ;; the included headers.
                          (string-append "C_INCLUDE_PATH="
                                         (assoc-ref %build-inputs "libaio")
                                         "/include")
                          (string-append "LDFLAGS=-Wl,-rpath="
                                         (assoc-ref %outputs "out")
                                         "/lib"))
       #:phases
       (modify-phases %standard-phases
         (add-after 'unpack 'patch-source
           (lambda* (#:key inputs #:allow-other-keys)
             (let ((lvm2 (assoc-ref inputs "lvm2"))
                   (udev (assoc-ref inputs "udev")))
               (substitute* "Makefile.inc"
                 (("\\$\\(prefix\\)/usr") "$(prefix)")
                 ;; Do not save timestamp to avoid gzip "timestamp
                 ;; out-of-range" warnings.
                 (("gzip -9") "gzip -9n"))
               (substitute* '("kpartx/Makefile" "libmultipath/Makefile")
                 (("/usr/include/libdevmapper.h")
                  (string-append lvm2 "/include/libdevmapper.h"))
                 (("/usr/include/libudev.h")
                  (string-append udev "/include/libudev.h")))
               #t)))
         (delete 'configure))))         ; no configure script
    (native-inputs
     `(("perl" ,perl)
       ("pkg-config" ,pkg-config)
       ("valgrind" ,valgrind)))
    (inputs
     `(("json-c" ,json-c)
       ("libaio" ,libaio)
       ("liburcu" ,liburcu)
       ("lvm2" ,lvm2)
       ("readline" ,readline)
       ("udev" ,eudev)))
    (home-page "http://christophe.varoqui.free.fr/")
    (synopsis "Access block devices through multiple paths")
    (description
     "This package provides the following binaries to drive the
Linux Device Mapper multipathing driver:
@enumerate
@item @command{multipath} - Device mapper target autoconfig.
@item @command{multipathd} - Multipath daemon.
@item @command{mpathpersist} - Manages SCSI persistent reservations on
@code{dm} multipath devices.
@item @command{kpartx} - Create device maps from partition tables.
@end enumerate")
    (license (list license:gpl2+             ; main distribution
                   license:lgpl2.0+))))      ; libmpathcmd/mpath_cmd.h

(define-public libaio
  (package
    (name "libaio")
    (version "0.3.111")
    (source (origin
              (method url-fetch)
              (uri (list
                    (string-append "https://releases.pagure.org/libaio/"
                                   name "-" version ".tar.gz")))
              (sha256
               (base32
                "0ajhzbqjwsmz51gwccfyw6w9k4j4gmxcl2ph30sfn2gxv0d8gkv2"))))
    (build-system gnu-build-system)
    (arguments
     '(#:make-flags
       (list "CC=gcc" (string-append "prefix=" %output))
       #:test-target "partcheck" ; need root for a full 'check'
       #:phases
       (modify-phases %standard-phases (delete 'configure)))) ; no configure script
    (home-page "https://pagure.io/libaio")
    (synopsis "Linux-native asynchronous I/O access library")
    (description
     "This library enables userspace to use Linux kernel asynchronous I/O
system calls, important for the performance of databases and other advanced
applications.")
    (license license:lgpl2.1+)))

(define-public sbc
  (package
    (name "sbc")
    (version "1.4")
    (source (origin
              (method url-fetch)
              (uri (string-append "mirror://kernel.org/linux/bluetooth/sbc-"
                                  version ".tar.xz"))
              (sha256
               (base32
                "1jal98pnrjkzxlkiqy0ykh4qmgnydz9bmsp1jn581p5kddpg92si"))))
    (build-system gnu-build-system)
    (inputs
     `(("libsndfile" ,libsndfile)))
    (native-inputs
     `(("pkg-config" ,pkg-config)))
    (home-page "https://www.kernel.org/pub/linux/bluetooth/")
    (synopsis "Bluetooth subband audio codec")
    (description
     "The SBC is a digital audio encoder and decoder used to transfer data to
Bluetooth audio output devices like headphones or loudspeakers.")
    (license license:gpl2+)))

(define-public bluez
  (package
    (name "bluez")
    (version "5.50")
    (source (origin
              (method url-fetch)
              (uri (string-append
                    "mirror://kernel.org/linux/bluetooth/bluez-"
                    version ".tar.xz"))
              (sha256
               (base32
                "048r91vx9gs5nwwbah2s0xig04nwk14c5s0vb7qmaqdvighsmz2z"))))
    (build-system gnu-build-system)
    (arguments
     `(#:configure-flags
       (let ((out (assoc-ref %outputs "out")))
         (list "--sysconfdir=/etc"
               "--localstatedir=/var"
               "--enable-library"
               "--disable-systemd"
               ;; Install dbus/udev files to the correct location.
               (string-append "--with-dbusconfdir=" out "/etc")
               (string-append "--with-udevdir=" out "/lib/udev")))
       #:phases
       (modify-phases %standard-phases
         ;; Test unit/test-gatt fails unpredictably. Seems to be a timing
         ;; issue (discussion on upstream mailing list:
         ;; https://marc.info/?t=149578476300002&r=1&w=2)
         (add-before 'check 'skip-wonky-test
            (lambda _
              (substitute* "unit/test-gatt.c"
                (("tester_init\\(&argc, &argv\\);") "return 77;"))
              #t))
         (add-after 'install 'post-install
           (lambda* (#:key inputs outputs #:allow-other-keys)
             (let* ((out        (assoc-ref outputs "out"))
                    (servicedir (string-append out "/share/dbus-1/services"))
                    (service    "obexd/src/org.bluez.obex.service")
                    (rule       (string-append
                                 out "/lib/udev/rules.d/97-hid2hci.rules")))
               ;; Install the obex dbus service file.
               (substitute* service
                 (("/bin/false")
                  (string-append out "/libexec/bluetooth/obexd")))
               (install-file service servicedir)
               ;; Fix paths in the udev rule.
               (substitute* rule
                 (("hid2hci --method")
                  (string-append out "/lib/udev/hid2hci --method"))
                 (("/sbin/udevadm")
                  (string-append (assoc-ref inputs "eudev") "/bin/udevadm")))
               #t))))))
    (native-inputs
     `(("pkg-config" ,pkg-config)
       ("gettext" ,gettext-minimal)))
    (inputs
     `(("glib" ,glib)
       ("dbus" ,dbus)
       ("eudev" ,eudev)
       ("libical" ,libical)
       ("readline" ,readline)))
    (home-page "http://www.bluez.org/")
    (synopsis "Linux Bluetooth protocol stack")
    (description
     "BlueZ provides support for the core Bluetooth layers and protocols.  It
is flexible, efficient and uses a modular implementation.")
    (license license:gpl2+)))

(define-public fuse-exfat
  (package
    (name "fuse-exfat")
    (version "1.3.0")
    (source (origin
              (method url-fetch)
              (uri (string-append
                    "https://github.com/relan/exfat/releases/download/v"
                    version "/" name "-" version ".tar.gz"))
              (sha256
               (base32
                "1lz00q8g4590mrdqmf13ba1s9zrqq645ymgm5p9y99ad0qv22r87"))))
    (build-system gnu-build-system)
    (native-inputs
     `(("pkg-config" ,pkg-config)))
    (inputs
     `(("fuse" ,fuse)))
    (home-page "https://github.com/relan/exfat")
    (synopsis "Mount exFAT file systems")
    (description
     "This package provides a FUSE-based file system that provides read and
write access to exFAT devices.")
    (license license:gpl2+)))

(define-public fuseiso
  (package
    (name "fuseiso")
    (version "20070708")
    (source (origin
              (method url-fetch)
              (uri (string-append "mirror://sourceforge/fuseiso/fuseiso/"
                                  version "/fuseiso-" version ".tar.bz2"))
              (sha256
               (base32
                "127xql52dcdhmh7s5m9xc6q39jdlj3zhbjar1j821kb6gl3jw94b"))))
    (build-system gnu-build-system)
    (native-inputs
     `(("pkg-config" ,pkg-config)))
    (inputs
     `(("fuse" ,fuse)
       ("glib" ,glib)
       ("zlib" ,zlib)))
    (home-page "https://sourceforge.net/projects/fuseiso/")
    (synopsis "Mount ISO file system images")
    (description
     "FuseISO is a FUSE module to mount ISO file system images (.iso, .nrg,
.bin, .mdf and .img files).  It supports plain ISO9660 Level 1 and 2, Rock
Ridge, Joliet, and zisofs.")
    (license license:gpl2)))

(define-public gpm
  (package
    (name "gpm")
    (version "1.20.7")
    (source (origin
              (method url-fetch)
              (uri (string-append
                    "http://www.nico.schottelius.org/software/gpm/archives/gpm-"
                    version ".tar.bz2"))
              (patches (search-patches "gpm-glibc-2.26.patch"))
              (sha256
               (base32
                "13d426a8h403ckpc8zyf7s2p5rql0lqbg2bv0454x0pvgbfbf4gh"))))
    (build-system gnu-build-system)
    (arguments
     '(#:phases (modify-phases %standard-phases
                  (replace 'bootstrap
                    (lambda _
                      ;; The tarball was not generated with 'make dist' so we
                      ;; need to bootstrap things ourselves.
                      (substitute* "autogen.sh"
                        (("/bin/sh") (which "sh")))
                      (invoke "./autogen.sh")
                      (patch-makefile-SHELL "Makefile.include.in")
                      #t)))

       ;; Make sure programs find libgpm.so.
       #:configure-flags (list (string-append "LDFLAGS=-Wl,-rpath="
                                              (assoc-ref %outputs "out")
                                              "/lib"))))
    (native-inputs
     `(("texinfo" ,texinfo)
       ("bison" ,bison)
       ("flex" ,flex)
       ("autoconf" ,autoconf)
       ("automake" ,automake)
       ("libtool" ,libtool)))
    (home-page "http://www.nico.schottelius.org/software/gpm/")
    (synopsis "Mouse support for the Linux console")
    (description
     "The GPM (general-purpose mouse) daemon is a mouse server for
applications running on the Linux console.  It allows users to select items
and copy/paste text in the console and in xterm.")
    (license license:gpl2+)))

(define-public btrfs-progs
  (package
    (name "btrfs-progs")
    (version "5.3.1")
    (source (origin
              (method url-fetch)
              (uri (string-append "mirror://kernel.org/linux/kernel/"
                                  "people/kdave/btrfs-progs/"
                                  "btrfs-progs-v" version ".tar.xz"))
              (sha256
               (base32
                "0f6s1iwiqbncrvxp74k50s88x6zqf85sjxg04kyni82l1vk1m8xz"))))
    (build-system gnu-build-system)
    (outputs '("out"
               "static"))      ; static versions of the binaries in "out"
    (arguments
     '(#:phases (modify-phases %standard-phases
                 (add-after 'build 'build-static
                   (lambda _ (invoke "make" "static")))
                 (add-after 'install 'install-bash-completion
                   (lambda* (#:key outputs #:allow-other-keys)
                     (let* ((out (assoc-ref outputs "out"))
                            (bashcomp (string-append out "/etc/bash_completion.d")))
                       (mkdir-p bashcomp)
                       (copy-file "btrfs-completion"
                                  (string-append bashcomp "/btrfs"))
                       #t)))
                 (add-after 'install 'install-static
                   (let ((staticbin (string-append (assoc-ref %outputs "static")
                                                  "/bin")))
                     (lambda _
                       (invoke "make"
                               (string-append "bindir=" staticbin)
                               "install-static")))))
       #:tests? #f            ; XXX: require the 'btrfs' kernel module.
       #:test-target "test"
       #:parallel-tests? #f)) ; tests fail when run in parallel
    (inputs `(("e2fsprogs" ,e2fsprogs)
              ("libblkid" ,util-linux)
              ("libblkid:static" ,util-linux "static")
              ("libuuid" ,util-linux)
              ("libuuid:static" ,util-linux "static")
              ("lzo" ,lzo)
              ("zlib" ,zlib)
              ("zlib:static" ,zlib "static")
              ("zstd" ,zstd "lib")
              ("zstd:static" ,zstd "static")))
    (native-inputs `(("pkg-config" ,pkg-config)
                     ("asciidoc" ,asciidoc)
                     ("python" ,python)
                     ("xmlto" ,xmlto)
                     ;; For building documentation.
                     ("libxml2" ,libxml2)
                     ("docbook-xsl" ,docbook-xsl)
                     ;; For tests.
                     ("acl" ,acl)
                     ("which" ,which)
                     ;; The tests need 'grep' with perl regexp support.
                     ("grep" ,grep)))
    (home-page "https://btrfs.wiki.kernel.org/index.php/Main_Page")
    (synopsis "Create and manage btrfs copy-on-write file systems")
    (description "Btrfs is a @dfn{copy-on-write} (CoW) file system for Linux
aimed at implementing advanced features while focusing on fault tolerance,
repair and easy administration.")
    ;; GPL2+: crc32.c, radix-tree.c, raid6.c, rbtree.c.
    ;; GPL2: Everything else.
    (license (list license:gpl2 license:gpl2+))))

(define-public btrfs-progs/static
  (package
    (name "btrfs-progs-static")
    (version (package-version btrfs-progs))
    (source #f)
    (build-system trivial-build-system)
    (inputs
     `(("btrfs-progs:static" ,btrfs-progs "static")))
    (arguments
     `(#:modules ((guix build utils))
       #:builder
       (begin
         (use-modules (guix build utils)
                      (ice-9 ftw)
                      (srfi srfi-26))

         (let* ((btrfs  (assoc-ref %build-inputs "btrfs-progs:static"))
                (out    (assoc-ref %outputs "out"))
                (source (string-append btrfs "/bin/btrfs.static"))
                (target (string-append out "/bin/btrfs")))
           (mkdir-p (dirname target))
           (copy-file source target)
           (remove-store-references target)
           (chmod target #o555)
           #t))))
    (home-page (package-home-page btrfs-progs))
    (synopsis "Statically-linked btrfs command from btrfs-progs")
    (description "This package provides the statically-linked @command{btrfs}
from the btrfs-progs package.  It is meant to be used in initrds.")
    (license (package-license btrfs-progs))))

(define-public compsize
  (package
    (name "compsize")
    (version "1.3")
    (home-page "https://github.com/kilobyte/compsize")
    (source (origin
              (method git-fetch)
              (uri (git-reference
                    (url home-page)
                    (commit (string-append "v" version))))
              (sha256
               (base32 "1c69whla844nwis30jxbj00zkpiw3ccndhkmzjii8av5358mjn43"))
              (file-name (git-file-name name version))))
    (build-system gnu-build-system)
    (inputs
     `(("btrfs-progs" ,btrfs-progs)))
    (arguments
     `(#:tests? #f                      ; No tests.
       #:make-flags (list "CC=gcc")
       #:phases
       (modify-phases %standard-phases
         (delete 'configure)
         (replace 'install
           (lambda* (#:key outputs #:allow-other-keys)
             (let ((out (assoc-ref outputs "out")))
               (install-file "compsize" (string-append out "/bin"))
               (install-file "compsize.8" (string-append out "/share/man/man8"))))))))
    (synopsis "Find compression type/ratio on Btrfs files")
    (description "@command{compsize} takes a list of files (given as
arguments) on a Btrfs file system and measures used compression types and
effective compression ratio, producing a report.

A directory has no extents but has a (recursive) list of files.  A non-regular
file is silently ignored.

As it makes no sense to talk about compression ratio of a partial extent,
every referenced extent is counted whole, exactly once -- no matter if you use
only a few bytes of a 1GB extent or reflink it a thousand times.  Thus, the
uncompressed size will not match the number given by @command{tar} or
@command{du}.  On the other hand, the space used should be accurate (although
obviously it can be shared with files outside our set).")
    (license license:gpl2+)))

(define-public f2fs-tools-1.7
  (package
    (name "f2fs-tools")
    (version "1.7.0")
    (source (origin
              (method url-fetch)
              (uri (string-append
                    "https://git.kernel.org/cgit/linux/kernel/git/jaegeuk"
                    "/f2fs-tools.git/snapshot/f2fs-tools-" version ".tar.gz"))
              (sha256
               (base32
                "1m6bn1ibq0p53m0n97il91xqgjgn2pzlz74lb5bfzassx7159m1k"))))

    (build-system gnu-build-system)
    (arguments
     `(#:phases
       (modify-phases %standard-phases
         (add-after 'install 'install-headers
           (lambda* (#:key outputs #:allow-other-keys)
             (let* ((out (assoc-ref outputs "out"))
                    (out-include (string-append out "/include")))
               (install-file "include/f2fs_fs.h" out-include)
               (install-file "mkfs/f2fs_format_utils.h" out-include)
               #t))))))
    (native-inputs
     `(("autoconf" ,autoconf)
       ("automake" ,automake)
       ("libtool" ,libtool)
       ("pkg-config" ,pkg-config)))
    (inputs
     `(("libuuid" ,util-linux)
       ("libselinux" ,libselinux)))
    (home-page "https://f2fs.wiki.kernel.org/")
    (synopsis "Userland tools for f2fs")
    (description
     "F2FS, the Flash-Friendly File System, is a modern file system
designed to be fast and durable on flash devices such as solid-state
disks and SD cards.  This package provides the userland utilities.")
    ;; The formatting utility, libf2fs and include/f2fs_fs.h is dual
    ;; GPL2/LGPL2.1, everything else is GPL2 only. See 'COPYING'.
    (license (list license:gpl2 license:lgpl2.1))))

(define-public f2fs-tools
  (package
    (inherit f2fs-tools-1.7)
    (name "f2fs-tools")
    (version "1.12.0")
    (source (origin
              (method url-fetch)
              (uri (string-append
                    "https://git.kernel.org/cgit/linux/kernel/git/jaegeuk"
                    "/f2fs-tools.git/snapshot/f2fs-tools-" version ".tar.gz"))
              (sha256
               (base32
                "15pn2fm9knn7p1vzfzy6msnrdl14p6y1gn4m2ka6ba5bzx6lw4p2"))))
    (inputs
     `(("libuuid" ,util-linux)))))

(define-public freefall
  (package
    (name "freefall")
    (version (package-version linux-libre))
    (source (package-source linux-libre))
    (build-system gnu-build-system)
    (arguments
     '(#:phases (modify-phases %standard-phases
                  (add-after 'unpack 'enter-subdirectory
                    (lambda _
                      (chdir "tools/laptop/freefall")
                      #t))
                  (delete 'configure)
                  (add-before 'build 'increase-timeout
                    (lambda _
                      ;; The default of 2 seconds is too low: it assumes an
                      ;; open lid and AC power without actually checking.
                      (substitute* "freefall.c"
                        (("alarm\\(2\\)") "alarm(5)"))
                      #t)))
       #:make-flags (list (string-append "PREFIX="
                                         (assoc-ref %outputs "out"))
                          "CC=gcc")
       #:tests? #f)) ;no tests
    (home-page (package-home-page linux-libre))
    (synopsis "Free-fall protection for spinning laptop hard drives")
    (description
     "Prevents shock damage to the internal spinning hard drive(s) of some
HP and Dell laptops.  When sudden movement is detected, all input/output
operations on the drive are suspended and its heads are parked on the ramp,
where they are less likely to cause damage to the spinning disc.  Requires a
drive that supports the ATA/ATAPI-7 IDLE IMMEDIATE command with unload
feature, and a laptop with an accelerometer.  It has no effect on SSDs.")
    (license license:gpl2)))

(define-public thinkfan
  (package
    (name "thinkfan")
    (version "1.0.2")
    (source
     (origin
       (method git-fetch)
       (uri (git-reference
             (url "https://github.com/vmatare/thinkfan.git")
             (commit version)))
       (file-name (git-file-name name version))
       (sha256
        (base32 "107vw0962hrwva3wra9n3hxlbfzg82ldc10qssv3dspja88g8psr"))))
    (build-system cmake-build-system)
    (arguments
     `(#:modules ((guix build cmake-build-system)
                  (guix build utils)
                  (srfi srfi-26))
       #:tests? #f                      ; no test target
       #:configure-flags
       ;; Enable reading temperatures from hard disks via S.M.A.R.T.
       ;; Upstream ‘defaults to OFF because libatasmart seems to be horribly
       ;; inefficient’.
       `("-DUSE_ATASMART:BOOL=ON")
       #:phases
       (modify-phases %standard-phases
         (add-after 'unpack 'create-init-scripts
           ;; CMakeLists.txt relies on build-time symptoms of OpenRC and
           ;; systemd to patch and install their service files.  Fake their
           ;; presence rather than duplicating the build system below.  Leave
           ;; things like ‘/bin/kill’ because they're not worth a dependency.
           ;; The sysvinit needs manual patching, but since upstream doesn't
           ;; even provide the option to install it: don't.
           (lambda* (#:key outputs #:allow-other-keys)
             (let* ((out   (assoc-ref outputs "out"))
                    (share (string-append out "/share/" ,name)))
               (substitute* "CMakeLists.txt"
                 (("pkg_check_modules\\((OPENRC|SYSTEMD) .*" _ package)
                  (format "option(~a_FOUND \"Faked\" ON)\n" package))
                 ;; That was easy!  Now we just need to fix the destinations.
                 (("/etc" directory)
                  (string-append out directory)))
               #t))))))
    (native-inputs
     `(("pkg-config" ,pkg-config)))
    (inputs
     `(("libatasmart" ,libatasmart)
       ("yaml-cpp" ,yaml-cpp)))
    (home-page "http://thinkfan.sourceforge.net/")
    (synopsis "Simple fan control program")
    (description
     "Thinkfan is a simple fan control program.  It reads temperatures,
checks them against configured limits and switches to appropriate (also
pre-configured) fan level.  It requires a working @code{thinkpad_acpi} or any
other @code{hwmon} driver that enables temperature reading and fan control
from userspace.")
    (license license:gpl3+)))

(define-public tpacpi-bat
  (package
    (name "tpacpi-bat")
    (version "3.1")
    (source
     (origin
       (method git-fetch)
       (uri (git-reference
             (url "https://github.com/teleshoes/tpacpi-bat.git")
             (commit (string-append "v" version))))
       (file-name (git-file-name name version))
       (sha256
        (base32 "0wbaz34z99gqx721alh5vmpxpj2yxg3x9m8jqyivfi1wfpwc2nd5"))))
    (build-system gnu-build-system)
    (arguments
     `(#:tests? #f                      ; no test target
       #:phases
       (modify-phases %standard-phases
         (add-after 'unpack 'refer-to-inputs
           (lambda _
             (substitute* "tpacpi-bat"
               (("cat ")
                (format "~a " (which "cat")))
               ;; tpacpi-bat modprobes the acpi_call kernel module if it's not
               ;; loaded.  That's the administrator's prerogative; disable it.
               (("system \"(modprobe .*)\"" _ match)
                (format "die \"Please run ‘~a’ first.\\n\"" match)))
             #t))
         (delete 'configure)            ; nothing to configure
         (delete 'build)                ; nothing to build
         (replace 'install
           (lambda* (#:key outputs #:allow-other-keys)
             (let* ((out (assoc-ref outputs "out"))
                    (bin (string-append out "/bin"))
                    (doc (string-append out "/share/doc/" ,name "-" ,version)))
               (install-file "tpacpi-bat" bin)

               ;; There's no man page.  Install other forms of documentation.
               (for-each (lambda (file)
                           (let ((target (string-append doc "/" file)))
                             (mkdir-p (dirname target))
                             (copy-recursively file target)))
                         (list "battery_asl" "examples" "README.md"))
               #t))))))
    (inputs
     `(("perl" ,perl)))
    (home-page "https://github.com/teleshoes/tpacpi-bat")
    (synopsis "ThinkPad battery charge controller")
    (description
     "Tpacpi-bat is a command-line interface to control battery charging on
@uref{https://github.com/teleshoes/tpacpi-bat/wiki/Supported-Hardware, Lenovo
ThinkPad models released after 2011}, starting with the xx20 series.  It can
query and set the thresholds at which one or both batteries will start and stop
charging, inhibit charging batteries for a set period of time, or force them to
discharge when they otherwise would not.

This tool merely exposes ACPI calls provided by the @code{acpi_call} Linux
kernel module provided by the @code{acpi-call-linux-module} package, which must
be installed and loaded separately.  Only the original vendor firmware is
supported.")
    (license license:gpl3+)))

(define-public ntfs-3g
  (package
    (name "ntfs-3g")
    (version "2017.3.23")
    (source (origin
              (method url-fetch)
              (uri (string-append "https://tuxera.com/opensource/"
                                  "ntfs-3g_ntfsprogs-" version ".tgz"))
              (patches (search-patches "ntfs-3g-CVE-2019-9755.patch"))
              (sha256
               (base32
                "1mb228p80hv97pgk3myyvgp975r9mxq56c6bdn1n24kngcfh4niy"))
              (modules '((guix build utils)))
              (snippet '(begin
                          ;; Install under $prefix.
                          (substitute* '("src/Makefile.in" "ntfsprogs/Makefile.in")
                            (("/sbin")
                             "@sbindir@"))
                          #t))))
    (build-system gnu-build-system)
    (inputs `(("util-linux" ,util-linux)
              ("fuse" ,fuse)))                    ;libuuid
    (native-inputs `(("pkg-config" ,pkg-config)))
    (arguments
     '(#:configure-flags (list "--exec-prefix=${prefix}"
                               "--with-fuse=external" ;use our own FUSE
                               "--enable-mount-helper"
                               "--enable-posix-acls"
                               "--enable-xattr-mappings")
       #:phases
       (modify-phases %standard-phases
         ;; If users install ntfs-3g, they probably want to make it the
         ;; default driver as well, so we opt for sensible defaults and link
         ;; mount.ntfs to mount.ntfs-3g.  (libmount tries to run mount.ntfs to
         ;; mount NTFS file systems.)
         (add-after 'install 'install-link
           (lambda* (#:key outputs #:allow-other-keys)
             (let* ((out (assoc-ref outputs "out"))
                    (sbin (string-append out "/sbin")))
               (symlink "mount.ntfs-3g"
                        (string-append sbin "/mount.ntfs")))
             #t)))))
    (home-page "https://www.tuxera.com/community/open-source-ntfs-3g/")
    (synopsis "Read-write access to NTFS file systems")
    (description
     "NTFS-3G provides read-write access to NTFS file systems, which are
commonly found on Microsoft Windows.  It is implemented as a FUSE file system.
The package provides additional NTFS tools.")
    (license license:gpl2+)))

(define-public rdma-core
  (package
    (name "rdma-core")
    (version "22.3")
    (source (origin
              (method url-fetch)
              (uri (string-append "https://github.com/linux-rdma/rdma-core"
                                  "/releases/download/v" version "/rdma-core-"
                                  version ".tar.gz"))
              (sha256
               (base32
                "0jgp1xh328x0kr6lkn4vq71cc627zd05wczr74b3j3151flhj828"))))
    (build-system cmake-build-system)
    (arguments
     '(#:tests? #f ; no tests
       ;; Upstream uses the "ninja" build system and encourage distros
       ;; to do the same for consistency. They also recommend using the
       ;; "Release" build type.
       #:build-type "Release"
       #:configure-flags (list "-GNinja")
       #:phases
       (modify-phases %standard-phases
         (replace 'build
           (lambda _
             (invoke "ninja"
                     "-j" (number->string (parallel-job-count)))))
         (replace 'install
           (lambda _
             (invoke "ninja" "install"))))))
    (native-inputs
     `(("ninja" ,ninja)
       ("pkg-config" ,pkg-config)
       ("python" ,python-wrapper)))
    (inputs
     `(("libnl" ,libnl)
       ("udev" ,eudev)))
    (home-page "https://github.com/linux-rdma/rdma-core")
    (synopsis "Utilities and libraries for working with RDMA devices")
    (description
     "This package provides userspace components for the InfiniBand
subsystem of the Linux kernel.  Specifically it contains userspace
libraries for the following device nodes:

@enumerate
@item @file{/dev/infiniband/uverbsX} (@code{libibverbs})
@item @file{/dev/infiniband/rdma_cm} (@code{librdmacm})
@item @file{/dev/infiniband/umadX} (@code{libibumad})
@end enumerate

The following service daemons are also provided:
@enumerate
@item @code{srp_daemon} (for the @code{ib_srp} kernel module)
@item @code{iwpmd} (for iWARP kernel providers)
@item @code{ibacm} (for InfiniBand communication management assistant)
@end enumerate")
    ;; All library code is dual licensed under GPL2 and a custom MIT
    ;; variant. The package also includes some components covered by
    ;; other licenses. Consult COPYING.md for full details.
    (license
     (list license:gpl2
           (license:x11-style "See COPYING.BSD_MIT in the distribution")
           license:bsd-2             ; Files referring to COPYING.BSD_FB
           license:cc0               ; most files in ccan/
           license:bsd-3))))         ; providers/hfi1verbs are dual GPL2/BSD-3

(define-public perftest
  (package
    (name "perftest")
    (version "4.4-0.4")
    (source
     (origin
       (method url-fetch)
       (uri (string-append "https://github.com/linux-rdma/perftest/releases/download/v"
                           version "/perftest-" version ".g0927198.tar.gz"))
       (sha256
        (base32 "11ix4h0rrmqqyi84y55a9xnkvwsmwq0sywr46hvxzm4rqz4ma8vq"))))
    (build-system gnu-build-system)
    (arguments
     `(#:phases
       (modify-phases %standard-phases
         (add-after 'unpack 'patch-header-paths
           (lambda _
             (substitute* '("src/raw_ethernet_fs_rate.c"
                            "src/raw_ethernet_resources.c"
                            "src/raw_ethernet_resources.h"
                            "src/raw_ethernet_send_burst_lat.c"
                            "src/raw_ethernet_send_bw.c"
                            "src/raw_ethernet_send_lat.c")
               (("/usr/include/netinet/ip.h") "netinet/ip.h"))
             #t)))))
    (inputs `(("rdma-core" ,rdma-core)))
    (home-page "https://github.com/linux-rdma/perftest/")
    (synopsis "Open Fabrics Enterprise Distribution (OFED) Performance Tests")
    (description "This is a collection of tests written over uverbs intended for
use as a performance micro-benchmark. The tests may be used for hardware or
software tuning as well as for functional testing.

The collection contains a set of bandwidth and latency benchmark such as:
@enumerate
@item Send        - @code{ib_send_bw} and @code{ib_send_lat}
@item RDMA Read   - @code{ib_read_bw} and @code{ib_read_lat}
@item RDMA Write  - @code{ib_write_bw} and @code{ib_wriet_lat}
@item RDMA Atomic - @code{ib_atomic_bw} and @code{ib_atomic_lat}
@item Native Ethernet (when working with MOFED2) - @code{raw_ethernet_bw}, @code{raw_ethernet_lat}
@end enumerate")
    (license license:gpl2)))

(define-public rng-tools
  (package
    (name "rng-tools")
    (home-page "https://github.com/nhorman/rng-tools")
    (version "6.8")
    (source (origin
              (method git-fetch)
              (uri (git-reference (url home-page)
                                  (commit (string-append "v" version))))
              (file-name (git-file-name name version))
              (sha256
               (base32
                "1clm9i9xg3j79q0d6vinn6dx0nwh1fvzcmkqpcbay7mwsgkknvw2"))))
    (build-system gnu-build-system)
    (arguments
     `(;; Avoid using OpenSSL, curl, and libxml2, reducing the closure by 166 MiB.
       #:configure-flags '("--without-nistbeacon"
                           "--without-pkcs11")))
    (native-inputs
     `(("autoconf" ,autoconf)
       ("automake" ,automake)
       ("pkg-config" ,pkg-config)))
    (inputs
     `(("libsysfs" ,sysfsutils)))
    (synopsis "Random number generator daemon")
    (description
     "Monitor a hardware random number generator, and supply entropy
from that to the system kernel's @file{/dev/random} machinery.")
    ;; The source package is offered under the GPL2+, but the files
    ;; 'rngd_rdrand.c' and 'rdrand_asm.S' are only available under the GPL2.
    (license (list license:gpl2 license:gpl2+))))

(define-public cpupower
  (package
    (name "cpupower")
    (version (package-version linux-libre))
    (source (package-source linux-libre))
    (build-system gnu-build-system)
    (arguments
     '(#:phases (modify-phases %standard-phases
                  (add-after 'unpack 'enter-subdirectory
                    (lambda _
                      (chdir "tools/power/cpupower")
                      #t))
                  (delete 'configure)
                  (add-before 'build 'fix-makefiles
                    (lambda _
                      (substitute* "Makefile"
                        (("/usr/") "/")
                        (("/bin/(install|pwd)" _ command) command))
                      (substitute* "bench/Makefile"
                        (("\\$\\(CC\\) -o") "$(CC) $(LDFLAGS) -o"))
                      #t)))
       #:make-flags (let ((out (assoc-ref %outputs "out")))
                      (list (string-append "DESTDIR=" out)
                            (string-append "LDFLAGS=-Wl,-rpath=" out "/lib")
                            "docdir=/share/doc/cpupower"
                            "confdir=$(docdir)/examples"
                            ;; The Makefile recommends the following changes
                            "DEBUG=false"
                            "PACKAGE_BUGREPORT=bug-guix@gnu.org"))
       #:tests? #f)) ;no tests
    (native-inputs `(("gettext" ,gettext-minimal)))
    (inputs `(("pciutils" ,pciutils)))
    (home-page (package-home-page linux-libre))
    (synopsis "CPU frequency and voltage scaling tools for Linux")
    (description
     "cpupower is a set of user-space tools that use the cpufreq feature of the
Linux kernel to retrieve and control processor features related to power saving,
such as frequency and voltage scaling.")
    (license license:gpl2)))

(define-public x86-energy-perf-policy
  (package
    (name "x86-energy-perf-policy")
    (version (package-version linux-libre))
    (source (package-source linux-libre))
    (build-system gnu-build-system)
    (arguments
     '(#:tests? #f
       #:phases
       (modify-phases %standard-phases
         (add-after 'unpack 'enter-subdirectory
           (lambda _
             (chdir "tools/power/x86/x86_energy_perf_policy")
             #t))
         (delete 'configure)
         (add-before 'build 'fix-makefile
           (lambda _
             (substitute* "Makefile" (("/usr") ""))
             #t)))
       #:make-flags
       (let ((out (assoc-ref %outputs "out")))
         (list (string-append "DESTDIR=" out)
               (string-append "LDFLAGS=-Wl,-rpath=" out "/lib")))))
    (supported-systems '("i686-linux" "x86_64-linux"))
    (home-page (package-home-page linux-libre))
    (synopsis "Display and update Intel-CPU energy-performance policy")
    (description
     "@command{x86_energy_perf_policy} displays and updates energy-performance
policy settings specific to Intel Architecture Processors.  Settings are
accessed via Model Specific Register (MSR) updates, no matter if the Linux
cpufreq sub-system is enabled or not.")
    (license license:gpl2)))

(define-public haveged
  (package
    (name "haveged")
    (version "1.9.6")
    (source
     (origin
       (method git-fetch)
       (uri (git-reference
             (url "https://github.com/jirka-h/haveged.git")
             (commit (string-append "v" version))))
       (file-name (git-file-name name version))
       (sha256
        (base32 "11kr19n2f87izsj341lv5amhd1wc2ckfmqr9pq5fxix8pkbs94rh"))))
    (build-system gnu-build-system)
    (home-page "https://www.issihosts.com/haveged")
    (synopsis "Entropy source for the Linux random number generator")
    (description
     "haveged generates an unpredictable stream of random numbers for use by
Linux's @file{/dev/random} and @file{/dev/urandom} devices.  The kernel's
standard mechanisms for filling the entropy pool may not be sufficient for
systems with high needs or limited user interaction, such as headless servers.

@command{haveged} runs as a privileged daemon, harvesting randomness from the
indirect effects of hardware events on hidden processor state using the
@acronym{HAVEGE, HArdware Volatile Entropy Gathering and Expansion} algorithm.
It tunes itself to its environment and provides the same built-in test suite
for the output stream as used on certified hardware security devices.

The quality of the randomness produced by this algorithm has not been proven.
It is recommended to run it together with another entropy source like rngd, and
not as a replacement for it.")
    (license (list (license:non-copyleft "file://nist/mconf.h")
                   (license:non-copyleft "file://nist/packtest.c")
                   license:public-domain        ; nist/dfft.c
                   license:gpl3+))))            ; everything else

(define-public ecryptfs-utils
  (package
    (name "ecryptfs-utils")
    (version "111")
    (source
     (origin
       (method url-fetch)
       (uri (string-append "https://launchpad.net/ecryptfs/trunk/"
                           version "/+download/ecryptfs-utils_"
                           version ".orig.tar.gz"))
       (sha256
        (base32
         "0zwq19siiwf09h7lwa7n7mgmrr8cxifp45lmwgcfr8c1gviv6b0i"))))
    (build-system gnu-build-system)
    (arguments
     `(#:configure-flags (list "--disable-pywrap")
       #:phases
       (modify-phases %standard-phases
         (add-after 'patch-source-shebangs 'patch-hardcoded-paths
           (lambda* (#:key inputs outputs #:allow-other-keys)
             (let ((out (assoc-ref outputs "out"))
                   (utils-linux (assoc-ref inputs "utils-linux"))
                   (cryptsetup (assoc-ref inputs "cryptsetup"))
                   (linux-pam (assoc-ref inputs "linux-pam"))
                   (lvm2 (assoc-ref inputs "lvm2")))
               (substitute* '("src/utils/ecryptfs-mount-private"
                              "src/utils/ecryptfs-umount-private"
                              "src/utils/ecryptfs-setup-private"
                              "src/utils/ecryptfs-setup-swap"
                              "src/utils/mount.ecryptfs.c"
                              "src/utils/umount.ecryptfs.c"
                              "src/pam_ecryptfs/pam_ecryptfs.c"
                              "src/desktop/ecryptfs-mount-private.desktop.in"
                              "src/desktop/ecryptfs-setup-private.desktop.in")
                 (("/bin/mount")
                  (string-append utils-linux "/bin/mount"))
                 (("/bin/umount")
                  (string-append utils-linux "/bin/umount"))
                 (("/sbin/mount.ecryptfs_private")
                  (string-append out "/sbin/mount.ecryptfs_private"))
                 (("/sbin/umount.ecryptfs_private")
                  (string-append out "/sbin/umount.ecryptfs_private"))
                 (("/usr/bin/ecryptfs-mount-private")
                  (string-append out "/bin/ecryptfs-mount-private"))
                 (("/usr/bin/ecryptfs-rewrite-file")
                  (string-append out "/bin/ecryptfs-rewrite-file"))
                 (("/usr/bin/ecryptfs-setup-private")
                  (string-append out "/bin/ecryptfs-setup-private"))
                 (("/sbin/cryptsetup")
                  (string-append cryptsetup "/sbin/cryptsetup"))
                 (("/sbin/unix_chkpwd")
                  (string-append linux-pam "/sbin/unix_chkpwd"))
                 (("/sbin/dmsetup")
                  (string-append lvm2 "/sbin/dmsetup")))))))))
    (native-inputs
     `(("intltool" ,intltool)
       ("perl" ,perl)                   ; for pod2man
       ("pkg-config" ,pkg-config)))
    (inputs
     `(("keyutils" ,keyutils)
       ("linux-pam" ,linux-pam)
       ("utils-linux" ,util-linux)
       ("cryptsetup" ,cryptsetup)
       ("lvm2" ,lvm2)
       ("nss" ,nss)))
    (home-page "http://ecryptfs.org/")
    (synopsis "eCryptfs cryptographic file system utilities")
    (description
     "eCryptfs is a POSIX-compliant stacked cryptographic file system for Linux.
Each file's cryptographic meta-data is stored inside the file itself, along
with the encrypted contents.  This allows individual encrypted files to be
copied between hosts and still be decrypted with the proper key.  eCryptfs is a
native Linux file system, and has been part of the Linux kernel since version
2.6.19.  This package contains the userland utilities to manage it.")
    ;; The files src/key_mod/ecryptfs_key_mod_{openssl,pkcs11_helper,tspi}.c
    ;; grant additional permission to link with OpenSSL.
    (license license:gpl2+)))

(define-public libnfsidmap
  (package
    (name "libnfsidmap")
    (version "0.27")
    (source
     (origin
       (method url-fetch)
       (uri (string-append "https://fedorapeople.org/~steved/"
                           name "/" version "/" name "-" version ".tar.bz2"))
       (sha256
        (base32 "0bg2bcii424mf1bnp3fssr8jszbvhdxl7wvifm1yf6g596v8b8i5"))))
    (build-system gnu-build-system)
    (arguments
     `(#:configure-flags (list
                          (string-append "--with-pluginpath="
                                         (assoc-ref %outputs "out")
                                         "/lib/libnfsidmap"))))
    (native-inputs
     `(("autoconf" ,autoconf)))         ; 0.27 still needs autoheader
    (home-page
     "http://www.citi.umich.edu/projects/nfsv4/crossrealm/libnfsidmap_config.html")
    (synopsis "NFSv4 support library for name/ID mapping")
    (description "Libnfsidmap is a library holding mulitiple methods of
mapping names to ids and visa versa, mainly for NFSv4.  It provides an
extensible array of mapping functions, currently consisting of two choices:
the default @code{nsswitch} and the experimental @code{umich_ldap}.")
    (license (license:non-copyleft "file://COPYING"
                                   "See COPYING in the distribution."))))

(define-public module-init-tools
  (package
    (name "module-init-tools")
    (version "3.16")
    (source (origin
             (method url-fetch)
             (uri (string-append
                   "mirror://kernel.org/linux/utils/kernel/module-init-tools/"
                   "module-init-tools-" version ".tar.bz2"))
             (sha256
              (base32
               "0jxnz9ahfic79rp93l5wxcbgh4pkv85mwnjlbv1gz3jawv5cvwp1"))
             (patches (search-patches "module-init-tools-moduledir.patch"))))
    (build-system gnu-build-system)
    (arguments
     ;; FIXME: The upstream tarball lacks man pages, and building them would
     ;; require DocBook & co.  We used to use Gentoo's pre-built man pages,
     ;; but they vanished.  In the meantime, fake it.
     '(#:phases
       (modify-phases %standard-phases
         (add-before 'configure 'fake-docbook
           (lambda _
             (substitute* "Makefile.in"
               (("^DOCBOOKTOMAN.*$")
                "DOCBOOKTOMAN = true\n"))
             #t)))))
    (home-page "https://www.kernel.org/pub/linux/utils/kernel/module-init-tools/")
    (synopsis "Tools for loading and managing Linux kernel modules")
    (description
     "Tools for loading and managing Linux kernel modules, such as
@code{modprobe}, @code{insmod}, @code{lsmod}, and more.")
    (license license:gpl2+)))

(define-public mcelog
  (package
    (name "mcelog")
    (version "154")
    (source (origin
              (method url-fetch)
              (uri (string-append "https://git.kernel.org/cgit/utils/cpu/mce/"
                                  "mcelog.git/snapshot/v" version ".tar.gz"))
              (sha256
               (base32
                "07628cr05f50m7lsvw26wxlnb7qcl0x6rymdpp5spqzhz91l58p3"))
              (file-name (string-append name "-" version ".tar.gz"))
              (modules '((guix build utils)))
              (snippet
               `(begin
                  ;; The snapshots lack a .git directory,
                  ;; breaking ‘git describe’.
                  (substitute* "Makefile"
                    (("\"unknown\"") (string-append "\"v" ,version "\"")))
                  #t))))
    (build-system gnu-build-system)
    (arguments
     `(#:phases (modify-phases %standard-phases
                  (delete 'configure))  ; no configure script
       #:make-flags (let ((out (assoc-ref %outputs "out")))
                      (list "CC=gcc"
                            (string-append "prefix=" out)
                            (string-append "DOCDIR=" out "/share/doc/mcelog")
                            "etcprefix=$(DOCDIR)/examples"))
       ;; The tests will only run as root on certain supported CPU models.
       #:tests? #f))
    (supported-systems (list "i686-linux" "x86_64-linux"))
    (home-page "https://mcelog.org/")
    (synopsis "Machine check monitor for x86 Linux systems")
    (description
     "The mcelog daemon is required by the Linux kernel to log memory, I/O, CPU,
and other hardware errors on x86 systems.  It can also perform user-defined
tasks, such as bringing bad pages off-line, when configurable error thresholds
are exceeded.")
    (license license:gpl2)))

(define-public mtd-utils
  (package
    (name "mtd-utils")
    (version "2.1.1")
    (source (origin
              (method url-fetch)
              (uri (string-append
                    "ftp://ftp.infradead.org/pub/mtd-utils/"
                    "mtd-utils-" version ".tar.bz2"))
              (sha256
               (base32
                "1lijl89l7hljx8xx70vrz9srd3h41v5gh4b0lvqnlv831yvyh5cd"))))
    (arguments
     '(#:configure-flags '("--enable-unit-tests")))
    (native-inputs
     `(("cmocka" ,cmocka)
       ("pkg-config" ,pkg-config)))
    (inputs
     `(("acl" ,acl)                     ; extended attributes (xattr)
       ("libuuid" ,util-linux)
       ("lzo" ,lzo)
       ("openssl" ,openssl)             ; optional crypto support
       ("zlib" ,zlib)
       ("zstd" ,zstd "lib")))
    (build-system gnu-build-system)
    (synopsis "MTD Flash Storage Utilities")
    (description "This package provides utilities for testing, partitioning, etc
of flash storage.")
    (home-page "http://www.linux-mtd.infradead.org/")
    (license
      (list license:gpl2 ; Almost everything is gpl2 or gpl2+
            license:mpl1.1 ; All ftl* files
            license:expat)))) ; libiniparser

(define-public libseccomp
  (package
    (name "libseccomp")
    (version "2.4.1")
    (source (origin
              (method url-fetch)
              (uri (string-append "https://github.com/seccomp/libseccomp/"
                                  "releases/download/v" version
                                  "/libseccomp-" version ".tar.gz"))
              (sha256
               (base32
                "1s06h2cgk0xxwmhwj72z33bllafc1xqnxzk2yyra2rmg959778qw"))))
    (build-system gnu-build-system)
    (native-inputs
     `(("which" ,which)))
    (synopsis "Interface to Linux's seccomp syscall filtering mechanism")
    (description "The libseccomp library provides an easy to use, platform
independent, interface to the Linux Kernel's syscall filtering mechanism.  The
libseccomp API is designed to abstract away the underlying BPF based syscall
filter language and present a more conventional function-call based filtering
interface that should be familiar to, and easily adopted by, application
developers.")
    (home-page "https://github.com/seccomp/libseccomp")
    (license license:lgpl2.1)))

(define-public radeontop
  (package
    (name "radeontop")
    (version "1.2")
    (source
     (origin
       (method git-fetch)
       (uri (git-reference
             (url "https://github.com/clbr/radeontop.git")
             (commit (string-append "v" version))))
       (file-name (git-file-name name version))
       (sha256
        (base32 "1b1m30r2nfwqkajqw6m01xmfhlq83z1qylyijxg7962mp9x2k0gw"))))
    (build-system gnu-build-system)
    (arguments
     `(#:phases (modify-phases %standard-phases
                  ;; getver.sh uses ‘git --describe’, isn't worth an extra git
                  ;; dependency, and doesn't even work on release(!) tarballs.
                  (add-after 'unpack 'report-correct-version
                    (lambda _
                      (substitute* "getver.sh"
                        (("ver=unknown")
                         (string-append "ver=" ,version)))
                      #t))
                  (delete 'configure))  ; no configure script
       #:make-flags (list "CC=gcc"
                          (string-append "PREFIX=" %output))
       #:tests? #f))                    ; no tests
    (native-inputs
     `(("gettext" ,gettext-minimal)
       ("pkg-config" ,pkg-config)))
    (inputs
     `(("libdrm" ,libdrm)
       ("libpciaccess" ,libpciaccess)
       ("libxcb" ,libxcb)
       ("ncurses" ,ncurses)))
    (home-page "https://github.com/clbr/radeontop/")
    (synopsis "Usage monitor for AMD Radeon graphics")
    (description "RadeonTop monitors resource consumption on supported AMD
Radeon Graphics Processing Units (GPUs), either in real time as bar graphs on
a terminal or saved to a file for further processing.  It measures both the
activity of the GPU as a whole, which is also accurate during OpenCL
computations, as well as separate component statistics that are only meaningful
under OpenGL graphics workloads.")
    (license license:gpl3)))

(define-public efivar
  (package
    (name "efivar")
    (version "37")
    (source (origin
              (method url-fetch)
              (uri (string-append "https://github.com/rhboot/" name
                                  "/releases/download/" version "/" name
                                  "-" version ".tar.bz2"))
              (sha256
               (base32
                "17vvfivhsrszh7q39b6npjsrhrhsjf1cmmcpp3xrh6wh7ywzwrrw"))))
    (build-system gnu-build-system)
    (arguments
     `(;; Tests require a UEFI system and is not detected in the chroot.
       #:tests? #f
       #:make-flags (list (string-append "prefix=" %output)
                          (string-append "libdir=" %output "/lib")
                          "CC_FOR_BUILD=gcc"
                          (string-append "LDFLAGS=-Wl,-rpath=" %output "/lib"))
       #:phases
       (modify-phases %standard-phases
         (delete 'configure)
         (add-before 'build 'kernel-headers-are-system-headers
           (lambda* (#:key inputs #:allow-other-keys)
             (let ((kernel-headers (assoc-ref inputs "kernel-headers")))
               ;; Make sure the kernel headers are treated as system headers
               ;; to suppress a conflict between "util.h" and <linux/fs.h>.
             (setenv "C_INCLUDE_PATH" (string-append kernel-headers "/include"))
             #t))))))
    (native-inputs
     `(("pkg-config" ,pkg-config)))
    (inputs
     `(("popt" ,popt)))
    (home-page "https://github.com/rhboot/efivar")
    (synopsis "Tool and library to manipulate EFI variables")
    (description "This package provides a library and a command line
interface to the variable facility of UEFI boot firmware.")
    (license license:lgpl2.1+)))

(define-public efibootmgr
  (package
    (name "efibootmgr")
    (version "16")
    (source (origin
              (method url-fetch)
              (uri (string-append "https://github.com/rhinstaller/efibootmgr"
                                  "/releases/download/" version "/efibootmgr"
                                  "-" version ".tar.bz2"))
              (sha256
               (base32
                "0pzn67vxxaf7jna4cd0i4kqm60h04kb21hckksv9z82q9gxra1wm"))))
    (build-system gnu-build-system)
    (arguments
     `(#:tests? #f ;no tests
       #:make-flags (list (string-append "prefix=" %output)
                          (string-append "libdir=" %output "/lib")
                          ;; EFIDIR denotes a subdirectory relative to the
                          ;; EFI System Partition where the loader will be
                          ;; installed (known as OS_VENDOR in the code).
                          ;; GRUB overrides this, as such it's only used if
                          ;; nothing else is specified on the command line.
                          "EFIDIR=gnu"
                          ;; Treat kernel headers as system headers to prevent
                          ;; warnings about conflicting types.
                          (string-append "C_INCLUDE_PATH="
                                         (assoc-ref %build-inputs "kernel-headers")
                                         "/include"))
       #:phases (modify-phases %standard-phases (delete 'configure))))
    (native-inputs
     `(("pkg-config" ,pkg-config)))
    (inputs
     `(("efivar" ,efivar)
       ("popt" ,popt)))
    (home-page "https://github.com/rhinstaller/efibootmgr")
    (synopsis "Modify the Extensible Firmware Interface (EFI) boot manager")
    (description
     "@code{efibootmgr} is a user-space application to modify the Intel
Extensible Firmware Interface (EFI) Boot Manager.  This application can
create and destroy boot entries, change the boot order, change the next
running boot option, and more.")
    (license license:gpl2+)))

(define-public sysstat
  (package
    (name "sysstat")
    (version "12.1.6")
    (source (origin
              (method url-fetch)
              (uri (string-append "http://pagesperso-orange.fr/sebastien.godard/"
                                  "sysstat-" version ".tar.xz"))
              (sha256
               (base32
                "0agi17n82k363mf9f7cky3isq195hw112vs98v26yfhm0v2g6lpp"))))
    (build-system gnu-build-system)
    (arguments
     `(#:tests? #f ; No test suite.
       ;; Without this flag, it tries to install the man pages with group 'root'
       ;; and fails because /etc/passwd lacks an entry for the root user.
       #:configure-flags
       (list "--disable-file-attr"
             (string-append "conf_dir=" (assoc-ref %outputs "out") "/etc"))
       #:phases
       (modify-phases %standard-phases
         ;; The build process tries to create '/var/lib/sa', so we skip that
         ;; instruction.
         (add-after 'build 'skip-touching-var
           (lambda _
             (substitute* "Makefile"
               (("mkdir -p \\$\\(DESTDIR\\)\\$\\(SA_DIR\\)")
                ""))
             #t)))))
    (home-page "http://sebastien.godard.pagesperso-orange.fr/")
    (synopsis "Performance monitoring tools for Linux")
    (description "The sysstat utilities are a collection of performance
monitoring tools for Linux.  These include @code{mpstat}, @code{iostat},
@code{tapestat}, @code{cifsiostat}, @code{pidstat}, @code{sar}, @code{sadc},
@code{sadf} and @code{sa}.")
    (license license:gpl2+)))

(define-public light
  (package
    (name "light")
    (version "1.2.1")
    (source
     (origin
       (method git-fetch)
       (uri (git-reference
             (url "https://github.com/haikarainen/light.git")
             (commit (string-append "v" version))))
       (sha256
        (base32 "0zrjipd392bzjvxx0rjrb0cgi0ix1d83fwgw1mcy8kc4d16cgyjg"))
       (file-name (git-file-name name version))))
    (build-system gnu-build-system)
    (native-inputs
     `(("autoconf" ,autoconf)
       ("automake" ,automake)))
    (home-page "https://haikarainen.github.io/light/")
    (synopsis "GNU/Linux application to control backlights")
    (description
     "Light is a program to send commands to screen backlight controllers
under GNU/Linux.  Features include:

@itemize
@item It does not rely on X.
@item Light can automatically figure out the best controller to use, making
full use of underlying hardware.
@item It is possible to set a minimum brightness value, as some controllers
set the screen to be pitch black at a vaĺue of 0 (or higher).
@end itemize

Light is the successor of lightscript.")
    (license license:gpl3+)))

(define-public brightnessctl
  (let ((commit "6a791e7694aeeb5d027f71c6098e5182cf03371c"))
    (package
      (name "brightnessctl")
      (version (git-version "0.4" "0" commit))
      (source (origin
                (method git-fetch)
                (uri (git-reference
                      (url "https://github.com/Hummer12007/brightnessctl/")
                      (commit commit)))
                (file-name (git-file-name name version))
                (sha256
                 (base32
                  "1n1gb8ldgqv3vs565yhk1w4jfvrviczp94r8wqlkv5q6ab43c8w9"))))
      (build-system gnu-build-system)
      (arguments
       '(#:tests? #f                    ; no tests
         #:make-flags (list "CC=gcc"
                            (string-append "PREFIX=" %output)
                            (string-append "UDEVDIR=" %output "/lib/udev/rules.d/"))
         #:phases
         (modify-phases %standard-phases
           (delete 'configure)
           (add-after 'unpack 'adjust-udev-rules
             (lambda _
               (substitute* "90-brightnessctl.rules"
                 (("/bin/") "/run/current-system/profile/bin/"))
               #t)))))
      (home-page "https://github.com/Hummer12007/brightnessctl")
      (synopsis "Backlight and LED brightness control")
      (description
       "This program allows you read and control device brightness.  Devices
include backlight and LEDs.  It can also preserve current brightness before
applying the operation, such as on lid close.

The appropriate permissions must be set on the backlight or LED control
interface in sysfs, which can be accomplished with the included udev rules.")
      (license license:expat))))

(define-public tlp
  (package
    (name "tlp")
    (version "1.2.2")
    (source (origin
              (method url-fetch)
              (uri (string-append
                    "https://github.com/linrunner/"
                    (string-upcase name)
                    "/archive/" version ".tar.gz"))
              (file-name (string-append name "-" version ".tar.gz"))
              (sha256
               (base32
                "059kxrpxx580mm6p0z2a421nxngszyh4yqqhbgvn04b6a7dbsa2w"))))
    (inputs `(("bash" ,bash)
              ("dbus" ,dbus)
              ("ethtool" ,ethtool)
              ("eudev" ,eudev)
              ("grep" ,grep)
              ("hdparm" ,hdparm)
              ("inetutils" ,inetutils)
              ("iw" ,iw)
              ("kmod" ,kmod)
              ("pciutils" ,pciutils)
              ("perl" ,perl)
              ("rfkill" ,rfkill)
              ("sed" ,sed)
              ("usbutils" ,usbutils)
              ("util-linux" ,util-linux)
              ("wireless-tools" ,wireless-tools)
              ,@(if (let ((system (or (%current-target-system)
                                      (%current-system))))
                      (or (string-prefix? "i686-" system)
                          (string-prefix? "x86_64-" system)))
                    `(("x86-energy-perf-policy" ,x86-energy-perf-policy))
                    '())))
    (build-system gnu-build-system)
    (arguments
     `(#:modules ((guix build gnu-build-system)
                  (guix build utils)
                  (srfi srfi-1))
       #:phases
       (modify-phases %standard-phases
         (delete 'configure)            ; no configure script
         (add-before 'build 'setenv
           (lambda* (#:key outputs #:allow-other-keys)
             (let ((out (assoc-ref outputs "out")))
               (setenv "TLP_WITH_SYSTEMD" "0")
               (setenv "TLP_NO_INIT" "1")
               (setenv "TLP_NO_PMUTILS" "1")
               (setenv "TLP_SBIN" (string-append out "/bin"))
               (setenv "TLP_BIN" (string-append out "/bin"))
               (setenv "TLP_TLIB" (string-append out "/share/tlp"))
               (setenv "TLP_FLIB" (string-append out "/share/tlp/func.d"))
               (setenv "TLP_ULIB" (string-append out "/lib/udev"))
               (setenv "TLP_CONF" "/etc/tlp")
               (setenv "TLP_ELOD"
                       (string-append out "/lib/elogind/system-sleep"))
               (setenv "TLP_SHCPL"
                       (string-append out "/share/bash-completion/completions"))
               (setenv "TLP_MAN" (string-append out "/share/man"))
               (setenv "TLP_META" (string-append out "/share/metainfo"))
               #t)))
         (delete 'check)                ; no tests
         (add-before 'install 'fix-installation
           (lambda _
             ;; Stop the Makefile from trying to create system directories.
             (substitute* "Makefile"
               (("\\[ -f \\$\\(_CONF\\) \\]") "#")
               (("install -d -m 755 \\$\\(_VAR\\)") "#"))
             #t))
         (replace 'install
           (lambda _
             (invoke "make" "install-tlp" "install-man")))
         (add-after 'install 'wrap
           (lambda* (#:key inputs outputs #:allow-other-keys)
             (let* ((bin (string-append (assoc-ref outputs "out") "/bin"))
                    (bin-files (find-files bin ".*")))
               (define (bin-directory input-name)
                 (let ((p (assoc-ref inputs input-name)))
                   (and p (string-append p "/bin"))))
               (define (sbin-directory input-name)
                 (string-append (assoc-ref inputs input-name) "/sbin"))
               (for-each (lambda (program)
                           (wrap-program program
                             `("PATH" ":" prefix
                               ,(append
                                 (filter-map bin-directory
                                             '("bash"
                                               "coreutils"
                                               "dbus"
                                               "eudev"
                                               "grep"
                                               "inetutils"
                                               "kmod"
                                               "perl"
                                               "sed"
                                               "usbutils"
                                               "util-linux"
                                               "x86-energy-perf-policy"))
                                 (filter-map sbin-directory
                                             '("ethtool"
                                               "hdparm"
                                               "iw"
                                               "pciutils"
                                               "rfkill"
                                               "wireless-tools"))))))
                         bin-files)
               #t))))))
    (home-page "http://linrunner.de/en/tlp/tlp.html")
    (synopsis "Power management tool for Linux")
    (description "TLP is a power management tool for Linux.  It comes with
a default configuration already optimized for battery life.  Nevertheless,
TLP is customizable to fulfil system requirements.  TLP settings are applied
every time the power supply source is changed.")
    ;; 'COPYING' is a custom version that says that one file is GPLv3+ and the
    ;; rest is GPLv2+.
    (license (list license:gpl2+ license:gpl3+))))

(define-public lshw
  (package
    (name "lshw")
    (version "B.02.18")
    (source (origin
              (method url-fetch)
              (uri (string-append "https://www.ezix.org/software/"
                                  "files/lshw-" version
                                  ".tar.gz"))
              (sha256
               (base32
                "0brwra4jld0d53d7jsgca415ljglmmx1l2iazpj4ndilr48yy8mf"))))
    (build-system gnu-build-system)
    (arguments
      `(#:phases (modify-phases %standard-phases (delete 'configure))
        #:tests? #f ; no tests
        #:make-flags
          (list (string-append "PREFIX=" (assoc-ref %outputs "out")))))
    (synopsis "List hardware information")
    (description
     "@command{lshw} (Hardware Lister) is a small tool to provide
detailed information on the hardware configuration of the machine.
It can report exact memory configuration, firmware version, mainboard
configuration, CPU version and speed, cache configuration, bus speed,
and more on DMI-capable x86 or EFI (IA-64) systems and on some PowerPC
machines (PowerMac G4 is known to work).")
    (home-page "https://www.ezix.org/project/wiki/HardwareLiSter")
    (license license:gpl2+)))

(define-public libmnl
  (package
    (name "libmnl")
    (version "1.0.4")
    (source
      (origin
        (method url-fetch)
        (uri (string-append "mirror://netfilter.org/libmnl/"
                            "libmnl-" version ".tar.bz2"))
        (sha256
         (base32
          "108zampspaalv44zn0ar9h386dlfixpd149bnxa5hsi8kxlqj7qp"))))
    (build-system gnu-build-system)
    (home-page "https://www.netfilter.org/projects/libmnl/")
    (synopsis "Netlink utility library")
    (description "Libmnl is a minimalistic user-space library oriented to
Netlink developers.  There are a lot of common tasks in parsing, validating,
constructing of both the Netlink header and TLVs that are repetitive and easy to
get wrong.  This library aims to provide simple helpers that allows you to
re-use code and to avoid re-inventing the wheel.")
    (license license:lgpl2.1+)))

(define-public libnftnl
  (package
    (name "libnftnl")
    (version "1.1.4")
    (source
     (origin
       (method url-fetch)
       (uri (string-append "mirror://netfilter.org/libnftnl/"
                           "libnftnl-" version ".tar.bz2"))
       (sha256
        (base32 "087dfc2n4saf2k68hyi4byvgz5grwpw5kfjvmkpn3wmd8y1riiy8"))))
    (build-system gnu-build-system)
    (native-inputs
     `(("pkg-config" ,pkg-config)))
    (inputs
     `(("libmnl" ,libmnl)))
    (home-page "https://www.netfilter.org/projects/libnftnl/index.html")
    (synopsis "Netlink programming interface to the Linux nf_tables subsystem")
    (description "Libnftnl is a userspace library providing a low-level netlink
programming interface to the in-kernel nf_tables subsystem.  The library
libnftnl has been previously known as libnftables.  This library is currently
used by nftables.")
    (license license:gpl2+)))

(define-public nftables
  (package
    (name "nftables")
    (version "0.9.2")
    (source
     (origin
       (method url-fetch)
       (uri (string-append "http://www.nftables.org/projects/nftables"
                           "/files/nftables-" version ".tar.bz2"))
       (sha256
        (base32
         "1x8kalbggjq44j4916i6vyv1rb20dlh1dcsf9xvzqsry2j063djw"))))
    (build-system gnu-build-system)
    (arguments `(#:configure-flags
                 '("--disable-man-doc"))) ; FIXME: Needs docbook2x.
    (inputs `(("bison" ,bison)
              ("flex" ,flex)
              ("gmp" ,gmp)
              ("libmnl" ,libmnl)
              ("libnftnl" ,libnftnl)
              ("readline" ,readline)))
    (native-inputs `(("pkg-config" ,pkg-config)))
    (home-page "http://www.nftables.org")
    (synopsis "Userspace utility for Linux packet filtering")
    (description "nftables is the project that aims to replace the existing
{ip,ip6,arp,eb}tables framework.  Basically, this project provides a new packet
filtering framework, a new userspace utility and also a compatibility layer for
{ip,ip6}tables.  nftables is built upon the building blocks of the Netfilter
infrastructure such as the existing hooks, the connection tracking system, the
userspace queueing component and the logging subsystem.")
    (license license:gpl2)))

(define-public proot
  (package
    (name "proot")
    (version "5.1.0")
    (source
     (origin
       (method git-fetch)
       (uri (git-reference
             (url "https://github.com/proot-me/PRoot.git")
             (commit (string-append "v" version))))
       (file-name (git-file-name name version))
       (sha256
        (base32 "0azsqis99gxldmbcg43girch85ysg4hwzf0h1b44bmapnsm89fbz"))
       (patches (search-patches "proot-test-fhs.patch"))))
    (build-system gnu-build-system)
    (arguments
     '(#:make-flags '("-C" "src")

       #:phases (modify-phases %standard-phases
                  (delete 'configure)
                  (add-before 'build 'set-shell-file-name
                    (lambda* (#:key inputs #:allow-other-keys)
                      (substitute* (find-files "src" "\\.[ch]$")
                        (("\"/bin/sh\"")
                         (string-append "\""
                                        (assoc-ref inputs "bash")
                                        "/bin/sh\"")))
                      #t))
                  (add-before 'check 'fix-fhs-assumptions-in-tests
                    (lambda _
                      (substitute* "tests/test-c6b77b77.mk"
                        (("/bin/bash") (which "bash"))
                        (("/usr/bin/test") (which "test")))
                      (substitute* '("tests/test-16573e73.c")
                        (("/bin/([a-z-]+)" _ program)
                         (which program)))

                      (substitute* (find-files "tests" "\\.sh$")
                        ;; Some of the tests try to "bind-mount" /bin/true.
                        (("-b /bin/true:")
                         (string-append "-b " (which "true") ":"))
                        ;; Likewise for /bin.
                        (("-b /bin:") "-b /gnu:")
                        ;; Others try to run /bin/sh.
                        (("/bin/sh") (which "sh"))
                        ;; Others assume /etc/fstab exists.
                        (("/etc/fstab") "/etc/passwd"))

                      (substitute* "tests/GNUmakefile"
                        (("-b /bin:") "-b /gnu:"))

                      ;; XXX: This test fails in an obscure corner case, just
                      ;; skip it.
                      (delete-file "tests/test-kkkkkkkk.c")

                      #t))
                  (replace 'check
                    (lambda _
                      (let ((n (parallel-job-count)))
                        ;; For some reason we get lots of segfaults with
                        ;; seccomp support (x86_64, Linux-libre 4.11.0).
                        (setenv "PROOT_NO_SECCOMP" "1")

                        ;; Most of the tests expect "/bin" to be in $PATH so
                        ;; they can run things that live in $ROOTFS/bin.
                        (setenv "PATH"
                                (string-append (getenv "PATH") ":/bin"))

                        (invoke "make" "check" "-C" "tests"
                                ;;"V=1"
                                "-j" (number->string n)))))
                  (replace 'install
                    (lambda* (#:key outputs #:allow-other-keys)
                      ;; The 'install' rule does nearly nothing.
                      (let* ((out (assoc-ref outputs "out"))
                             (man1 (string-append out "/share/man/man1")))
                        ;; TODO: 'make install-care' (does not even
                        ;; build currently.)
                        (invoke "make" "-C" "src" "install"
                                (string-append "PREFIX=" out))

                        (mkdir-p man1)
                        (copy-file "doc/proot/man.1"
                                   (string-append man1 "/proot.1"))
                        #t))))))
    (native-inputs `(("which" ,which)

                     ;; For 'mcookie', used by some of the tests.
                     ("util-linux" ,util-linux)))
    (inputs `(("talloc" ,talloc)))
    (home-page "https://github.com/proot-me/PRoot")
    (synopsis "Unprivileged chroot, bind mount, and binfmt_misc")
    (description
     "PRoot is a user-space implementation of @code{chroot}, @code{mount --bind},
and @code{binfmt_misc}.  This means that users don't need any privileges or
setup to do things like using an arbitrary directory as the new root
file system, making files accessible somewhere else in the file system
hierarchy, or executing programs built for another CPU architecture
transparently through QEMU user-mode.  Also, developers can use PRoot as a
generic process instrumentation engine thanks to its extension mechanism.
Technically PRoot relies on @code{ptrace}, an unprivileged system-call
available in the kernel Linux.")
    (license license:gpl2+)))

(define-public proot-static
  (package
    (inherit proot)
    (name "proot-static")
    (synopsis
     "Unprivileged chroot, bind mount, and binfmt_misc (statically linked)")
    (inputs `(("talloc" ,talloc/static)))
    (arguments
     (substitute-keyword-arguments (package-arguments proot)
       ((#:make-flags flags)
        `(cons "LDFLAGS = -ltalloc -static -static-libgcc" ,flags))
       ((#:phases phases)
        `(modify-phases ,phases
           (add-after 'strip 'remove-store-references
             (lambda* (#:key outputs #:allow-other-keys)
               (let* ((out (assoc-ref outputs "out")))
                 (with-directory-excursion out
                   (remove-store-references "bin/proot")
                   #t))))))
       ((#:allowed-references _ '("out"))
        '("out"))))))

(define-public cpuid
  (package
    (name "cpuid")
    (version "20180519")
    (source (origin
              (method url-fetch)
              (uri (string-append "http://www.etallen.com/cpuid/cpuid-"
                                  version ".src.tar.gz"))
              (sha256
               (base32
                "16pzwyifc9glpk1hm6bqb5d1a7cw0qnqiamh5sbvqg7j6sz26y4n"))))
    (build-system gnu-build-system)
    (arguments
     '(#:make-flags '("CC=gcc")
       #:tests? #f                      ; no tests
       #:phases (modify-phases %standard-phases
                  (delete 'configure)   ; no configure script
                  (add-before 'install 'fix-makefile
                    (lambda* (#:key outputs #:allow-other-keys)
                      (substitute* "Makefile"
                        (("\\$\\(BUILDROOT\\)/usr") (assoc-ref outputs "out")))
                      ;; Make the compressed manpages writable so that the
                      ;; reset-gzip-timestamps phase does not error out.
                      (substitute* "Makefile"
                        (("-m 444") "-m 644"))
                      #t)))))
    (inputs `(("perl" ,perl)))
    (supported-systems '("i686-linux" "x86_64-linux"))
    (home-page "http://www.etallen.com/cpuid.html")
    (synopsis "Linux tool to dump x86 CPUID information about the CPU(s)")
    (description "cpuid dumps detailed information about the CPU(s) gathered
from the CPUID instruction, and also determines the exact model of CPU(s).  It
supports Intel, AMD, and VIA CPUs, as well as older Transmeta, Cyrix, UMC,
NexGen, Rise, and SiS CPUs.")
    (license license:gpl2+)))

(define-public jmtpfs
  (package
    (name "jmtpfs")
    (version "0.5")
    (source
      (origin
        (method url-fetch)
        (uri (string-append "https://github.com/JasonFerrara/jmtpfs/archive/v"
                            version ".tar.gz"))
        (file-name (string-append name "-" version ".tar.gz"))
        (sha256
         (base32
          "10v8d7mmx8b8123x5f9y9zaaa428ms6wkngwn2ra71n5a53wrjn0"))))
    (build-system gnu-build-system)
    (inputs
     `(("file" ,file)
       ("fuse" ,fuse)
       ("libmtp" ,libmtp)))
    (native-inputs
     `(("pkg-config" ,pkg-config)))
    (home-page "https://github.com/JasonFerrara/jmtpfs")
    (synopsis "Use a FUSE file system to access data over MTP")
    (description "jmtpfs uses FUSE (file system in userspace) to provide access
to data over the Media Transfer Protocol (MTP).  Unprivileged users can mount
the MTP device as a file system.")
    (license license:gpl3)))

(define-public procenv
  (package
   (name "procenv")
   (version "0.50")
   (source
    (origin
     (method url-fetch)
     (uri (string-append "https://github.com/jamesodhunt/procenv/archive/"
                         version ".tar.gz"))
     (file-name (string-append name "-" version ".tar.gz"))
     (sha256
      (base32 "0dvscyf47i3j5ay0amncqmqw9kd916689r2pqdvpnsrhp6j46zp1"))))
   (build-system gnu-build-system)
   (arguments `(#:configure-flags '("--disable-silent-rules")))
   (native-inputs `(("pkg-config" ,pkg-config)))
   (inputs `(("expat" ,expat) ("libcap" ,libcap) ("check" ,check)
             ("groff" ,groff)           ; for tests
             ("libselinux" ,libselinux)))
   (synopsis "Utility to show process environment")
   (description "Procenv is a command-line tool that displays as much detail about
itself and its environment as possible.  It can be used as a test
tool, to understand the type of environment a process runs in, and for
comparing system environments.")
   (home-page "http://github.com/jamesodhunt/procenv/")
   (license license:gpl3+)))

(define-public libfabric
  (package
    (name "libfabric")
    (version "1.4.1")
    (source
     (origin
       (method url-fetch)
       (uri
        (string-append "https://github.com/ofiwg/libfabric/releases/download/v"
                       version "/libfabric-" version ".tar.bz2"))
       (sha256
        (base32 "19l2m1frna1l765z4j7wl8hp4rb9wrh0hy5496685hd183hmy5pv"))))
    (build-system gnu-build-system)
    (inputs `(("rdma-core" ,rdma-core)
              ,@(match (%current-system)
                       ((member (package-supported-systems psm))
                        `(("psm" ,psm)))
                       (_ `()))
              ("libnl" ,libnl)))
    (home-page "https://ofiwg.github.io/libfabric/")
    (synopsis "Open Fabric Interfaces")
    (description
     "OpenFabrics Interfaces (OFI) is a framework focused on exporting fabric
communication services to applications.  OFI is best described as a collection
of libraries and applications used to export fabric services.  The key
components of OFI are: application interfaces, provider libraries, kernel
services, daemons, and test applications.

Libfabric is a core component of OFI.  It is the library that defines and
exports the user-space API of OFI, and is typically the only software that
applications deal with directly.  It works in conjunction with provider
libraries, which are often integrated directly into libfabric.")
    (license (list license:bsd-2 license:gpl2)))) ;dual

(define-public psm
  (package
    (name "psm")
    (version "3.3.20170428")
    (home-page "https://github.com/intel/psm")
    (source
     (origin
       (method git-fetch)
       (uri (git-reference (url home-page)
                           (commit "604758e76dc31e68d1de736ccf5ddf16cb22355b")))
       (file-name (string-append "psm-" version ".tar.gz"))
       (sha256
        (base32 "0nsb325dmhn5ia3d2cnksqr0gdvrrx2hmvlylfgvmaqdpq76zm85"))
       (patches (search-patches
                 "psm-arch.patch"     ; uname -p returns "unknown" on Debian 9
                 "psm-ldflags.patch"  ; build shared lib with LDFLAGS
                 "psm-repro.patch"))))  ; reproducibility
    (build-system gnu-build-system)
    (inputs `(("libuuid" ,util-linux)))
    (arguments
     '(#:make-flags `("PSM_USE_SYS_UUID=1" "CC=gcc" "WERROR="
                      ,(string-append "INSTALL_PREFIX=" %output)
                      ,(string-append "LDFLAGS=-Wl,-rpath=" %output "/lib"))
       #:tests? #f
       #:phases (modify-phases %standard-phases
                  (delete 'configure)
                  (add-after 'unpack 'patch-/usr/include
                    (lambda _
                      (substitute* "Makefile"
                        (("\\$\\{DESTDIR}/usr/include")
                         (string-append %output "/include")))
                      (substitute* "Makefile"
                        (("/lib64") "/lib"))
                      #t))
                  (add-after 'unpack 'patch-sysmacros
                    (lambda _
                      (substitute* "ipath/ipath_proto.c"
                        (("#include <sys/poll.h>" m)
                         (string-append m "\n"
                                        "#include <sys/sysmacros.h>")))
                      #t)))))
    (synopsis "Intel Performance Scaled Messaging (PSM) Libraries")
    (description
     "The PSM Messaging API, or PSM API, is Intel's low-level user-level
communications interface for the True Scale family of products.  PSM users are
enabled with mechanisms necessary to implement higher level communications
interfaces in parallel environments.")
    ;; Only Intel-compatable processors are supported.
    (supported-systems '("i686-linux" "x86_64-linux"))
    (license (list license:bsd-2 license:gpl2)))) ;dual

(define-public snapscreenshot
  (package
    (name "snapscreenshot")
    (version "1.0.14.3")
    (source
     (origin
       (method url-fetch)
       (uri (string-append "http://bisqwit.iki.fi/src/arch/"
                           name "-" version ".tar.bz2"))
       (sha256
        (base32 "0gzvqsbf6a2sbd1mqvj1lbm57i2bm5k0cr6ncr821d1f32gw03mk"))))
    (build-system gnu-build-system)
    (arguments
     `(#:make-flags
       (let ((out (assoc-ref %outputs "out")))
         (list (string-append "BINDIR=" out "/bin")
               (string-append "MANDIR=" out "/share/man")))
       #:tests? #f                      ; no test suite
       #:phases
       (modify-phases %standard-phases
         (delete 'configure)            ; ./configure is a snarky no-op
         (add-before 'install 'fix-ownership
           ;; Install binaries owned by ‘root’ instead of the nonexistent ‘bin’.
           (lambda _
             (substitute* "depfun.mak"
               ((" -o bin -g bin ") " "))
             #t))
         (add-before 'install 'create-output-directories
           (lambda* (#:key outputs #:allow-other-keys)
             (let ((out (assoc-ref outputs "out")))
               (mkdir-p (string-append out "/share/man/man1"))
               #t))))))
    (home-page "https://bisqwit.iki.fi/source/snapscreenshot.html")
    (synopsis "Take screenshots of one or more Linux text consoles")
    (description
     "snapscreenshot saves a screenshot of one or more Linux text consoles as a
Targa (@dfn{.tga}) image.  It can be used by anyone with read access to the
relevant @file{/dev/vcs*} file(s).")
    (license license:gpl2)))

(define-public fbcat
  (package
    (name "fbcat")
    (version "0.5.1")
    (source
     (origin
       (method url-fetch)
       (uri (string-append "https://github.com/jwilk/fbcat/releases/download/"
                           version "/" name "-" version ".tar.gz"))
       (sha256
        (base32 "0pj9hxmwhbz6kmd7847yx2jh1scl9l25zgndyi8s9vlzdkq2q8d7"))))
    (build-system gnu-build-system)
    (inputs
     ;; The ‘fbgrab’ wrapper can use one of several PPM-to-PNG converters.  We
     ;; choose netpbm simply because it's the smallest.  It still adds ~94 MiB
     ;; to an otherwise tiny package, so we put ‘fbgrab’ in its own output.
     `(("pnmtopng" ,netpbm)))
    (outputs (list "out" "fbgrab"))
    (arguments
     `(#:make-flags
       (list "CC=gcc"
             (string-append "PREFIX=" (assoc-ref %outputs "out")))
       #:tests? #f                      ; no tests
       #:phases
       (modify-phases %standard-phases
         (delete 'configure)            ; no configure script
         (add-after 'build 'qualify-references
           (lambda* (#:key inputs outputs #:allow-other-keys)
             (let* ((pnmtopng (assoc-ref inputs "pnmtopng"))
                    (out (assoc-ref outputs "out")))
               (substitute* "fbgrab"
                 (("fbcat" all)
                  (string-append out "/bin/" all))
                 (("pnmtopng" all)
                  (string-append pnmtopng "/bin/" all)))
               #t)))
         (add-after 'install 'split-fbgrab-output
           (lambda* (#:key outputs #:allow-other-keys)
             (let* ((out (assoc-ref outputs "out"))
                    (out:fbgrab (assoc-ref outputs "fbgrab")))
               (for-each (lambda (file)
                           (let ((old (string-append out "/" file))
                                 (new (string-append out:fbgrab "/" file)))
                             (mkdir-p (dirname new))
                             (rename-file old new)))
                         (list "bin/fbgrab"
                               "share/man/man1/fbgrab.1"))
               #t))))))
    (home-page "https://jwilk.net/software/fbcat")
    (synopsis "Take a screenshot of the contents of the Linux framebuffer")
    (description
     "fbcat saves the contents of the Linux framebuffer (@file{/dev/fb*}), or
a dump therof.  It supports a wide range of drivers and pixel formats.
@command{fbcat} can take screenshots of virtually any application that can be
made to write its output to the framebuffer, including (but not limited to)
text-mode or graphical applications that don't use a display server.

Also included is @command{fbgrab}, a wrapper around @command{fbcat} that
emulates the behaviour of Gunnar Monell's older fbgrab utility.")
    (license license:gpl2)))

(define-public libcgroup
  (package
    (name "libcgroup")
    (version "0.41")
    (source
     (origin
       (method url-fetch)
       (uri (string-append
             "mirror://sourceforge/libcg/" name "/"
             version "/" name "-" version ".tar.bz2"))
       (sha256
        (base32 "0lgvyq37gq84sk30sg18admxaj0j0p5dq3bl6g74a1ppgvf8pqz4"))))
    (build-system gnu-build-system)
    (arguments
     `(#:tests? #f))
    (native-inputs
     `(("bison" ,bison)
       ("flex" ,flex)))
    (inputs
     `(("linux-pam" ,linux-pam)))
    (home-page "https://sourceforge.net/projects/libcg/")
    (synopsis "Control groups management tools")
    (description "Control groups is Linux kernel method for process resource
restriction, permission handling and more.  This package provides userspace
interface to this kernel feature.")
    (license license:lgpl2.1)))

(define-public mbpfan
  (package
    (name "mbpfan")
    (version "2.1.1")
    (source
     (origin
       (method git-fetch)
       (uri (git-reference
             (url "https://github.com/dgraziotin/mbpfan.git")
             (commit (string-append "v" version))))
       (file-name (git-file-name name version))
       (sha256
        (base32 "0aijyxrqh01x0s80yr4cgxgd001iiqqph65pxvby7f0wz8lnxnqj"))))
    (build-system gnu-build-system)
    (arguments
     '(#:tests? #f                      ; tests ask to be run as root
       #:make-flags (let ((out (assoc-ref %outputs "out")))
                      (list (string-append "DESTDIR=" out)
                            "CC=gcc"))
       #:phases
       (modify-phases %standard-phases
         (add-after 'unpack 'patch-paths
           (lambda _
             (substitute* "Makefile"
               (("/usr") ""))
             #t))
         (delete 'configure))))         ; there's no configure phase
    (home-page "https://github.com/dgraziotin/mbpfan")
    (synopsis "Control fan speed on Macbooks")
    (description
     "mbpfan is a fan control daemon for Apple Macbooks.  It uses input from
the @code{coretemp} module and sets the fan speed using the @code{applesmc}
module.  It can be executed as a daemon or in the foreground with root
privileges.")
    (license license:gpl3+)))

(define-public psm2
  (package
    (name "psm2")
    (version "11.2.86")
    (source (origin
              (method git-fetch)
              (uri (git-reference
                    (url "https://github.com/intel/opa-psm2.git")
                    (commit (string-append "PSM2_" version))))
              (file-name (git-file-name name version))
              (sha256
               (base32
                "1hiqzcmc97lzhaqjva82vf8irgg038cciypsv2brw90ak09n6vwf"))))
    (build-system gnu-build-system)
    (arguments
     '(#:make-flags
       `(,(string-append "LDFLAGS=-Wl,-rpath=" %output "/lib"))
       #:tests? #f
       #:phases (modify-phases %standard-phases
                  (delete 'configure)
                  (add-after 'unpack 'patch-Makefiles
                    (lambda _
                      (substitute* "Makefile"
                        (("/lib64") "/lib")
                        (("/usr") ""))
                      (substitute* "compat/Makefile"
                        (("/lib64") "/lib")
                        (("/usr") ""))
                      #t))
                  (replace 'install
                    (lambda _
                      (setenv "DESTDIR" %output)
                      (invoke "make" "install")
                      #t)))))
    (inputs
     `(("rdma-core" ,rdma-core)
       ("numactl" ,numactl)))
    (synopsis "Intel Performance Scaled Messaging 2 (PSM2) library")
    (description
     "This package is low-level user-level Intel's communications interface.
The PSM2 API is a high-performance vendor-specific protocol that provides a
low-level communications interface for the Intel Omni-Path family of
high-speed networking devices.")
    (home-page "https://github.com/intel/opa-psm2")
    ;; Only the x86_64 architecure is supported.
    (supported-systems '("x86_64-linux"))
    (license (list license:bsd-3 license:gpl2)))) ; dual

(define-public libpfm4
  (package
    (name "libpfm4")
    (version "4.9.0")
    (source (origin
              (method url-fetch)
              (uri (string-append "mirror://sourceforge/perfmon2/"
                                  name "/libpfm-" version ".tar.gz"))
              (sha256
               (base32
                "1qp4g4n6dw42p2w5rkwzdb7ynk8h7g5vg01ybpmvxncgwa7bw3yv"))))
    (build-system gnu-build-system)
    (arguments
     '(#:modules ((guix build utils)
                  (guix build gnu-build-system))
       #:phases (modify-phases %standard-phases
                  (delete 'configure)
                  (delete 'check)
                  (replace 'build
                    (lambda* (#:key inputs outputs #:allow-other-keys)
                      (let* ((out (assoc-ref outputs "out")))
                        (setenv "CC" "gcc")
                        (invoke "make")
                        #t)))
                  (replace 'install
                    (lambda* (#:key outputs #:allow-other-keys)
                      (let* ((out (assoc-ref outputs "out")))
                        (invoke "make"
                                (string-append "PREFIX=" out)
                                "install")
                        #t))))))
    (synopsis "Performance event monitoring library")
    (description
     "This package provides a library called libpfm4, which is used to develop
monitoring tools exploiting the performance monitoring events such as those
provided by the Performance Monitoring Unit (PMU) of modern processors.

Libpfm4 helps convert from an event name, expressed as a string, to the event
encoding that is either the raw event as documented by the hardware vendor or
the OS-specific encoding.  In the latter case, the library is able to prepare
the OS-specific data structures needed by the kernel to setup the event.

libpfm4 provides support for the @code{perf_events} interface, which was
introduced in Linux 2.6.31.")
    (home-page "http://perfmon2.sourceforge.net/")
    (license license:expat)))

(define-public libnfnetlink
  (package
    (name "libnfnetlink")
    (version "1.0.1")
    (source (origin
              (method url-fetch)
              (uri (string-append
                    "https://www.netfilter.org/projects/libnfnetlink/files/"
                    "libnfnetlink-" version ".tar.bz2"))
              (sha256
               (base32
                "06mm2x4b01k3m7wnrxblk9j0mybyr4pfz28ml7944xhjx6fy2w7j"))))
    (build-system gnu-build-system)
    (home-page "https://www.netfilter.org/projects/libnfnetlink/")
    (synopsis "Low-level netfilter netlink communication library")
    (description
     "@code{libnfnetlink} is the low-level library for netfilter related
kernel/userspace communication.  It provides a generic messaging
infrastructure for in-kernel netfilter subsystems (such as nfnetlink_log,
nfnetlink_queue, nfnetlink_conntrack) and their respective users and/or
management tools in userspace.")
    (license license:gpl2)))

(define-public go-netlink
  (package
    (name "go-netlink")
    (version "1.0.0")
    (source (origin
              (method git-fetch)
              (uri (git-reference
                    (url "https://github.com/vishvananda/netlink.git")
                    (commit (string-append "v" version))))
              (file-name (git-file-name name version))
              (sha256
               (base32
                "0hpzghf1a4cwawzhkiwdzin80h6hd09fskl77d5ppgc084yvj8x0"))))
    (build-system go-build-system)
    (arguments
     `(#:import-path "github.com/vishvananda/netlink"))
    (native-inputs
     `(("go-golang-org-x-sys" ,go-golang-org-x-sys)
       ("go-netns" ,go-netns)))
    (home-page "https://github.com/vishvananda/netlink")
    (synopsis "Simple netlink library for Go")
    (description "The netlink package provides a simple netlink library for
Go.  Netlink is the interface a user-space program in Linux uses to
communicate with the kernel.  It can be used to add and remove interfaces, set
IP addresses and routes, and configure IPsec.")
    (license license:asl2.0)))

(define-public xfsprogs
  (package
    (name "xfsprogs")
    (version "5.2.1")
    (source (origin
              (method url-fetch)
              (uri (string-append
                    "mirror://kernel.org/linux/utils/fs/xfs/xfsprogs/"
                    "xfsprogs-" version ".tar.gz"))
              (sha256
               (base32
                "0q5xd4gb9g83h82mg68cx616ifzl8qkzzlgg5xna698117ph3wky"))))
    (build-system gnu-build-system)
    (outputs (list "out" "python"))
    (arguments
     `(#:tests? #f   ; kernel/user integration tests are in package "xfstests"
       #:phases
       (modify-phases %standard-phases
         (add-after 'install 'separate-python-output
           (lambda* (#:key outputs #:allow-other-keys)
             (let ((out    (assoc-ref outputs "out"))
                   (python (assoc-ref outputs "python")))
               (for-each
                (lambda (script)
                  (mkdir-p (string-append python (dirname script)))
                  (rename-file (string-append out script)
                               (string-append python script)))
                (list "/sbin/xfs_scrub_all"))
               #t)))
         (add-after 'install 'install-headers
           (lambda _
             (invoke "make" "install-dev"))))))
    (native-inputs
     `(("gettext" ,gettext-minimal)
       ("util-linux" ,util-linux)))
    (inputs
     `(("python" ,python-wrapper)))
    (home-page "https://xfs.wiki.kernel.org/")
    (synopsis "XFS file system tools")
    (description "This package provides commands to create and check XFS
file systems.")
    ;; The library "libhandle" and the headers in "xfslibs-dev" are
    ;; licensed under lgpl2.1. the other stuff is licensed under gpl2.
    (license (list license:gpl2 license:lgpl2.1))))

(define-public genext2fs
  (package
    (name "genext2fs")
    (version "1.4.1-4")
    (source (origin
              (method git-fetch)
              (uri (git-reference
                    (url "https://github.com/jeremie-koenig/genext2fs.git")
                    ;; 1.4.1-3 had a VCS tag but 1.4.1-4 doesn't.
                    (commit "9ee43894634998b0b2b309d636f25c64314c9421")))
              (file-name (git-file-name name version))
              (sha256
               (base32 "0ib5icn78ciz00zhc1bgdlrwaxvsdz7wnplwblng0jirwi9ml7sq"))))
    (build-system gnu-build-system)
    (arguments
     `(#:phases
       (modify-phases %standard-phases
         (add-after 'unpack 'apply-debian-patches
           ;; Debian changes (the revision after ‘-’ in VERSION) are
           ;; maintained as separate patches.  Apply those relevant to us.
           (lambda _
             (for-each
              (lambda (file-name)
                (invoke "patch" "-p1" "-i"
                        (string-append "debian/patches/" file-name)))
              (list "blocksize+creator.diff" ; add -B/-o options
                    "byteswap_fix.diff"))
             #t)))))
    (native-inputs
     `(("autoconf" ,autoconf)
       ("automake" ,automake)))
    (home-page "https://github.com/jeremie-koenig/genext2fs")
    (synopsis "Generate ext2 file system as a normal user")
    (description "This package provides a program to generate an ext2
file system as a normal (non-root) user.  It does not require you to mount
the image file to copy files on it, nor does it require that you become
the superuser to make device nodes.")
    (license license:gpl2)))

(define-public fakeroot
  (package
    (name "fakeroot")
    (version "1.24")
    (source (origin
              (method url-fetch)
              (uri (string-append "https://deb.debian.org/debian/pool/main/f/"
                                  "fakeroot/fakeroot_" version ".orig.tar.gz"))
              (file-name (string-append name "-" version ".tar.gz"))
              (sha256
               (base32
                "1vb6f93hjyqnwx8dc8mm3dgma7axgqk8s7sdsjs8l2rpc0qmn11f"))))
    (build-system gnu-build-system)
    (arguments
     `(#:phases
       (modify-phases %standard-phases
        (add-after 'configure 'patch-Makefile
          (lambda _
            ;; Note: The root of the problem is already in "Makefile.am".
            (substitute* "Makefile"
             (("/bin/sh") (which "sh")))
            #t))
        (add-after 'unpack 'patch-getopt
          (lambda*  (#:key inputs #:allow-other-keys)
            (substitute* "scripts/fakeroot.in"
             (("getopt")
              (string-append (assoc-ref inputs "util-linux")
                             "/bin/getopt")))
            #t))
        (add-before 'configure 'setenv
          (lambda _
            (setenv "LIBS" "-lacl")
            #t))
        (add-before 'check 'prepare-check
          (lambda _
            (setenv "SHELL" (which "bash"))
            (setenv "VERBOSE" "1")
            (substitute* "test/t.touchinstall"
             ;; We don't have the name of the root user, so use ID=0.
             (("grep root") "grep \"\\<0\\>\""))
            (substitute* "test/tartest"
             ;; We don't have the name of the root group, so use ID=0.
             (("ROOTGROUP=root") "ROOTGROUP=0")
             ;; We don't have the name of the daemon user, so use IDs.
             (("daemon:sys") "1:3")
             (("daemon:") "1:"))
            ;; We don't have an /etc/passwd entry for "root" - use numeric IDs.
            (substitute* "test/compare-tar"
             (("tar -tvf") "tar --numeric-owner -tvf"))
            #t)))))
    (native-inputs
     `(("acl" ,acl)
       ("sharutils" ,sharutils) ; for the tests
       ("xz" ,xz))) ; for the tests
    (inputs
     `(("libcap" ,libcap)
       ("util-linux" ,util-linux)))
    (synopsis "Provides a fake root environment")
    (description "@command{fakeroot} runs a command in an environment where
it appears to have root privileges for file manipulation. This is useful
for allowing users to create archives (tar, ar, .deb etc.) with files in
them with root permissions/ownership. Without fakeroot one would have to
have root privileges to create the constituent files of the archives with
the correct permissions and ownership, and then pack them up, or one would
have to construct the archives directly, without using the archiver.")
    (home-page "http://freshmeat.sourceforge.net/projects/fakeroot")
    (license license:gpl3+)))

(define-public inputattach
  (package
    (name "inputattach")
    (version "0.42.0")
    (source (origin
              (method git-fetch)
              (uri (git-reference
                    (url "https://github.com/linuxwacom/input-wacom.git")
                    (commit (string-append "input-wacom-" version))))
              (file-name (git-file-name name version))
              (sha256
               (base32 "04lnn7v0rm4ppbya140im5d4igcl6c1nrqpgbsr0i8wkral0nv7j"))))
    (build-system gnu-build-system)
    (arguments
     `(#:phases
       (modify-phases %standard-phases
         (delete 'bootstrap)
         (delete 'configure)
         (replace 'build
           (lambda* (#:key inputs #:allow-other-keys)
             (with-directory-excursion "inputattach"
               (invoke (string-append (assoc-ref inputs "gcc")
                                      "/bin/gcc")
                       "-O2" "-o" "inputattach" "inputattach.c"))
             #t))
         (delete 'check)
         (replace 'install
           (lambda* (#:key outputs #:allow-other-keys)
             (let ((target-dir (string-append
                                (assoc-ref outputs "out")
                                "/bin/")))
               (mkdir-p target-dir)
               (copy-file "inputattach/inputattach"
                          (string-append target-dir
                                         "inputattach"))
               #t))))))
    (home-page "https://linuxwacom.github.io/")
    (synopsis "Dispatch input peripherals events to a device file")
    (description "inputattach dispatches input events from several device
types and interfaces and translates so that the X server can use them.")
    (license license:gpl2+)))

(define-public pipewire
  (package
    (name "pipewire")
    (version "0.2.7")
    (source (origin
              (method git-fetch)
              (uri (git-reference
                    (url "https://github.com/PipeWire/pipewire")
                    (commit version)))
              (file-name (git-file-name name version))
              (sha256
               (base32
                "1q5wrqnhhs6r49p8yvkw1pl0cnsd4rndxy4h5lvdydwgf1civcwc"))))
    (build-system meson-build-system)
    (arguments
     '(#:configure-flags '("-Dsystemd=false")))
    (native-inputs
     `(("pkg-config" ,pkg-config)))
    (inputs
     `(("alsa-lib" ,alsa-lib)
       ("dbus" ,dbus)
       ("eudev" ,eudev)
       ("ffmpeg" ,ffmpeg)
       ("gstreamer" ,gstreamer)
       ("gst-plugins-base" ,gst-plugins-base)
       ("libva" ,libva)
       ("sbc" ,sbc)
       ("sdl2" ,sdl2)))
    (home-page "https://pipewire.org/")
    (synopsis "Server and user space API to deal with multimedia pipelines")
    (description
     "PipeWire is a project that aims to greatly improve handling of audio and
video under Linux.  It aims to support the usecases currently handled by both
PulseAudio and Jack and at the same time provide same level of powerful handling
of Video input and output.  It also introduces a security model that makes
interacting with audio and video devices from containerized applications easy,
with supporting Flatpak applications being the primary goal.  Alongside Wayland
and Flatpak we expect PipeWire to provide a core building block for the future
of Linux application development.")
    (license license:lgpl2.0+)))

(define-public ell
  (package
    (name "ell")
    (version "0.23")
    (source (origin
              (method git-fetch)
              (uri (git-reference
                    (url "https://git.kernel.org/pub/scm/libs/ell/ell.git")
                    (commit version)))
              (file-name (git-file-name name version))
              (sha256
               (base32
                "1qhlcwhn0gj877yss2ymx1aczghlddzb5v9mm1dgp2zliii3jy10"))))
    (build-system gnu-build-system)
    (arguments
     `(#:phases
       (modify-phases %standard-phases
         (add-after 'unpack 'fix-dbus-tests
           (lambda _
             (substitute* '("unit/test-dbus-message-fds.c"
                            "unit/test-dbus-properties.c"
                            "unit/test-dbus.c")
               (("/usr/bin/dbus-daemon") (which "dbus-daemon")))
             #t)))))
    (inputs
     `(("dbus" ,dbus)
       ("libtool" ,libtool)))
    (native-inputs
     `(("autoconf" ,autoconf)
       ("pkgconfig" ,pkg-config)
       ("automake" ,automake)))
    (home-page "https://01.org/ell")
    (synopsis "Embedded Linux Library")
    (description "The Embedded Linux* Library (ELL) provides core, low-level
functionality for system daemons.  It typically has no dependencies other than
the Linux kernel, C standard library, and libdl (for dynamic linking).  While
ELL is designed to be efficient and compact enough for use on embedded Linux
platforms, it is not limited to resource-constrained systems.")
    (license license:lgpl2.1+)))<|MERGE_RESOLUTION|>--- conflicted
+++ resolved
@@ -357,77 +357,42 @@
                         "linux-" version ".tar.xz"))
     (sha256 hash)))
 
-<<<<<<< HEAD
-(define-public linux-libre-5.3-version "5.3.9")
-(define-public linux-libre-5.3-pristine-source
-  (let ((version linux-libre-5.3-version)
-        (hash (base32 "12p98z12hnrgvfssmi1003l7fgx5d0zc9pwsfwjhxp9fffm7j9fp")))
-=======
 (define-public linux-libre-5.3-version "5.3.11")
 (define-public linux-libre-5.3-pristine-source
   (let ((version linux-libre-5.3-version)
         (hash (base32 "1dxfh0l4inpjd17pyxfsskjsphs43r8lg6nhhr3y4whxdna5cwbf")))
->>>>>>> 37d473c5
    (make-linux-libre-source version
                             (%upstream-linux-source version hash)
                             deblob-scripts-5.3)))
 
-<<<<<<< HEAD
-(define-public linux-libre-4.19-version "4.19.82")
-(define-public linux-libre-4.19-pristine-source
-  (let ((version linux-libre-4.19-version)
-        (hash (base32 "0parrg1ayi677zinkqq8n1bz863s0gj92j3ix67jis2y5in6vnaq")))
-=======
 (define-public linux-libre-4.19-version "4.19.84")
 (define-public linux-libre-4.19-pristine-source
   (let ((version linux-libre-4.19-version)
         (hash (base32 "0q06mhz170x1lkx6c6qdh82rcnsj03q6f2m28aqhmc4wc694m2w6")))
->>>>>>> 37d473c5
     (make-linux-libre-source version
                              (%upstream-linux-source version hash)
                              deblob-scripts-4.19)))
 
-<<<<<<< HEAD
-(define-public linux-libre-4.14-version "4.14.152")
-(define-public linux-libre-4.14-pristine-source
-  (let ((version linux-libre-4.14-version)
-        (hash (base32 "1amhwbdg7rki9i2q7mqp4vg5rzi8snps5rx891xy1aj1sgcry8x9")))
-=======
 (define-public linux-libre-4.14-version "4.14.154")
 (define-public linux-libre-4.14-pristine-source
   (let ((version linux-libre-4.14-version)
         (hash (base32 "00q662s8mgnzqfgk5gkzqfv9ws3vryf28blbq1zxcy4s6wj4mpl6")))
->>>>>>> 37d473c5
     (make-linux-libre-source version
                              (%upstream-linux-source version hash)
                              deblob-scripts-4.14)))
 
-<<<<<<< HEAD
-(define-public linux-libre-4.9-version "4.9.199")
-(define-public linux-libre-4.9-pristine-source
-  (let ((version linux-libre-4.9-version)
-        (hash (base32 "1mby7ymcx6f9phacbaq2n9rr0rfv0r2dis2lk7j0wclfj3q3298g")))
-=======
 (define-public linux-libre-4.9-version "4.9.201")
 (define-public linux-libre-4.9-pristine-source
   (let ((version linux-libre-4.9-version)
         (hash (base32 "125xmh5h1zmfniidpjljny53qkl4phpxaali69i66lajscxx8grq")))
->>>>>>> 37d473c5
     (make-linux-libre-source version
                              (%upstream-linux-source version hash)
                              deblob-scripts-4.9)))
 
-<<<<<<< HEAD
-(define-public linux-libre-4.4-version "4.4.199")
-(define-public linux-libre-4.4-pristine-source
-  (let ((version linux-libre-4.4-version)
-        (hash (base32 "1w35j5w9jjlnwl0bis376gh3l6jsy9vpvcpaihr4pj872jcv0f8p")))
-=======
 (define-public linux-libre-4.4-version "4.4.201")
 (define-public linux-libre-4.4-pristine-source
   (let ((version linux-libre-4.4-version)
         (hash (base32 "120kci4kmc48zcw16lhxmh71kaxm9ac5qxik36q3a20czg28b2m7")))
->>>>>>> 37d473c5
     (make-linux-libre-source version
                              (%upstream-linux-source version hash)
                              deblob-scripts-4.4)))
