;;; GNU Guix --- Functional package management for GNU
;;; Copyright © 2014 John Darrington <jmd@gnu.org>
;;; Copyright © 2014, 2015, 2018 Mark H Weaver <mhw@netris.org>
;;; Copyright © 2015 Andreas Enge <andreas@enge.fr>
;;; Copyright © 2016 Eric Bavier <bavier@member.fsf.org>
;;; Copyright © 2015 Ludovic Courtès <ludo@gnu.org>
;;; Copyright © 2017 Thomas Danckaert <post@thomasdanckaert.be>
;;; Copyright © 2018 Tobias Geerinckx-Rice <me@tobias.gr>
;;; Copyright © 2018 Arun Isaac <arunisaac@systemreboot.net>
;;; Copyright © 2018 Ricardo Wurmus <rekado@elephly.net>
;;; Copyright © 2018 Maxim Cournoyer <maxim.cournoyer@gmail.com>
;;;
;;; This file is part of GNU Guix.
;;;
;;; GNU Guix is free software; you can redistribute it and/or modify it
;;; under the terms of the GNU General Public License as published by
;;; the Free Software Foundation; either version 3 of the License, or (at
;;; your option) any later version.
;;;
;;; GNU Guix is distributed in the hope that it will be useful, but
;;; WITHOUT ANY WARRANTY; without even the implied warranty of
;;; MERCHANTABILITY or FITNESS FOR A PARTICULAR PURPOSE.  See the
;;; GNU General Public License for more details.
;;;
;;; You should have received a copy of the GNU General Public License
;;; along with GNU Guix.  If not, see <http://www.gnu.org/licenses/>.

(define-module (gnu packages boost)
  #:use-module ((guix licenses) #:prefix license:)
  #:use-module (guix packages)
  #:use-module (guix download)
  #:use-module (guix git-download)
  #:use-module (guix build utils)
  #:use-module (guix build-system gnu)
  #:use-module (guix build-system trivial)
  #:use-module (gnu packages)
  #:use-module (gnu packages compression)
  #:use-module (gnu packages icu4c)
  #:use-module (gnu packages perl)
  #:use-module (gnu packages python)
  #:use-module (gnu packages shells))

(define-public boost
  (package
    (name "boost")
    (version "1.66.0")
    (source (origin
              (method url-fetch)
              (uri (string-append
                    "mirror://sourceforge/boost/boost/" version "/boost_"
                    (string-map (lambda (x) (if (eq? x #\.) #\_ x)) version)
                    ".tar.bz2"))
              (sha256
               (base32
                "1aaw48cmimsskzgiclwn0iifp62a5iw9cbqrhfari876af1828ap"))
              (patches (search-patches "boost-fix-icu-build.patch"))))
    (build-system gnu-build-system)
    (inputs `(("icu4c" ,icu4c)
              ("zlib" ,zlib)))
    (native-inputs
     `(("perl" ,perl)
       ("python" ,python-2)
       ("tcsh" ,tcsh)))
    (arguments
     `(#:tests? #f
       #:make-flags
       (list "threading=multi" "link=shared"

             ;; Set the RUNPATH to $libdir so that the libs find each other.
             (string-append "linkflags=-Wl,-rpath="
                            (assoc-ref %outputs "out") "/lib")

             ;; Boost's 'context' library is not yet supported on mips64, so
             ;; we disable it.  The 'coroutine' library depends on 'context',
             ;; so we disable that too.
             ,@(if (string-prefix? "mips64" (or (%current-target-system)
                                                (%current-system)))
                   '("--without-context"
                     "--without-coroutine" "--without-coroutine2")
                   '()))
       #:phases
       (modify-phases %standard-phases
         (delete 'bootstrap)
         (replace 'configure
           (lambda* (#:key inputs outputs #:allow-other-keys)
             (let ((icu (assoc-ref inputs "icu4c"))
                   (out (assoc-ref outputs "out")))
               (substitute* '("libs/config/configure"
                              "libs/spirit/classic/phoenix/test/runtest.sh"
                              "tools/build/doc/bjam.qbk"
                              "tools/build/src/engine/execunix.c"
                              "tools/build/src/engine/Jambase"
                              "tools/build/src/engine/jambase.c")
                 (("/bin/sh") (which "sh")))

               (setenv "SHELL" (which "sh"))
               (setenv "CONFIG_SHELL" (which "sh"))

               (invoke "./bootstrap.sh"
                       (string-append "--prefix=" out)
                       ;; Auto-detection looks for ICU only in traditional
                       ;; install locations.
                       (string-append "--with-icu=" icu)
                       "--with-toolset=gcc"))))
         (replace 'build
           (lambda* (#:key make-flags #:allow-other-keys)
             (apply invoke "./b2"
                    (format #f "-j~a" (parallel-job-count))
                    make-flags)))
         (replace 'install
           (lambda* (#:key make-flags #:allow-other-keys)
             (apply invoke "./b2" "install" make-flags))))))

<<<<<<< HEAD
    (home-page "http://www.boost.org")
=======
    (home-page "https://www.boost.org")
>>>>>>> 8e020519
    (synopsis "Peer-reviewed portable C++ source libraries")
    (description
     "A collection of libraries intended to be widely useful, and usable
across a broad spectrum of applications.")
    (license (license:x11-style "https://www.boost.org/LICENSE_1_0.txt"
                                "Some components have other similar licences."))))

(define-public boost-sync
  (let ((commit "c72891d9b90e2ceb466ec859f640cd012b2d8709")
        (version "1.55")
        (revision "1"))
    (package
      (name "boost-sync")
      (version (git-version version revision commit))
      (source (origin
                (method git-fetch)
                (uri (git-reference
                      (url "https://github.com/boostorg/sync.git")
                      (commit commit)))
                (file-name (git-file-name name version))
                (sha256
                 (base32
                  "197mp5z048vz5kv1m4v3jm447l2gqsyv0rbfz11dz0ns343ihbyx"))))
      (build-system trivial-build-system)
      (arguments
       `(#:modules ((guix build utils))
         #:builder
         (begin
           (use-modules (guix build utils))
           (let ((source (assoc-ref %build-inputs "source")))
             (copy-recursively (string-append source "/include")
                               (string-append %output "/include"))))))
      (home-page "https://github.com/boostorg/sync")
      (synopsis "Boost.Sync library")
      (description "The Boost.Sync library provides mutexes, semaphores, locks
and events and other thread related facilities.  Boost.Sync originated from
Boost.Thread.")
      (license (license:x11-style "https://www.boost.org/LICENSE_1_0.txt")))))

(define-public mdds
  (package
    (name "mdds")
    (version "1.3.1")
    (source (origin
             (method url-fetch)
             (uri (string-append
                   "http://kohei.us/files/mdds/src/mdds-" version ".tar.bz2"))
             (sha256
              (base32
               "18g511z1lgfxrga2ld9yr95phmyfbd3ymbv4q5g5lyjn4ljcvf6w"))))
    (build-system gnu-build-system)
    (propagated-inputs
      `(("boost" ,boost))) ; inclusion of header files
    (home-page "https://gitlab.com/mdds/mdds")
    (synopsis "Multi-dimensional C++ data structures and indexing algorithms")
    (description "Mdds (multi-dimensional data structure) provides a
collection of multi-dimensional data structures and indexing algorithms
for C++.  It includes flat segment trees, segment trees, rectangle sets,
point quad trees, multi-type vectors and multi-type matrices.")
    (license license:expat)))<|MERGE_RESOLUTION|>--- conflicted
+++ resolved
@@ -111,11 +111,7 @@
            (lambda* (#:key make-flags #:allow-other-keys)
              (apply invoke "./b2" "install" make-flags))))))
 
-<<<<<<< HEAD
-    (home-page "http://www.boost.org")
-=======
     (home-page "https://www.boost.org")
->>>>>>> 8e020519
     (synopsis "Peer-reviewed portable C++ source libraries")
     (description
      "A collection of libraries intended to be widely useful, and usable
