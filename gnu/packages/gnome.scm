--- conflicted
+++ resolved
@@ -4291,11 +4291,7 @@
        ("libsecret" ,libsecret)
        ("gtkspell3" ,gtkspell3)
        ("gsettings-desktop-schemas" ,gsettings-desktop-schemas)
-<<<<<<< HEAD
        ("webkitgtk" ,webkitgtk)))
-=======
-       ("webkitgtk" ,webkitgtk-2.24)))
->>>>>>> c958c31c
     (home-page "https://wiki.gnome.org/Apps/Eolie")
     (synopsis "Web browser for GNOME")
     (description
@@ -4353,11 +4349,7 @@
        ("libxslt" ,libxslt)
        ("nettle" ,nettle) ; for hogweed
        ("sqlite" ,sqlite)
-<<<<<<< HEAD
        ("webkitgtk" ,webkitgtk)))
-=======
-       ("webkitgtk" ,webkitgtk-2.24)))
->>>>>>> c958c31c
     (home-page "https://wiki.gnome.org/Apps/Web")
     (synopsis "GNOME web browser")
     (description
