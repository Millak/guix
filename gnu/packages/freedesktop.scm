--- conflicted
+++ resolved
@@ -33,11 +33,8 @@
 ;;; Copyright © 2022 Petr Hodina <phodina@protonmail.com>
 ;;; Copyright © 2022 muradm <mail@muradm.net>
 ;;; Copyright © 2023 Alex Devaure <ajadevaure@gmail.com>
-<<<<<<< HEAD
 ;;; Copyright © 2023 Bruno Victal <mirai@makinata.eu>
-=======
 ;;; Copyright © 2024 Zheng Junjie <873216071@qq.com>
->>>>>>> 69951a61
 ;;;
 ;;; This file is part of GNU Guix.
 ;;;
