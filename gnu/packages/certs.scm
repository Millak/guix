;;; GNU Guix --- Functional package management for GNU
;;; Copyright © 2015 Andreas Enge <andreas@enge.fr>
;;; Copyright © 2015 Mark H Weaver <mhw@netris.org>
;;; Copyright © 2016-2017, 2021-2022 Ludovic Courtès <ludo@gnu.org>
;;; Copyright © 2017 Leo Famulari <leo@famulari.name>
;;; Copyright © 2017, 2018 Tobias Geerinckx-Rice <me@tobias.gr>
;;; Copyright © 2021 Maxim Cournoyer <maxim.cournoyer@gmail.com>
;;; Copyright © 2021 Efraim Flashner <efraim@flashner.co.il>
;;; Copyright © 2021 Raghav Gururajan <rg@raghavgururajan.name>
;;;
;;; This file is part of GNU Guix.
;;;
;;; GNU Guix is free software; you can redistribute it and/or modify it
;;; under the terms of the GNU General Public License as published by
;;; the Free Software Foundation; either version 3 of the License, or (at
;;; your option) any later version.
;;;
;;; GNU Guix is distributed in the hope that it will be useful, but
;;; WITHOUT ANY WARRANTY; without even the implied warranty of
;;; MERCHANTABILITY or FITNESS FOR A PARTICULAR PURPOSE.  See the
;;; GNU General Public License for more details.
;;;
;;; You should have received a copy of the GNU General Public License
;;; along with GNU Guix.  If not, see <http://www.gnu.org/licenses/>.

(define-module (gnu packages certs)
  #:use-module ((guix licenses) #:prefix license:)
  #:use-module (guix packages)
  #:use-module (guix utils)
  #:use-module (guix download)
  #:use-module (guix gexp)
  #:use-module (guix git-download)
  #:use-module (guix build-system copy)
  #:use-module (guix build-system gnu)
  #:use-module (guix build-system trivial)
  #:use-module (gnu packages)
  #:use-module (gnu packages curl)
  #:use-module (gnu packages python)
  #:use-module (gnu packages perl)
  #:use-module (gnu packages tls))

(define-public desec-certbot-hook
  (let ((commit "68da7abc0793602fd336962a7e2348b57c5d6fd6")
        (revision "0"))
    (package
      (name "desec-certbot-hook")
      (version
       (git-version "0" revision commit))
      (source
       (origin
         (method git-fetch)
         (uri
          (git-reference
           (url "https://github.com/desec-io/desec-certbot-hook")
           (commit commit)))
         (file-name (git-file-name name version))
         (sha256
          (base32 "0qjqk6i85b1y7fgzcx74r4gn2i4dkjza34hkzp6kyn9hrb8f2gv2"))))
      (build-system copy-build-system)
      (arguments
       `(#:phases
         (modify-phases %standard-phases
           (add-after 'unpack 'patch-script
             (lambda* (#:key inputs #:allow-other-keys)
               (substitute* "hook.sh"
                 ;; The hook-script look for '.dedynauth' file in $PWD.
                 ;; But users cannot create or edit files in store.
                 ;; So we patch the hook-script to look for '.dedynauth' file,
                 ;; in /etc/desec.
                 (("\\$\\(pwd\\)")
                  "/etc/desec")
                 ;; Make absolute reference to curl program.
                 (("curl")
                  (string-append (assoc-ref inputs "curl")
                                 "/bin/curl"))))))
         #:install-plan
         '(("." "etc/desec" #:include ("hook.sh")))))
      (inputs
       (list curl))
      (synopsis "Certbot DNS challenge automatization for deSEC")
      (description "The deSEC can be used to obtain certificates with certbot
DNS ownership verification.  With the help of this hook script, you can obtain
your Let's Encrypt certificate using certbot with authorization provided by the
DNS challenge mechanism, that is, you will not need a running web server or any
port forwarding to your local machine.")
      (home-page "https://desec.io")
      (license license:expat))))

(define-public certdata2pem
  (let ((revision "1")
        (commit "4c576f350f44186d439179f63d5be19f710a73f5"))
    (package
      (name "certdata2pem")
      (version "0.0.0")                   ;no version
      (source (origin
                (method url-fetch)
                (uri (string-append
                      "https://raw.githubusercontent.com/sabotage-linux/sabotage/"
                      commit "/KEEP/certdata2pem.c"))
                (sha256
                 (base32
                  "1rywp29q4l1cs2baplkbcravxqs4kw2cys4yifhfznbc210pskq6"))))
      (build-system gnu-build-system)
      (arguments
       `(#:phases (modify-phases %standard-phases
                    (delete 'configure)
                    (add-before 'build 'fix-extension
                      (lambda _
                        (substitute* "certdata2pem.c"
                          (("\\.crt")
                           ".pem"))))
                    (replace 'build
                      (lambda _
                        (invoke ,(cc-for-target) "certdata2pem.c"
                                "-o" "certdata2pem")))
                    (delete 'check)     ;no test suite
                    (replace 'install
                      (lambda* (#:key outputs #:allow-other-keys)
                        (let ((out (assoc-ref outputs "out")))
                          (install-file "certdata2pem"
                                        (string-append out "/bin"))))))))
      (home-page "https://github.com/sabotage-linux/")
      (synopsis "Utility to split TLS certificates data into multiple PEM files")
      (description "This is a C version of the certdata2pem Python utility
that was originally contributed to Debian.")
      (license license:isc))))

(define-public nss-certs
  (package
    (name "nss-certs")
    ;; XXX We used to refer to the nss package here, but that eventually caused
    ;; module cycles.  The below is a quick copy-paste job that must be kept in
    ;; sync manually.  Surely there's a better way…?
<<<<<<< HEAD
    (version "3.82")
=======
    (version "3.85")
>>>>>>> 50dd91bc
    (source (origin
              (method url-fetch)
              (uri (let ((version-with-underscores
                          (string-join (string-split version #\.) "_")))
                     (string-append
                      "https://ftp.mozilla.org/pub/mozilla.org/security/nss/"
                      "releases/NSS_" version-with-underscores "_RTM/src/"
                      "nss-" version ".tar.gz")))
              (sha256
               (base32
<<<<<<< HEAD
                "0wqmgibacxf5i3jlm8jl50qasv2spwx07ixlscz9byf2f8xnggrj"))
=======
                "15yj2gddlp68wj1k9q4q70vs6r7zx5qkbavcppmls5di212xdndg"))
>>>>>>> 50dd91bc
              ;; Create nss.pc and nss-config.
              (patches (search-patches "nss-3.56-pkgconfig.patch"
                                       "nss-getcwd-nonnull.patch"
                                       "nss-increase-test-timeout.patch"))
              (modules '((guix build utils)))
              (snippet
               '(begin
                  ;; Delete the bundled copy of these libraries.
                  (delete-file-recursively "nss/lib/zlib")
                  (delete-file-recursively "nss/lib/sqlite")))))
    (build-system gnu-build-system)
    (outputs '("out"))
    (native-inputs
     (list certdata2pem openssl))
    (inputs '())
    (propagated-inputs '())
    (arguments
     (list #:modules '((guix build gnu-build-system)
                       (guix build utils)
                       (rnrs io ports)
                       (srfi srfi-26))
           #:phases
           #~(modify-phases
                 (map (cut assq <> %standard-phases)
                      '(set-paths install-locale unpack))
               (add-after 'unpack 'install
                 (lambda _
                   (let ((certsdir (string-append #$output
                                                  "/etc/ssl/certs/")))
                     (with-directory-excursion "nss/lib/ckfw/builtins/"
                       (unless (file-exists? "blacklist.txt")
                         (call-with-output-file "blacklist.txt" (const #t)))
                       ;; Extract selected single certificates from blob.
                       (invoke "certdata2pem")
                       ;; Copy .pem files into the output.
                       (for-each (cut install-file <> certsdir)
                                 (find-files "." ".*\\.pem$")))
                     (invoke "openssl" "rehash" certsdir)))))))
    (synopsis "CA certificates from Mozilla")
    (description
     "This package provides certificates for Certification Authorities (CA)
taken from the NSS package and thus ultimately from the Mozilla project.")
    (home-page "https://developer.mozilla.org/en-US/docs/Mozilla/Projects/NSS")
    (license license:mpl2.0)))

(define-public le-certs
  (package
    (name "le-certs")
    (version "1")
    (source #f)
    (build-system trivial-build-system)
    (arguments
     '(#:modules ((guix build utils))
       #:builder
       (begin
         (use-modules (guix build utils))
         (let ((root-rsa (assoc-ref %build-inputs "isrgrootx1.pem"))
               (root-ecdsa (assoc-ref %build-inputs "isrgrootx2.pem"))
               (intermediate-rsa (assoc-ref %build-inputs "letsencryptauthorityr3.pem"))
               (intermediate-ecdsa (assoc-ref %build-inputs "letsencryptauthoritye1.pem"))
               (backup-rsa (assoc-ref %build-inputs "letsencryptauthorityr4.pem"))
               (backup-ecdsa (assoc-ref %build-inputs "letsencryptauthoritye2.pem"))
               (out (string-append (assoc-ref %outputs "out") "/etc/ssl/certs"))
               (openssl (assoc-ref %build-inputs "openssl"))
               (perl (assoc-ref %build-inputs "perl")))
           (mkdir-p out)
           (for-each
             (lambda (cert)
               (copy-file cert (string-append out "/"
                                              (strip-store-file-name cert))))
             (list root-rsa root-ecdsa
                   intermediate-rsa intermediate-ecdsa
                   backup-rsa backup-ecdsa))

           ;; Create hash symlinks suitable for OpenSSL ('SSL_CERT_DIR' and
           ;; similar.)
           (chdir (string-append %output "/etc/ssl/certs"))
           (invoke (string-append perl "/bin/perl")
                   (string-append openssl "/bin/c_rehash")
                   ".")))))
    (native-inputs
     (list openssl perl))                           ;for 'c_rehash'
    (inputs
     `(; The Let's Encrypt root certificate, "ISRG Root X1".
       ("isrgrootx1.pem"
        ,(origin
           (method url-fetch)
           (uri "https://letsencrypt.org/certs/isrgrootx1.pem")
           (sha256
            (base32
             "1la36n2f31j9s03v847ig6ny9lr875q3g7smnq33dcsmf2i5gd92"))))
      ; Upcoming ECDSA Let's Encrypt root certificate, "ISRG Root X2"
      ; Let's Encrypt describes it as "Active, limited availability"
      ("isrgrootx2.pem"
        ,(origin
           (method url-fetch)
           (uri "https://letsencrypt.org/certs/isrg-root-x2.pem")
           (sha256
            (base32
             "04xh8912nwkghqydbqvvmslpqbcafgxgjh9qnn0z2vgy24g8hgd1"))))
      ;; "Let’s Encrypt Authority R3", the active Let's Encrypt intermediate
      ;; RSA certificate.
      ("letsencryptauthorityr3.pem"
       ,(origin
          (method url-fetch)
          (uri "https://letsencrypt.org/certs/lets-encrypt-r3.pem")
          (sha256
           (base32
            "0clxry49rx6qd3pgbzknpgzywbg3j96zy0227wwjnwivqj7inzhp"))))
      ;; "Let’s Encrypt Authority E1", the active Let's Encrypt intermediate
      ;; ECDSA certificate.
      ("letsencryptauthoritye1.pem"
       ,(origin
          (method url-fetch)
          (uri "https://letsencrypt.org/certs/lets-encrypt-e1.pem")
          (sha256
           (base32
            "1zwrc6dlk1qig0z23x6x7fib14rrw41ccbf2ds0rw75zccc59xx0"))))
      ;; "Let’s Encrypt Authority R4", the backup Let's Encrypt intermediate
      ;; RSA certificate.  This will be used for disaster recovery and will only be
      ;; used should Let's Encrypt lose the ability to issue with "Let’s
      ;; Encrypt Authority R3".
      ("letsencryptauthorityr4.pem"
       ,(origin
          (method url-fetch)
          (uri "https://letsencrypt.org/certs/lets-encrypt-r4.pem")
          (sha256
           (base32
            "09bzxzbwb9x2xxan3p1fyj1pi2p5yks0879gwz5f28y9mzq8vmd8"))))
      ;; "Let’s Encrypt Authority E2", the backup Let's Encrypt intermediate
      ;; ECDSA certificate.  This will be used for disaster recovery and will
      ;; only be used should Let's Encrypt lose the ability to issue with "Let’s
      ;; Encrypt Authority E1".
      ("letsencryptauthoritye2.pem"
       ,(origin
          (method url-fetch)
          (uri "https://letsencrypt.org/certs/lets-encrypt-e2.pem")
          (sha256
           (base32
            "1wfmsa29lyi9dkh6xdcamb2rhkp5yl2ppnsgrzcrjl5c7gbqh9ml"))))))
    (home-page "https://letsencrypt.org/certificates/")
    (synopsis "Let's Encrypt root and intermediate certificates")
    (description "This package provides a certificate store containing only the
Let's Encrypt root and intermediate certificates.  It is intended to be used
within Guix.")
    (license license:public-domain)))<|MERGE_RESOLUTION|>--- conflicted
+++ resolved
@@ -131,11 +131,7 @@
     ;; XXX We used to refer to the nss package here, but that eventually caused
     ;; module cycles.  The below is a quick copy-paste job that must be kept in
     ;; sync manually.  Surely there's a better way…?
-<<<<<<< HEAD
-    (version "3.82")
-=======
     (version "3.85")
->>>>>>> 50dd91bc
     (source (origin
               (method url-fetch)
               (uri (let ((version-with-underscores
@@ -146,11 +142,7 @@
                       "nss-" version ".tar.gz")))
               (sha256
                (base32
-<<<<<<< HEAD
-                "0wqmgibacxf5i3jlm8jl50qasv2spwx07ixlscz9byf2f8xnggrj"))
-=======
                 "15yj2gddlp68wj1k9q4q70vs6r7zx5qkbavcppmls5di212xdndg"))
->>>>>>> 50dd91bc
               ;; Create nss.pc and nss-config.
               (patches (search-patches "nss-3.56-pkgconfig.patch"
                                        "nss-getcwd-nonnull.patch"
