;;; GNU Guix --- Functional package management for GNU
;;; Copyright © 2014, 2015 Eric Bavier <bavier@member.fsf.org>
;;; Copyright © 2014 Ian Denhardt <ian@zenhack.net>
;;; Copyright © 2015, 2016, 2017 Leo Famulari <leo@famulari.name>
;;; Copyright © 2017 Tobias Geerinckx-Rice <me@tobias.gr>
;;; Copyright © 2017 Thomas Danckaert <post@thomasdanckaert.be>
;;; Copyright © 2017 Arun Isaac <arunisaac@systemreboot.net>
;;; Copyright © 2017 Kei Kebreau <kkebreau@posteo.net>
;;; Copyright © 2017 Efraim Flashner <efraim@flashner.co.il>
;;; Copyright © 2017 Christopher Allan Webber <cwebber@dustycloud.org>
;;;
;;; This file is part of GNU Guix.
;;;
;;; GNU Guix is free software; you can redistribute it and/or modify it
;;; under the terms of the GNU General Public License as published by
;;; the Free Software Foundation; either version 3 of the License, or (at
;;; your option) any later version.
;;;
;;; GNU Guix is distributed in the hope that it will be useful, but
;;; WITHOUT ANY WARRANTY; without even the implied warranty of
;;; MERCHANTABILITY or FITNESS FOR A PARTICULAR PURPOSE.  See the
;;; GNU General Public License for more details.
;;;
;;; You should have received a copy of the GNU General Public License
;;; along with GNU Guix.  If not, see <http://www.gnu.org/licenses/>.

(define-module (gnu packages backup)
  #:use-module (guix packages)
  #:use-module ((guix licenses) #:prefix license:)
  #:use-module (guix download)
  #:use-module (guix utils)
  #:use-module (guix build-system gnu)
  #:use-module (guix build-system python)
  #:use-module (gnu packages)
  #:use-module (gnu packages acl)
  #:use-module (gnu packages autotools)
  #:use-module (gnu packages base)
  #:use-module (gnu packages check)
  #:use-module (gnu packages compression)
  #:use-module (gnu packages databases)
  #:use-module (gnu packages dejagnu)
  #:use-module (gnu packages ftp)
  #:use-module (gnu packages glib)
  #:use-module (gnu packages gnupg)
  #:use-module (gnu packages gperf)
  #:use-module (gnu packages guile)
  #:use-module (gnu packages linux)
  #:use-module (gnu packages mcrypt)
  #:use-module (gnu packages nettle)
  #:use-module (gnu packages pcre)
  #:use-module (gnu packages perl)
  #:use-module (gnu packages pkg-config)
  #:use-module (gnu packages python)
  #:use-module (gnu packages python-crypto)
  #:use-module (gnu packages python-web)
  #:use-module (gnu packages rsync)
  #:use-module (gnu packages ssh)
  #:use-module (gnu packages tls)
  #:use-module (gnu packages xml))

(define-public duplicity
  (package
    (name "duplicity")
    (version "0.7.12")
    (source
     (origin
      (method url-fetch)
      (uri (string-append "https://code.launchpad.net/duplicity/"
                          (version-major+minor version)
                          "-series/" version "/+download/duplicity-"
                          version ".tar.gz"))
      (sha256
       (base32
        "1rhgrz2lm9vbfdp2raykrih1c6n2lw5jd572z4dsz488m52avjqi"))))
    (build-system python-build-system)
    (native-inputs
     `(("util-linux" ,util-linux)     ;setsid command, for the tests
       ("par2cmdline" ,par2cmdline)
       ("python-pexpect" ,python2-pexpect)
       ("mock" ,python2-mock)))
    (propagated-inputs
     `(("lockfile" ,python2-lockfile)
       ("urllib3" ,python2-urllib3)))
    (inputs
     `(("librsync" ,librsync)
       ("lftp" ,lftp)
       ("gnupg" ,gnupg)                 ;gpg executable needed
       ("util-linux" ,util-linux)       ;for setsid
       ("tzdata" ,tzdata)))
    (arguments
     `(#:python ,python-2               ;setup assumes Python 2
       #:test-target "test"
       #:phases
       (modify-phases %standard-phases
         (add-before 'build 'patch-source
           (lambda* (#:key inputs #:allow-other-keys)
             ;; embed gpg store name
             (substitute* "duplicity/gpginterface.py"
               (("self.call = 'gpg'")
                (string-append "self.call = '" (assoc-ref inputs "gnupg") "/bin/gpg'")))
             (substitute* '("testing/functional/__init__.py"
                            "testing/overrides/bin/lftp")
               (("/bin/sh") (which "sh")))
             #t))
         (add-before 'check 'check-setup
           (lambda* (#:key inputs #:allow-other-keys)
             (setenv "HOME" (getcwd)) ;gpg needs to write to $HOME
             (setenv "TZDIR"          ;some timestamp checks need TZDIR
                     (string-append (assoc-ref inputs "tzdata")
                                    "/share/zoneinfo"))
             #t)))))
    (home-page "http://duplicity.nongnu.org/index.html")
    (synopsis "Encrypted backup using rsync algorithm")
    (description
     "Duplicity backs up directories by producing encrypted tar-format volumes
and uploading them to a remote or local file server.  Because duplicity uses
librsync, the incremental archives are space efficient and only record the
parts of files that have changed since the last backup.  Because duplicity
uses GnuPG to encrypt and/or sign these archives, they will be safe from
spying and/or modification by the server.")
    (license license:gpl2+)))

(define-public par2cmdline
  (package
    (name "par2cmdline")
    (version "0.7.4")
    (source (origin
              (method url-fetch)
              (uri (string-append "https://github.com/Parchive/par2cmdline/archive/v"
                                  version ".tar.gz"))
              (file-name (string-append name "-" version ".tar.gz"))
              (sha256
               (base32
                "0iwwskiag3262mvhinvnbk6n0qh6sh56m86y4d0m285v0jl0y9pa"))))
    (native-inputs
     `(("automake" ,automake)
       ("autoconf" ,autoconf)))
    (build-system gnu-build-system)
    (arguments
     `(#:phases
       (modify-phases %standard-phases
         (add-after 'unpack 'autoreconf
           (lambda _ (zero? (system* "autoreconf" "-vfi")))))))
    (synopsis "File verification and repair tools")
    (description "Par2cmdline uses Reed-Solomon error-correcting codes to
generate and verify PAR2 recovery files.  These files can be distributed
alongside the source files or stored together with back-ups to protect against
transmission errors or @dfn{bit rot}, the degradation of storage media over
time.
Unlike a simple checksum, PAR2 doesn't merely detect errors: as long as the
damage isn't too extensive (and smaller than the size of the recovery file), it
can even repair them.")
    (home-page "https://github.com/Parchive/par2cmdline")
    (license license:gpl3+)))

(define-public hdup
  (package
    (name "hdup")
    (version "2.0.14")
    (source
     (origin
      (method url-fetch)
      (uri "https://fossies.org/linux/privat/old/hdup-2.0.14.tar.bz2")
      (sha256
       (base32
        "02bnczg01cyhajmm4rhbnc0ja0dd9ikv9fwv28asxh1rlx9yr0b7"))))
    (build-system gnu-build-system)
    (native-inputs `(("pkg-config" ,pkg-config)))
    (inputs
     `(("glib" ,glib)
       ("tar" ,tar)
       ("lzop" ,lzop)
       ("mcrypt" ,mcrypt)
       ("openssh" ,openssh)
       ("gnupg" ,gnupg-1)))
    (arguments
     `(#:configure-flags
       `(,(string-append "--sbindir=" (assoc-ref %outputs "out") "/bin"))
       #:tests? #f))
    (home-page "http://archive.miek.nl/projects/hdup/index.html")
    (synopsis "Simple incremental backup tool")
    (description
     "Hdup2 is a backup utility, its aim is to make backup really simple.  The
backup scheduling is done by means of a cron job.  It supports an
include/exclude mechanism, remote backups, encrypted backups and split
backups (called chunks) to allow easy burning to CD/DVD.")
    (license license:gpl2)))

(define-public libarchive
  (package
    (name "libarchive")
    (version "3.3.2")
    (source
     (origin
       (method url-fetch)
       (uri (string-append "http://libarchive.org/downloads/libarchive-"
                           version ".tar.gz"))
       (patches (search-patches "libarchive-CVE-2017-14166.patch"))
       (sha256
        (base32
         "1km0mzfl6in7l5vz9kl09a88ajx562rw93ng9h2jqavrailvsbgd"))))
    (build-system gnu-build-system)
    ;; TODO: Add -L/path/to/nettle in libarchive.pc.
    (inputs
     `(("zlib" ,zlib)
       ("nettle" ,nettle)
       ("lzo" ,lzo)
       ("bzip2" ,bzip2)
       ("libxml2" ,libxml2)
       ("xz" ,xz)))
    (arguments
     `(#:phases
       (modify-phases %standard-phases
         (add-before 'build 'patch-pwd
           (lambda _
             (substitute* "Makefile"
               (("/bin/pwd") (which "pwd")))
             #t))
         (replace 'check
           (lambda _
             ;; XXX: The test_owner_parse, test_read_disk, and
             ;; test_write_disk_lookup tests expect user 'root' to exist, but
             ;; the chroot's /etc/passwd doesn't have it.  Turn off those tests.
             ;;
             ;; The tests allow one to disable tests matching a globbing pattern.
             (and (zero? (system* "make"
                                  "libarchive_test" "bsdcpio_test" "bsdtar_test"))
                  ;; XXX: This glob disables too much.
                  (zero? (system* "./libarchive_test" "^test_*_disk*"))
                  (zero? (system* "./bsdcpio_test" "^test_owner_parse"))
                  (zero? (system* "./bsdtar_test"))))))
       ;; libarchive/test/test_write_format_gnutar_filenames.c needs to be
       ;; compiled with C99 or C11 or a gnu variant.
       #:configure-flags '("CFLAGS=-O2 -g -std=c99")))
    (home-page "http://libarchive.org/")
    (synopsis "Multi-format archive and compression library")
    (description
     "Libarchive provides a flexible interface for reading and writing
archives in various formats such as tar and cpio.  Libarchive also supports
reading and writing archives compressed using various compression filters such
as gzip and bzip2.  The library is inherently stream-oriented; readers
serially iterate through the archive, writers serially add things to the
archive.  In particular, note that there is currently no built-in support for
random access nor for in-place modification.")
    (license license:bsd-2)))

<<<<<<< HEAD
=======
(define libarchive-3.3.2
  (package
    (inherit libarchive)
    (version "3.3.2")
    (source
     (origin
       (method url-fetch)
       (uri (string-append "http://libarchive.org/downloads/libarchive-"
                           version ".tar.gz"))
       (patches (search-patches "libarchive-CVE-2017-14166.patch"
                                "libarchive-CVE-2017-14502.patch"))
       (sha256
        (base32
         "1km0mzfl6in7l5vz9kl09a88ajx562rw93ng9h2jqavrailvsbgd"))))))

>>>>>>> 5dc0e0b0
(define-public rdup
  (package
    (name "rdup")
    (version "1.1.14")
    (source
     (origin
       (method url-fetch)
       (uri (string-append "http://archive.miek.nl/projects/rdup/rdup-"
                           version ".tar.bz2"))
       (sha256
        (base32
         "0aklwd9v7ix0m4ayl762sil685f42cwljzx3jz5skrnjaq32npmj"))
       (modules '((guix build utils)))
       (snippet
        ;; Some test scripts are missing shebangs, which cause "could not
        ;; execute" errors.  Add shebangs.
        '(for-each
          (lambda (testscript)
            (with-atomic-file-replacement
                (string-append "testsuite/rdup/" testscript)
              (lambda (in out)
                (begin
                  (format out "#!/bin/sh\n" )
                  (dump-port in out)))))
          '("rdup.hardlink.helper"
            "rdup.hardlink-strip.helper"
            "rdup.hardlink-strip2.helper"
            "rdup.pipeline.helper")))))
    (build-system gnu-build-system)
    (native-inputs
     `(("pkg-config" ,pkg-config)
       ("dejagnu" ,dejagnu)))
    (inputs
     `(("glib" ,glib)
       ("pcre" ,pcre)
       ("libarchive" ,libarchive)
       ("nettle" ,nettle)))
    (arguments
     `(#:parallel-build? #f             ;race conditions
       #:phases
       (modify-phases %standard-phases
         (add-before 'build 'remove-Werror
           ;; rdup uses a deprecated function from libarchive
           (lambda _
             (substitute* "GNUmakefile"
               (("^(CFLAGS=.*)-Werror" _ front) front))
             #t))
         (add-before 'check 'pre-check
           (lambda _
             (setenv "HOME" (getcwd))
             (substitute* "testsuite/rdup/rdup.rdup-up-t-with-file.exp"
               (("/bin/cat") (which "cat")))
             #t)))))
    (home-page "http://archive.miek.nl/projects/rdup/index.html")
    (synopsis "Provide a list of files to backup")
    (description
     "Rdup is a utility inspired by rsync and the plan9 way of doing backups.
Rdup itself does not backup anything, it only print a list of absolute
file names to standard output.  Auxiliary scripts are needed that act on this
list and implement the backup strategy.")
    (license license:gpl3+)))

(define-public btar
  (package
    (name "btar")
    (version "1.1.1")
    (source
     (origin
       (method url-fetch)
       (uri (string-append "http://vicerveza.homeunix.net/~viric/soft/btar/"
                           "btar-" version ".tar.gz"))
       (sha256
        (base32
         "0miklk4bqblpyzh1bni4x6lqn88fa8fjn15x1k1n8bxkx60nlymd"))))
    (build-system gnu-build-system)
    (inputs
     `(("librsync" ,librsync)))
    (arguments
     `(#:make-flags `(,(string-append "PREFIX=" (assoc-ref %outputs "out"))
                      "CC=gcc")
       #:tests? #f                      ;test input not distributed
       #:phases
       ;; no configure phase
       (modify-phases %standard-phases
         (delete 'configure))))
    (home-page "http://viric.name/cgi-bin/btar/doc/trunk/doc/home.wiki")
    (synopsis "Tar-compatible archiver")
    (description
     "Btar is a tar-compatible archiver which allows arbitrary compression and
ciphering, redundancy, differential backup, indexed extraction, multicore
compression, input and output serialisation, and tolerance to partial archive
errors.")
    (license license:gpl3+)))

(define-public rdiff-backup
  (package
    (name "rdiff-backup")
    (version "1.2.8")
    (source
     (origin
       (method url-fetch)
       (uri (string-append "mirror://savannah/rdiff-backup/rdiff-backup-"
                           version ".tar.gz"))
       (sha256
        (base32
         "1nwmmh816f96h0ff1jxk95ad38ilbhbdl5dgibx1d4cl81dsi48d"))))
    (build-system python-build-system)
    (inputs
     `(("python" ,python-2)
       ("librsync" ,librsync)))
    (arguments
     `(#:python ,python-2
       #:tests? #f))
    (home-page "http://www.nongnu.org/rdiff-backup/")
    (synopsis "Local/remote mirroring+incremental backup")
    (description
     "Rdiff-backup backs up one directory to another, possibly over a network.
The target directory ends up a copy of the source directory, but extra reverse
diffs are stored in a special subdirectory of that target directory, so you
can still recover files lost some time ago.  The idea is to combine the best
features of a mirror and an incremental backup.  Rdiff-backup also preserves
subdirectories, hard links, dev files, permissions, uid/gid ownership,
modification times, extended attributes, acls, and resource forks.  Also,
rdiff-backup can operate in a bandwidth efficient manner over a pipe, like
rsync.  Thus you can use rdiff-backup and ssh to securely back a hard drive up
to a remote location, and only the differences will be transmitted.  Finally,
rdiff-backup is easy to use and settings have sensible defaults.")
    (license license:gpl2+)))

(define-public rsnapshot
  (package
    (name "rsnapshot")
    (version "1.4.2")
    (source
     (origin
       (method url-fetch)
       (uri (string-append
             "https://github.com/rsnapshot/rsnapshot/releases/download/"
             version "/rsnapshot-" version ".tar.gz"))
       (sha256
        (base32
         "05jfy99a0xs6lvsjfp3wz21z0myqhmwl2grn3jr9clijbg282ah4"))))
    (build-system gnu-build-system)
    (arguments
     `(#:phases
       (modify-phases %standard-phases
         (replace 'check
           (lambda _
             (substitute* '("t/cmd-post_pre-exec/conf/pre-true-post-true.conf"
                            "t/backup_exec/conf/backup_exec_fail.conf"
                            "t/backup_exec/conf/backup_exec.conf")
               (("/bin/true") (which "true"))
               (("/bin/false") (which "false")))
             (zero? (system* "make" "test")))))))
    (inputs
     `(("perl" ,perl)
       ("rsync" ,rsync)))
    (home-page "http://rsnapshot.org")
    (synopsis "Deduplicating snapshot backup utility based on rsync")
    (description "rsnapshot is a filesystem snapshot utility based on rsync.
rsnapshot makes it easy to make periodic snapshots of local machines, and
remote machines over SSH.  To reduce the disk space required for each backup,
rsnapshot uses hard links to deduplicate identical files.")
    (license license:gpl2+)))

(define-public libchop
  (package
    (name "libchop")
    (version "0.5.2")
    (source (origin
              (method url-fetch)
              (uri (string-append "mirror://savannah/libchop/libchop-"
                                  version ".tar.gz"))
              (sha256
               (base32
                "0fpdyxww41ba52d98blvnf543xvirq1v9xz1i3x1gm9lzlzpmc2g"))
              (patches (search-patches "diffutils-gets-undeclared.patch"))))
    (build-system gnu-build-system)
    (native-inputs
     `(("guile" ,guile-2.0)
       ("gperf" ,gperf)
       ("pkg-config" ,pkg-config)))
    (inputs
     `(("guile" ,guile-2.0)
       ("util-linux" ,util-linux)
       ("gnutls" ,gnutls)
       ("tdb" ,tdb)
       ("bdb" ,bdb)
       ("gdbm" ,gdbm)
       ("libgcrypt" ,libgcrypt)
       ("lzo" ,lzo)
       ("bzip2" ,bzip2)
       ("zlib" ,zlib)))
    (home-page "http://nongnu.org/libchop/")
    (synopsis "Tools & library for data backup and distributed storage")
    (description
     "Libchop is a set of utilities and library for data backup and
distributed storage.  Its main application is @command{chop-backup}, an
encrypted backup program that supports data integrity checks, versioning,
distribution among several sites, selective sharing of stored data, adaptive
compression, and more.  The library itself implements storage techniques such
as content-addressable storage, content hash keys, Merkle trees, similarity
detection, and lossless compression.")
    (license license:gpl3+)))

(define-public borg
  (package
    (name "borg")
    (version "1.1.3")
    (source (origin
              (method url-fetch)
              (uri (pypi-uri "borgbackup" version))
              (patches (search-patches "borg-fix-archive-corruption-bug.patch"))
              (sha256
               (base32
                "1rvn8b6clzd1r317r9jkvk34r31risi0dxfjc7jffhnwasck4anc"))
              (modules '((guix build utils)))
              (snippet
               '(for-each
                  delete-file (find-files "borg" "^(c|h|p).*\\.c$")))))
    (build-system python-build-system)
    (arguments
     `(#:modules ((srfi srfi-26) ; for cut
                  (guix build utils)
                  (guix build python-build-system))
       #:phases
       (modify-phases %standard-phases
         (add-after 'unpack 'set-env
           (lambda* (#:key inputs #:allow-other-keys)
             (let ((openssl (assoc-ref inputs "openssl"))
                   (lz4 (assoc-ref inputs "lz4")))
               (setenv "BORG_OPENSSL_PREFIX" openssl)
               (setenv "BORG_LZ4_PREFIX" lz4)
               (setenv "PYTHON_EGG_CACHE" "/tmp")
               ;; The test 'test_return_codes[python]' fails when
               ;; HOME=/homeless-shelter.
               (setenv "HOME" "/tmp")
               #t)))
         ;; The tests need to be run after Borg is installed.
         (delete 'check)
         (add-after 'install 'check
           (lambda* (#:key inputs outputs #:allow-other-keys)
             ;; Make the installed package available for the test suite.
             (add-installed-pythonpath inputs outputs)
             ;; The tests should be run in an empty directory.
             (mkdir-p "tests")
             (with-directory-excursion "tests"
               (zero?
                 (system* "py.test" "-v" "--pyargs" "borg.testsuite" "-k"
                          (string-append
                            ;; These tests need to write to '/var'.
                            "not test_get_cache_dir "
                            "and not test_get_config_dir "
                            "and not test_get_keys_dir "
                            "and not test_get_security_dir "
                            ;; These tests assume there is a root user in
                            ;; '/etc/passwd'.
                            "and not test_access_acl "
                            "and not test_default_acl "
                            "and not test_non_ascii_acl "
                            ;; This test needs the unpackaged pytest-benchmark.
                            "and not benchmark "
                            ;; These tests assume the kernel supports FUSE.
                            "and not test_fuse "
                            "and not test_fuse_allow_damaged_files "
                            "and not test_mount_hardlinks"))))))
         (add-after 'install 'install-doc
           (lambda* (#:key inputs outputs #:allow-other-keys)
             (let* ((out (assoc-ref outputs "out"))
                    (man (string-append out "/share/man/man1"))
                    (misc (string-append out "/share/borg/misc")))
               (for-each (cut install-file <> misc)
                         '("docs/misc/create_chunker-params.txt"
                           "docs/misc/internals-picture.txt"
                           "docs/misc/prune-example.txt"))
               (add-installed-pythonpath inputs outputs)
               (and
                 (zero? (system* "python3" "setup.py" "build_man"))
                 (begin
                   (copy-recursively "docs/man" man)
                   #t))))))))
    (native-inputs
     `(("python-cython" ,python-cython)
       ("python-setuptools-scm" ,python-setuptools-scm)
       ("python-pytest" ,python-pytest)
       ;; For generating the documentation.
       ("python-sphinx" ,python-sphinx)
       ("python-guzzle-sphinx-theme" ,python-guzzle-sphinx-theme)))
    (inputs
     `(("acl" ,acl)
       ("lz4" ,lz4)
       ("openssl" ,openssl)
       ("python-llfuse" ,python-llfuse)
       ("python-msgpack" ,python-msgpack)))
    (synopsis "Deduplicated, encrypted, authenticated and compressed backups")
    (description "Borg is a deduplicating backup program.  Optionally, it
supports compression and authenticated encryption.  The main goal of Borg is to
provide an efficient and secure way to backup data.  The data deduplication
technique used makes Borg suitable for daily backups since only changes are
stored.  The authenticated encryption technique makes it suitable for backups
to not fully trusted targets.  Borg is a fork of Attic.")
    (home-page "https://www.borgbackup.org/")
    (license license:bsd-3)))

(define-public attic
  (package
    (name "attic")
    (version "0.16")
    (source (origin
              (method url-fetch)
              (uri (string-append
                    "https://pypi.python.org/packages/source/A/Attic/Attic-"
                    version ".tar.gz"))
              (sha256
               (base32
                "0b5skd36r4c0915lwpkqg5hxm49gls9pprs1b7hc40910wlcsl36"))))
    (build-system python-build-system)
    (arguments
     `(;; The tests assume they are run as root:
       ;; https://github.com/jborg/attic/issues/7
       #:tests? #f
       #:phases
       (modify-phases %standard-phases
         (add-before
          'build 'set-openssl-prefix
          (lambda* (#:key inputs #:allow-other-keys)
            (setenv "ATTIC_OPENSSL_PREFIX" (assoc-ref inputs "openssl"))
            #t)))))
    (inputs
     `(("acl" ,acl)
       ("openssl" ,openssl)
       ("python-msgpack" ,python-msgpack)

       ;; Attic is probably incompatible with llfuse > 0.41.
       ;; These links are to discussions of llfuse compatibility from
       ;; the borg project. Borg is a recent fork of attic, and attic
       ;; has not been updated since the fork, so it's likely that
       ;; llfuse compatibility requirements are still the same.
       ;; https://github.com/borgbackup/borg/issues/642
       ;; https://github.com/borgbackup/borg/issues/643
       ("python-llfuse" ,python-llfuse-0.41)))
    (synopsis "Deduplicating backup program")
    (description "Attic is a deduplicating backup program.  The main goal of
Attic is to provide an efficient and secure way to backup data.  The data
deduplication technique used makes Attic suitable for daily backups since only
changes are stored.")
    (home-page "https://attic-backup.org/")
    (license license:bsd-3)
    (properties `((superseded . ,borg)))))

(define-public wimlib
  (package
    (name "wimlib")
    (version "1.12.0")
    (source (origin
              (method url-fetch)
              (uri (string-append "https://wimlib.net/downloads/"
                                  name "-" version ".tar.gz"))
              (sha256
               (base32
                "0ks6hq7vwq13ljkzxp3a490bf8dnracgl2azf57rg49ad2fzab45"))))
    (build-system gnu-build-system)
    (native-inputs
     `(("pkg-config" ,pkg-config)))
    (inputs
     `(("fuse" ,fuse)
       ("libxml2" ,libxml2)
       ("ntfs-3g" ,ntfs-3g)
       ("openssl" ,openssl)))
    (arguments
     `(#:configure-flags (list "--enable-test-support")))
    (home-page "https://wimlib.net/")
    (synopsis "WIM file manipulation library and utilities")
    (description "wimlib is a C library and set of command-line utilities for
creating, modifying, extracting, and mounting archives in the Windows Imaging
Format (@dfn{WIM files}).  It can capture and apply WIMs directly from and to
NTFS volumes using @code{ntfs-3g}, preserving NTFS-specific attributes.")
    ;; wimlib is dual-licenced under version 3 or later of either the GPL or
    ;; LGPL, except those files explicitly marked as being released into the
    ;; public domain (CC0) in their headers.
    (license (list license:gpl3+
                   license:lgpl3+
                   license:cc0))))

(define-public obnam
  (package
    (name "obnam")
    (version "1.21")
    (source
     (origin
       (method url-fetch)
       (uri (string-append
             "http://code.liw.fi/debian/pool/main/o/obnam/obnam_"
             version ".orig.tar.xz"))
       (sha256
        (base32
         "0qlipsq50hca71zc0dp1mg9zs12qm0sbblw7qfzl0hj6mk2rv1by"))))
    (build-system python-build-system)
    (arguments
     `(#:python ,python-2
       #:phases
       (modify-phases %standard-phases
         (replace 'check
                  (lambda _
                    (substitute* "obnamlib/vfs_local_tests.py"
                      ;; Check for the nobody user instead of root
                      (("self.fs.get_username\\(0\\), 'root'")
                       "self.fs.get_username(65534), 'nobody'")
                      ;; Disable tests checking for root group
                      (("self.fs.get_groupname\\(0\\)") "'root'"))
                    (substitute* "obnamlib/vfs_local.py"
                      ;; Don't cover get_groupname function
                      (("def get_groupname\\(self, gid\\):")
                       "def get_groupname(self, gid):  # pragma: no cover"))
                    ;; Can't run network tests
                    (zero? (system* "./check" "--unit-tests")))))))
    (inputs
     `(("python2-cliapp" ,python2-cliapp)
       ("python2-larch" ,python2-larch)
       ("python2-paramiko" ,python2-paramiko)
       ("python2-pyaml" ,python2-pyaml)
       ("python2-tracing" ,python2-tracing)
       ("python2-ttystatus" ,python2-ttystatus)))
    (native-inputs
     `(("gnupg" ,gnupg)
       ("python2-coverage" ,python2-coverage)
       ("python2-coverage-test-runner" ,python2-coverage-test-runner)
       ("python2-pep8" ,python2-pep8)
       ("python2-pylint" ,python2-pylint)))
    (home-page "https://obnam.org/")
    (synopsis "Easy and secure backup program")
    (description "Obnam is an easy, secure backup program.  Features
include snapshot backups, data de-duplication and encrypted backups
using GnuPG.  Backups can be stored on local hard disks, or online via
the SSH SFTP protocol.  The backup server, if used, does not require
any special software, on top of SSH.")
    (license license:gpl3+)))

(define-public dirvish
  (package
    (name "dirvish")
    (version "1.2.1")
    (build-system gnu-build-system)
    (source (origin
              (method url-fetch)
              (uri (string-append
                    "http://dirvish.org/dirvish-" version ".tgz"))
              (sha256
               (base32
                "1kbxa1irszp2zw8hd5qzqnrrzb4vxfivs1vn64yxnj0lak1jjzvb"))))
    (arguments
     `(#:modules ((ice-9 match) (ice-9 rdelim)
                  ,@%gnu-build-system-modules)
       #:phases
       ;; This mostly mirrors the steps taken in the install.sh that ships
       ;; with dirvish, but simplified because we aren't prompting interactively
       (modify-phases %standard-phases
         (delete 'configure)
         (delete 'build)
         (delete 'check)
         (replace 'install
           (lambda* (#:key inputs outputs #:allow-other-keys)
             ;; These are mostly the same steps the install.sh that comes with
             ;; dirvish does
             (let* (;; Files we'll be copying
                    (executables
                     '("dirvish" "dirvish-runall"
                       "dirvish-expire" "dirvish-locate"))
                    (man-pages
                     '(("dirvish" "8") ("dirvish-runall" "8")
                       ("dirvish-expire" "8") ("dirvish-locate" "8")
                       ("dirvish.conf" "5")))

                    (output-dir
                     (assoc-ref outputs "out"))

                    ;; Just a default... not so useful on guixsd though
                    ;; You probably want to a service with file(s) to point to.
                    (confdir "/etc/dirvish")

                    (perl (string-append (assoc-ref %build-inputs "perl")
                                         "/bin/perl"))
                    (loadconfig.pl (call-with-input-file "loadconfig.pl"
                                     read-string)))


               (define (write-pl filename)
                 (define pl-header
                   (string-append "#!" perl "\n\n"
                                  "$CONFDIR = \"" confdir "\";\n\n"))
                 (define input-file-location
                   (string-append filename ".pl"))
                 (define target-file-location
                   (string-append output-dir "/bin/" filename ".pl"))
                 (define text-to-write
                   (string-append pl-header
                                  (call-with-input-file input-file-location
                                    read-string)
                                  "\n" loadconfig.pl))
                 (with-output-to-file target-file-location
                   (lambda ()
                     (display text-to-write)))
                 (chmod target-file-location #o755)
                 (wrap-program target-file-location
                   `("PERL5LIB" ":" prefix
                     ,(map (lambda (l) (string-append (assoc-ref %build-inputs l)
                                                      "/lib/perl5/site_perl"))
                           '("perl-libtime-period"
                             "perl-libtime-parsedate")))))

               (define write-man
                 (match-lambda
                   ((file-base man-num)
                    (let* ((filename
                            (string-append file-base "." man-num))
                           (output-path
                            (string-append output-dir
                                           "/share/man/man" man-num
                                           "/" filename)))
                      (copy-file filename output-path)))))

               ;; Make directories
               (mkdir-p (string-append output-dir "/bin/"))
               (mkdir-p (string-append output-dir "/share/man/man8/"))
               (mkdir-p (string-append output-dir "/share/man/man5/"))

               ;; Write out executables
               (for-each write-pl executables)
               ;; Write out man pages
               (for-each write-man man-pages)
               #t))))))
    (inputs
     `(("perl" ,perl)
       ("rsync" ,rsync)
       ("perl-libtime-period" ,perl-libtime-period)
       ("perl-libtime-parsedate" ,perl-libtime-parsedate)))
    (home-page "http://dirvish.org/")
    (synopsis "Fast, disk based, rotating network backup system")
    (description
     "With dirvish you can maintain a set of complete images of your
filesystems with unattended creation and expiration.  A dirvish backup vault
is like a time machine for your data. ")
    (license (license:fsf-free "file://COPYING"
                               "Open Software License 2.0"))))<|MERGE_RESOLUTION|>--- conflicted
+++ resolved
@@ -195,7 +195,8 @@
        (method url-fetch)
        (uri (string-append "http://libarchive.org/downloads/libarchive-"
                            version ".tar.gz"))
-       (patches (search-patches "libarchive-CVE-2017-14166.patch"))
+       (patches (search-patches "libarchive-CVE-2017-14166.patch"
+                                "libarchive-CVE-2017-14502.patch"))
        (sha256
         (base32
          "1km0mzfl6in7l5vz9kl09a88ajx562rw93ng9h2jqavrailvsbgd"))))
@@ -244,24 +245,6 @@
 random access nor for in-place modification.")
     (license license:bsd-2)))
 
-<<<<<<< HEAD
-=======
-(define libarchive-3.3.2
-  (package
-    (inherit libarchive)
-    (version "3.3.2")
-    (source
-     (origin
-       (method url-fetch)
-       (uri (string-append "http://libarchive.org/downloads/libarchive-"
-                           version ".tar.gz"))
-       (patches (search-patches "libarchive-CVE-2017-14166.patch"
-                                "libarchive-CVE-2017-14502.patch"))
-       (sha256
-        (base32
-         "1km0mzfl6in7l5vz9kl09a88ajx562rw93ng9h2jqavrailvsbgd"))))))
-
->>>>>>> 5dc0e0b0
 (define-public rdup
   (package
     (name "rdup")
