;;; GNU Guix --- Functional package management for GNU
;;; Copyright © 2015, 2016, 2017, 2018, 2019, 2020, 2021, 2022 Ricardo Wurmus <rekado@elephly.net>
;;; Copyright © 2015 Andreas Enge <andreas@enge.fr>
;;; Copyright © 2016 Chris Marusich <cmmarusich@gmail.com>
;;; Copyright © 2017, 2018 Efraim Flashner <efraim@flashner.co.il>
;;; Copyright © 2018, 2019 Tobias Geerinckx-Rice <me@tobias.gr>
;;; Copyright © 2018, 2019, 2020, 2021 Peng Mei Yu <pengmeiyu@riseup.net>
;;; Copyright © 2020 kanichos <kanichos@yandex.ru>
;;; Copyright © 2020 Vincent Legoll <vincent.legoll@gmail.com>
;;; Copyright © 2021 Felix Gruber <felgru@posteo.net>
;;; Copyright © 2021 Songlin Jiang <hollowman@hollowman.ml>
;;; Copyright © 2021 Taiju HIGASHI <higashi@taiju.info>
<<<<<<< HEAD
;;; Copyright © 2022, 2023 Maxim Cournoyer <maxim.cournoyer@gmail.com>
=======
;;; Copyright © 2022 Maxim Cournoyer <maxim.cournoyer@gmail.com>
;;; Copyright © 2023 Luis Felipe López Acevedo <luis.felipe.la@protonmail.com>
>>>>>>> ef71e329
;;;
;;; This file is part of GNU Guix.
;;;
;;; GNU Guix is free software; you can redistribute it and/or modify it
;;; under the terms of the GNU General Public License as published by
;;; the Free Software Foundation; either version 3 of the License, or (at
;;; your option) any later version.
;;;
;;; GNU Guix is distributed in the hope that it will be useful, but
;;; WITHOUT ANY WARRANTY; without even the implied warranty of
;;; MERCHANTABILITY or FITNESS FOR A PARTICULAR PURPOSE.  See the
;;; GNU General Public License for more details.
;;;
;;; You should have received a copy of the GNU General Public License
;;; along with GNU Guix.  If not, see <http://www.gnu.org/licenses/>.

(define-module (gnu packages ibus)
  #:use-module (guix licenses)
  #:use-module (guix packages)
  #:use-module (guix gexp)
  #:use-module (guix download)
  #:use-module (guix git-download)
  #:use-module (guix build-system cmake)
  #:use-module (guix build-system gnu)
  #:use-module (guix build-system glib-or-gtk)
  #:use-module (guix build-system meson)
  #:use-module (guix build-system python)
  #:use-module (guix utils)
  #:use-module (gnu packages)
  #:use-module (gnu packages anthy)
  #:use-module (gnu packages autotools)
  #:use-module (gnu packages bash)
  #:use-module (gnu packages base)
  #:use-module (gnu packages boost)
  #:use-module (gnu packages check)
  #:use-module (gnu packages cmake)
  #:use-module (gnu packages databases)
  #:use-module (gnu packages datastructures)
  #:use-module (gnu packages dbm)
  #:use-module (gnu packages docbook)
  #:use-module (gnu packages freedesktop)
  #:use-module (gnu packages gettext)
  #:use-module (gnu packages glib)
  #:use-module (gnu packages gnome)
  #:use-module (gnu packages gstreamer)
  #:use-module (gnu packages gtk)
  #:use-module (gnu packages iso-codes)
  #:use-module (gnu packages logging)
  #:use-module (gnu packages perl)
  #:use-module (gnu packages pkg-config)
  #:use-module (gnu packages python)
  #:use-module (gnu packages python-xyz)
  #:use-module (gnu packages python-web)
  #:use-module (gnu packages serialization)
  #:use-module (gnu packages speech)
  #:use-module (gnu packages sqlite)
  #:use-module (gnu packages textutils)
  #:use-module (gnu packages unicode)
  #:use-module (gnu packages xorg)
  #:use-module (gnu packages xdisorg)
  #:use-module (gnu packages xml)
  #:use-module (srfi srfi-1))

(define-public ibus-minimal
  (package
    (name "ibus")
    (version "1.5.27")
    (source (origin
              (method url-fetch)
              (uri (string-append "https://github.com/ibus/ibus/"
                                  "releases/download/"
                                  version "/ibus-" version ".tar.gz"))
              (sha256
               (base32
                "1pwppcy0xpidxa7db9lykjjjj1rcjrqf5l88f77hgxlnvdddmyvf"))))
    (build-system glib-or-gtk-build-system)
    (outputs '("out" "doc"))
    (arguments
     (list
      #:configure-flags #~(list "--disable-gtk2"
                                "--enable-gtk-doc"
                                "--enable-memconf"
                                (string-append
                                 "--with-unicode-emoji-dir="
                                 (search-input-directory %build-inputs
                                                         "share/unicode/emoji"))
                                (string-append
                                 "--with-emoji-annotation-dir="
                                 (search-input-directory
                                  %build-inputs
                                  "share/unicode/cldr/common/annotations"))
                                (string-append
                                 "--with-ucd-dir="
                                 (search-input-directory %build-inputs
                                                         "share/ucd"))
                                "--enable-wayland"
                                "--disable-systemd-services")
      #:make-flags
      ;; The GUI tests not only require a DISPLAY, but also a window manager
      ;; since IBus needs to receive focus-in/out events to test IBus with GTK
      ;; applications (see: https://github.com/ibus/ibus/issues/2307).
      #~(list (string-append "DISABLE_GUI_TESTS=ibus-compose "
                             "ibus-inputcontext-create "
                             "xkb-latin-layouts "))
      #:phases
      #~(modify-phases %standard-phases
          (add-after 'unpack 'disable-failing-tests
            (lambda _
              ;; These tests require /etc/machine-id.
              (with-directory-excursion "src/tests"
                (substitute* '("ibus-share.c" "ibus-compose.c"
                               "ibus-keypress.c")
                  (("[ \t]*return g_test_run \\(\\);") "")))))
          (add-after 'unpack 'patch-docbook-xml
            (lambda* (#:key inputs #:allow-other-keys)
              (with-directory-excursion "docs/reference/ibus"
                (substitute* "ibus-docs.sgml.in"
                  (("http://www.oasis-open.org/docbook/xml/4.1.2/")
                   (string-append #$(this-package-native-input "docbook-xml")
                                  "/xml/dtd/docbook/"))))))
          (add-after 'unpack 'patch-python-target-directories
            (lambda _
              (let ((root (string-append #$output
                                         "/lib/python"
                                         #$(version-major+minor
                                            (package-version python))
                                         "/site-packages")))
                (substitute* "configure"
                  (("(py2?overridesdir)=.*" _ var)
                   (string-append var "=" root "/gi/overrides/"))
                  (("(pkgpython2dir=).*" _ var)
                   (string-append var root "/ibus"))))))
          (add-before 'configure 'disable-dconf-update
            (lambda _
              (substitute* "data/dconf/Makefile.in"
                (("dconf update") "echo dconf update"))))
          (add-after 'unpack 'delete-generated-files
            (lambda _
              (for-each (lambda (file)
                          (let ((c (string-append (string-drop-right file 4) "c")))
                            (when (file-exists? c)
                              (format #t "deleting ~a\n" c)
                              (delete-file c))))
                        (find-files "." "\\.vala"))))
          (add-after 'unpack 'fix-paths
            (lambda* (#:key inputs #:allow-other-keys)
              (substitute* "src/ibusenginesimple.c"
                (("/usr/share/X11/locale")
                 (search-input-directory inputs "share/X11/locale")))
              (substitute* "ui/gtk3/xkblayout.vala"
                (("\"(setxkbmap|xmodmap)\"" _ prog)
                 (format #f "~s" (search-input-file
                                  inputs (string-append "bin/" prog)))))))
          (add-before 'check 'pre-check
            (lambda _
              ;; Tests write to $HOME.
              (setenv "HOME" (getcwd))
              ;; Tests look for $XDG_RUNTIME_DIR.
              (setenv "XDG_RUNTIME_DIR" (getcwd))
              ;; For missing '/etc/machine-id'.
              (setenv "DBUS_FATAL_WARNINGS" "0")
              ;; Tests require a running X server.
              (system "Xvfb :1 +extension GLX &")
              (setenv "DISPLAY" ":1")
              ;; Tests require running iBus daemon.
              (system "./bus/ibus-daemon --daemonize")))
          (add-after 'install 'move-doc
            (lambda _
              (mkdir-p (string-append #$output:doc "/share"))
              (rename-file
               (string-append #$output "/share/gtk-doc")
               (string-append #$output:doc "/share/gtk-doc"))))
          (add-after 'wrap-program 'wrap-with-additional-paths
            (lambda* (#:key outputs #:allow-other-keys)
              ;; Make sure 'ibus-setup' runs with the correct GI_TYPELIB_PATH.
              (wrap-program (search-input-file outputs "bin/ibus-setup")
                `("GI_TYPELIB_PATH" ":" prefix
                  (,(getenv "GI_TYPELIB_PATH")
                   ,(string-append #$output "/lib/girepository-1.0")))))))))
    (inputs
     (list bash-minimal
           dbus
           dconf
           glib
           gtk+
           iso-codes
           json-glib
           libnotify
           libx11
           libxkbcommon
           libxtst
           setxkbmap
           ucd
           unicode-cldr-common
           unicode-emoji
           wayland
           xmodmap))
    (native-inputs
     (list docbook-xml-4.1.2
           `(,glib "bin")               ;for glib-genmarshal
           gettext-minimal
           gnome-common
           gobject-introspection        ;for g-ir-compiler
           `(,gtk+ "bin")
           gtk-doc
           perl
           pkg-config
           python-wrapper
           vala
           which
           xorg-server-for-tests))
    (native-search-paths
     (list (search-path-specification
            (variable "IBUS_COMPONENT_PATH")
            (files '("share/ibus/component")))))
    (synopsis "Input method framework")
    (description
     "IBus is an input framework providing a full-featured and user-friendly
input method user interface.  It comes with multilingual input support.  It
may also simplify input method development.")
    (home-page "https://github.com/ibus/ibus/wiki")
    (license lgpl2.1+)
    (properties '((hidden? . #t)))))

(define-public ibus
  (package/inherit ibus-minimal
    (arguments
     (substitute-keyword-arguments (package-arguments ibus-minimal)
       ((#:configure-flags flags)
        #~(cons* "--enable-gtk4"
                 "--enable-python-library"
                 #$flags))
       ((#:phases phases '%standard-phases)
        #~(modify-phases #$phases
            (replace 'wrap-with-additional-paths
              (lambda* (#:key outputs #:allow-other-keys)
                ;; Make sure 'ibus-setup' runs with the correct
                ;; GUIX_PYTHONPATH and GI_TYPELIB_PATH.
                (wrap-program (search-input-file outputs "bin/ibus-setup")
                  `("GUIX_PYTHONPATH" ":" prefix (,(getenv "GUIX_PYTHONPATH")))
                  `("GI_TYPELIB_PATH" ":" prefix
                    (,(getenv "GI_TYPELIB_PATH")
                     ,(string-append #$output "/lib/girepository-1.0"))))))))))
    (inputs (modify-inputs (package-inputs ibus-minimal)
              (prepend gtk
                       pango-next
                       python
                       python-dbus
                       python-pygobject)))
    (properties (alist-delete 'hidden? (package-properties ibus-minimal)))))

(define-public ibus-libpinyin
  (package
    (name "ibus-libpinyin")
    (version "1.12.0")
    (source (origin
              (method url-fetch)
              (uri (string-append "https://github.com/libpinyin/ibus-libpinyin/"
                                  "releases/download/" version
                                  "/ibus-libpinyin-" version ".tar.gz"))
              (sha256
               (base32
                "0xl2lmffy42f6h6za05z4vpazpza1a9gsrva65giwyv3kpf652dd"))))
    (build-system glib-or-gtk-build-system)
    (arguments
     `(#:configure-flags
       '("--enable-opencc")
       #:phases
       (modify-phases %standard-phases
         (add-after 'wrap-program 'wrap-with-additional-paths
           (lambda* (#:key inputs outputs #:allow-other-keys)
             ;; Make sure 'ibus-setup-libpinyin' runs with the correct
             ;; PYTHONPATH and GI_TYPELIB_PATH.
             (let ((out (assoc-ref outputs "out")))
               (wrap-program (string-append out "/libexec/ibus-setup-libpinyin")
                 `("GUIX_PYTHONPATH" ":" prefix
                   (,(getenv "GUIX_PYTHONPATH")
                    ,(string-append (assoc-ref inputs "ibus")
                                    "/lib/girepository-1.0")
                    ,(string-append (assoc-ref outputs "out")
                                    "/share/ibus-libpinyin/setup/")))
                 `("GI_TYPELIB_PATH" ":" prefix
                   (,(string-append (assoc-ref inputs "ibus")
                                    "/lib/girepository-1.0")
                    ,(string-append (assoc-ref outputs "out")
                                    "/share/ibus-libpinyin/setup/"))))
               #t))))))
    (inputs
     `(("ibus" ,ibus)
       ("libpinyin" ,libpinyin)
       ("bdb" ,bdb)
       ("sqlite" ,sqlite)
       ("opencc" ,opencc)
       ("python" ,python)
       ("pygobject2" ,python-pygobject)
       ("gtk+" ,gtk+)))
    (native-inputs
     (list pkg-config intltool
           `(,glib "bin")))
    (synopsis "Chinese pinyin and ZhuYin input methods for IBus")
    (description
     "This package includes a Chinese pinyin input method and a Chinese
ZhuYin (Bopomofo) input method based on libpinyin for IBus.")
    (home-page "https://github.com/libpinyin/ibus-libpinyin")
    (license gpl3+)))

(define-public libpinyin
  (package
    (name "libpinyin")
    (version "2.6.0")
    (source (origin
              (method url-fetch)
              (uri (string-append "https://github.com/libpinyin/libpinyin/"
                                  "releases/download/" version
                                  "/libpinyin-" version ".tar.gz"))
              (sha256
               (base32
                "10h5mjgv4ibhispvr3s1k36a4aclx4dcvcc2knd4sg1xibw0dp4w"))))
    (build-system gnu-build-system)
    (inputs
     (list glib bdb))
    (native-inputs
     (list pkg-config))
    (synopsis "Library to handle Chinese pinyin")
    (description
     "The libpinyin C++ library provides algorithms needed for sentence-based
Chinese pinyin input methods.")
    (home-page "https://github.com/libpinyin/libpinyin")
    (license gpl2+)))

(define-public ibus-anthy
  (package
    (name "ibus-anthy")
    (version "1.5.14")
    (source (origin
              (method url-fetch)
              (uri (string-append
                    "https://github.com/ibus/ibus-anthy/releases/download/"
                    version "/ibus-anthy-" version ".tar.gz"))
              (sha256
               (base32
                "16vd0k8wm13s38869jqs3dnwmjvywgn0snnpyi41m28binhlssf8"))))
    (build-system gnu-build-system)
    (arguments
     (list
      #:configure-flags
      ;; Use absolute exec path in the anthy.xml.
      #~(list (string-append "--libexecdir=" #$output "/libexec"))
      ;; The test suite fails (see:
      ;; https://github.com/ibus/ibus-anthy/issues/28).
      #:tests? #f
      #:phases
      #~(modify-phases %standard-phases
          (add-after 'install 'wrap-programs
            (lambda* (#:key inputs #:allow-other-keys)
              (for-each
               (lambda (prog)
                 (wrap-program (string-append #$output "/libexec/" prog)
                   `("GUIX_PYTHONPATH" ":" prefix
                     (,(getenv "GUIX_PYTHONPATH")))
                   `("GI_TYPELIB_PATH" ":" prefix
                     (,(getenv "GI_TYPELIB_PATH")
                      ,(string-append #$output "/lib/girepository-1.0")))))
               '("ibus-engine-anthy" "ibus-setup-anthy")))))))
    (native-inputs
     (list gettext-minimal
           `(,glib "bin")
           intltool
           pkg-config
           python))
    (inputs
     (list anthy
           gtk+
           ibus
           gobject-introspection
           python-pygobject))
    (synopsis "Anthy Japanese language input method for IBus")
    (description "IBus-Anthy is an engine for the input bus \"IBus\").  It
adds the Anthy Japanese language input method to IBus.  Because most graphical
applications allow text input via IBus, installing this package will enable
Japanese language input in most graphical applications.")
    (home-page "https://github.com/fujiwarat/ibus-anthy")
    (license gpl2+)))

(define-public librime
  (package
    (name "librime")
    (version "1.7.3")
    (source
     (origin
       (method git-fetch)
       (uri (git-reference
             (url "https://github.com/rime/librime")
             (commit version)))
       (file-name (git-file-name name version))
       (sha256
        (base32
         "0pqk0i3zcii3fx5laj9qzbgd58jvq6wn31j76w4zix2i4b1lqcqv"))
       (patches (search-patches "librime-fix-build-with-gcc10.patch"))
       (modules '((guix build utils)))
       (snippet
        '(begin
           (delete-file-recursively "thirdparty/src")
           (delete-file-recursively "thirdparty/bin")
           (delete-file-recursively "thirdparty/include/X11")
           #t))))
    (build-system cmake-build-system)
    (arguments
     '(#:phases
       (modify-phases %standard-phases
         (add-after 'unpack 'patch-source
           (lambda _
             (substitute* "CMakeLists.txt"
               (("include_directories\\($\\{PROJECT_SOURCE_DIR\\}/thirdparty/include\\)") "")
               (("link_directories\\($\\{PROJECT_SOURCE_DIR\\}/thirdparty/lib\\)") ""))
             #t)))))
    (inputs
     (list boost
           capnproto
           glog
           leveldb
           marisa
           opencc
           yaml-cpp))
    (native-inputs
     (list googletest pkg-config xorgproto)) ; keysym.h
    (home-page "https://rime.im/")
    (synopsis "The core library of Rime Input Method Engine")
    (description "@dfn{librime} is the core library of Rime Input Method
Engine, which is a lightweight, extensible input method engine supporting
various input schemas including glyph-based input methods, romanization-based
input methods as well as those for Chinese dialects.  It has the ability to
compose phrases and sentences intelligently and provide very accurate
traditional Chinese output.")
    (license bsd-3)))

(define-public rime-data
  (package
    (name "rime-data")
    (version "0.38.20210802")
    (source
     (origin
       (method git-fetch)
       (uri (git-reference
             (url "https://github.com/rime/plum")
             (commit "0b835e347cad9c2d7038cfe82df5b5d1fe1c0327")))
       (file-name "plum-checkout")
       (sha256
        (base32 "0mja4wyazxdc6fr7pzij5ah4rzwxv4s12s64vfn5ikx1ias1f8ib"))))
    (build-system gnu-build-system)
    (arguments
     `(#:modules ((ice-9 match)
                  ,@%gnu-build-system-modules)
       #:tests? #f                  ; no tests
       #:make-flags (list (string-append "PREFIX=" (assoc-ref %outputs "out")))
       #:phases
       (modify-phases %standard-phases
         (add-after 'unpack 'patch-source
           (lambda _
             ;; Disable git operations.
             (substitute* "scripts/install-packages.sh"
               (("^\\s*fetch_or_update_package\\s$") ""))
             #t))
         ;; Copy Rime schemas into the "package/rime" directory.
         (add-after 'unpack 'copy-rime-schemas
           (lambda* (#:key inputs #:allow-other-keys)
             (let ((dest-dir "package/rime"))
               (mkdir-p dest-dir)
               (for-each
                (match-lambda
                  ((name . path)
                   (if (string-prefix? "rime-" name)
                       (let ((schema (substring name (string-length "rime-"))))
                         (symlink path (string-append dest-dir "/" schema))))))
                inputs))
             #t))
         (replace 'build
           ;; NOTE: Don't build binary Rime schema.  Binary Rime schema files
           ;; are platform dependent and contain timestamp information.
           ;; Therefore they are not reproducible.
           (lambda* (#:key make-flags #:allow-other-keys)
             (apply invoke "make" "all" make-flags)))
         (delete 'configure))))
    (inputs
     `(("rime-array"
        ,(origin
           (method git-fetch)
           (uri (git-reference
                 (url "https://github.com/rime/rime-array")
                 (commit "7a7bfafae966e5f949a23a82ee8594cacf492593")))
           (file-name "rime-array-checkout")
           (sha256
            (base32
             "0kw0wyc5f77bv06fixkfvqnibmm80pyifvrhz8f1h411926ny37r"))))
       ("rime-bopomofo"
        ,(origin
           (method git-fetch)
           (uri (git-reference
                 (url "https://github.com/rime/rime-bopomofo")
                 (commit "c7618f4f5728e1634417e9d02ea50d82b71956ab")))
           (file-name "rime-bopomofo-checkout")
           (sha256
            (base32
             "0g77nv0jrwqnbqqna0ib0kqcy6l5zl62kh49ny67d6bjwnwz9186"))))
       ("rime-cangjie"
        ,(origin
           (method git-fetch)
           (uri (git-reference
                 (url "https://github.com/rime/rime-cangjie")
                 (commit "8dfad9e537f18821b71ba28773315d9c670ae245")))
           (file-name "rime-cangjie-checkout")
           (sha256
            (base32
             "029kw9nx6x0acg4f0m8wj1ziqffffhy9yyj51nlx17cnia0qcrby"))))
       ("rime-cantonese"
        ,(origin
           (method git-fetch)
           (uri (git-reference
                 (url "https://github.com/rime/rime-cantonese")
                 (commit "fa7c8ad19d51143c1a470295d56feeb63e92113f")))
           (file-name "rime-cantonese-checkout")
           (sha256
            (base32
             "0vy5vv6h4r4b2msdvdrsj0zr6wmrv0fxm5zyyvxq8f1ix7ignm4c"))))
       ("rime-combo-pinyin"
        ,(origin
           (method git-fetch)
           (uri (git-reference
                 (url "https://github.com/rime/rime-combo-pinyin")
                 (commit "a84065a86b272c76215215bd6f03c506b6e7097c")))
           (file-name "rime-combo-pinyin-checkout")
           (sha256
            (base32
             "1f0b4kakw0x26gmx7xi4f94nbjlb8lvi9bks4f92jswa045vnd87"))))
       ("rime-double-pinyin"
        ,(origin
           (method git-fetch)
           (uri (git-reference
                 (url "https://github.com/rime/rime-double-pinyin")
                 (commit "69bf85d4dfe8bac139c36abbd68d530b8b6622ea")))
           (file-name "rime-double-pinyin-checkout")
           (sha256
            (base32
             "093wif5avvvw45fqbwj5wkbxrychy4pagl4mwsmbrayc8jkp69ak"))))
       ("rime-emoji"
        ,(origin
           (method git-fetch)
           (uri (git-reference
                 (url "https://github.com/rime/rime-emoji")
                 (commit "4c8c51f4a3bc7298c99376eda9bbd86070fc4fa1")))
           (file-name "rime-emoji-checkout")
           (sha256
            (base32
             "0175jqh210fncafqckr9zzaw55qpswmqjrykwms1apmc68l43122"))))
       ("rime-essay"
        ,(origin
           (method git-fetch)
           (uri (git-reference
                 (url "https://github.com/rime/rime-essay")
                 (commit "9db2e77305e75798baf3ec8dcf1f82785b5e1be9")))
           (file-name "rime-essay-checkout")
           (sha256
            (base32
             "03ypkkaadd5qmyg26n24a66cll90xvcimgbmiyv4d33jradiqg22"))))
       ("rime-ipa"
        ,(origin
           (method git-fetch)
           (uri (git-reference
                 (url "https://github.com/rime/rime-ipa")
                 (commit "22b71710e029bcb412e9197192a638ab11bc2abf")))
           (file-name "rime-ipa-checkout")
           (sha256
            (base32
             "0zdk4f9qkfj3q5hmjnairj1lv6f6y27mic12k886n6sxywwbwr2k"))))
       ("rime-jyutping"
        ,(origin
           (method git-fetch)
           (uri (git-reference
                 (url "https://github.com/rime/rime-jyutping")
                 (commit "1e24baa6998815c716c581effe8ec65ee87c4e8c")))
           (file-name "rime-jyutping-checkout")
           (sha256
            (base32
             "0s2rckpwlrm3n7w1csnqyi5p9mkpp3z87s7mrm2vc9sv06rpv7zl"))))
       ("rime-luna-pinyin"
        ,(origin
           (method git-fetch)
           (uri (git-reference
                 (url "https://github.com/rime/rime-luna-pinyin")
                 (commit "623adb022b094d540218b287c2e601509eee3347")))
           (file-name "rime-luna-pinyin-checkout")
           (sha256
            (base32
             "06pcwp09l5wkqv7792gbsl31xnlb3gr9q6bgbp94vvq6m2ycahqz"))))
       ("rime-middle-chinese"
        ,(origin
           (method git-fetch)
           (uri (git-reference
                 (url "https://github.com/rime/rime-middle-chinese")
                 (commit "9fad7a7c0c26167d5e6e85db8df48a15c7f7d4f0")))
           (file-name "rime-middle-chinese-checkout")
           (sha256
            (base32
             "0a0bqrlzg0k692xblqnh1rh1fwwqqb205xwxlihgji85n8ibcgph"))))
       ("rime-pinyin-simp"
        ,(origin
           (method git-fetch)
           (uri (git-reference
                 (url "https://github.com/rime/rime-pinyin-simp")
                 (commit "b0e84cda02c613ebdedc127a26131b3800f45a8e")))
           (file-name "rime-pinyin-simp-checkout")
           (sha256
            (base32
             "05v804qr3a9xvjzp9yid7231fi2l2yrl47ybbvql61z9k36ab094"))))
       ("rime-prelude"
        ,(origin
           (method git-fetch)
           (uri (git-reference
                 (url "https://github.com/rime/rime-prelude")
                 (commit "3de303ffaa731dba07b0462ce59f4767e1219ad2")))
           (file-name "rime-prelude-checkout")
           (sha256
            (base32
             "0g7a0bla58rh1v3md59k6adk185pilb4z8i2i0pqdl4nwqp40n2p"))))
       ("rime-quick"
        ,(origin
           (method git-fetch)
           (uri (git-reference
                 (url "https://github.com/rime/rime-quick")
                 (commit "3fe5911ba608cb2df1b6301b76ad1573bd482a76")))
           (file-name "rime-quick-checkout")
           (sha256
            (base32
             "08bh87ym5qvw55lyw20l3m7jd4c2z5rvil8h5q8790r7z6j6ijy9"))))
       ("rime-scj"
        ,(origin
           (method git-fetch)
           (uri (git-reference
                 (url "https://github.com/rime/rime-scj")
                 (commit "cab5a0858765eff0553dd685a2d61d5536e9149c")))
           (file-name "rime-scj-checkout")
           (sha256
            (base32
             "0ard2bjp4896a8dimmcwyjwgmp9kl4rz92yc92jnd3y4rgwl6fvk"))))
       ("rime-soutzoe"
        ,(origin
           (method git-fetch)
           (uri (git-reference
                 (url "https://github.com/rime/rime-soutzoe")
                 (commit "beeaeca72d8e17dfd1e9af58680439e9012987dc")))
           (file-name "rime-soutzoe-checkout")
           (sha256
            (base32
             "0jyqx0q9s0qxn168l5n8zav8jcl2g5ppr7pa8jm1vwrllf20slcc"))))
       ("rime-stenotype"
        ,(origin
           (method git-fetch)
           (uri (git-reference
                 (url "https://github.com/rime/rime-stenotype")
                 (commit "f3e9189d5ce33c55d3936cc58e39d0c88b3f0c88")))
           (file-name "rime-stenotype-checkout")
           (sha256
            (base32
             "0dl6px7lrh3xa87knjzwzdcwjj1k1dg4l72q7lb48an4s9f1cy5d"))))
       ("rime-stroke"
        ,(origin
           (method git-fetch)
           (uri (git-reference
                 (url "https://github.com/rime/rime-stroke")
                 (commit "ea8576d1accd6fda339e96b415caadb56e2a07d1")))
           (file-name "rime-stroke-checkout")
           (sha256
            (base32
             "07h6nq9867hjrd2v3h1pnr940sdrw4mqrzj43siz1rzjxz3s904r"))))
       ("rime-terra-pinyin"
        ,(origin
           (method git-fetch)
           (uri (git-reference
                 (url "https://github.com/rime/rime-terra-pinyin")
                 (commit "ce7b9249612f575d2f43d51fcacd31d1b4e0ef1b")))
           (file-name "rime-terra-pinyin-checkout")
           (sha256
            (base32
             "0vm303f4lrdmdmif5klrp6w29vn9z2vzw33cw0y83pcnz39wiads"))))
       ("rime-wubi"
        ,(origin
           (method git-fetch)
           (uri (git-reference
                 (url "https://github.com/rime/rime-wubi")
                 (commit "f1876f08f1d4a9696395be0070c0e8e4353c44cb")))
           (file-name "rime-wubi-checkout")
           (sha256
            (base32
             "1d9y9rqssacria9d0hla96czsqv2wkfm6z926m1x269ryv96zxvk"))))
       ("rime-wugniu"
        ,(origin
           (method git-fetch)
           (uri (git-reference
                 (url "https://github.com/rime/rime-wugniu")
                 (commit "abd1ee98efbf170258fcf43875c21a4259e00b61")))
           (file-name "rime-wugniu-checkout")
           (sha256
            (base32
             "0qn54d3cclny106ixdw08r5n6wn52ffs1hgrma3k0j4pv0kr9nlq"))))))
    (home-page "https://rime.im/")
    (synopsis "Schema data of Rime Input Method Engine")
    (description "@dfn{rime-data} provides the schema data of Rime Input
Method Engine.")
    (license (list
              ;; rime-array
              ;; rime-combo-pinyin
              ;; rime-double-pinyin
              ;; rime-middle-chinese
              ;; rime-scj
              ;; rime-soutzoe
              ;; rime-stenotype
              ;; rime-wugniu
              gpl3

              ;; plum
              ;; rime-bopomofo
              ;; rime-cangjie
              ;; rime-emoji
              ;; rime-essay
              ;; rime-ipa
              ;; rime-jyutping
              ;; rime-luna-pinyin
              ;; rime-prelude
              ;; rime-quick
              ;; rime-stroke
              ;; rime-terra-pinyin
              ;; rime-wubi
              lgpl3

              ;; rime-pinyin-simp
              asl2.0

              ;; rime-cantonese
              cc-by4.0))))

(define-public ibus-rime
  (package
    (name "ibus-rime")
    (version "1.5.0")
    (source
     (origin
       (method git-fetch)
       (uri (git-reference
             (url "https://github.com/rime/ibus-rime")
             (commit version)))
       (file-name (git-file-name name version))
       (sha256
        (base32 "1vl3m6ydf7mvmalpdqqmrnnmqdi6l8yyac3bv19pp8a5q3qhkwlg"))))
    (build-system cmake-build-system)
    (arguments
     `(#:tests? #f                      ; no tests
       #:configure-flags
       (list (string-append "-DRIME_DATA_DIR="
                            (assoc-ref %build-inputs "rime-data")
                            "/share/rime-data"))
       #:phases
       (modify-phases %standard-phases
         (add-after 'unpack 'patch-source
           (lambda _
             (substitute* "CMakeLists.txt"
               (("DESTINATION....RIME_DATA_DIR..")
                "DESTINATION \"${CMAKE_INSTALL_DATADIR}/rime-data\""))
             #t)))))
    (inputs
     (list gdk-pixbuf
           glib
           ibus
           libnotify
           librime
           rime-data))
    (native-inputs
     `(("cmake" ,cmake-minimal)
       ("pkg-config" ,pkg-config)))
    (home-page "https://rime.im/")
    (synopsis "Rime Input Method Engine for IBus")
    (description "@dfn{ibus-rime} provides the Rime input method engine for
IBus.  Rime is a lightweight, extensible input method engine supporting
various input schemas including glyph-based input methods, romanization-based
input methods as well as those for Chinese dialects.  It has the ability to
compose phrases and sentences intelligently and provide very accurate
traditional Chinese output.")
    (license gpl3)))

(define-public libhangul
  (package
    (name "libhangul")
    (version "0.1.0")
    (source
     (origin
       (method url-fetch)
       (uri (string-append "http://kldp.net/hangul/release/"
                           "3442-libhangul-" version ".tar.gz"))
       (sha256
        (base32
         "0ni9b0v70wkm0116na7ghv03pgxsfpfszhgyj3hld3bxamfal1ar"))))
    (build-system gnu-build-system)
    (home-page "https://github.com/libhangul/libhangul")
    (synopsis "Library to support hangul input method logic")
    (description
     "This package provides a library to support hangul input method logic,
hanja dictionary and small hangul character classification.")
    (license lgpl2.1+)))

(define-public ibus-libhangul
  (package
    (name "ibus-libhangul")
    (version "1.5.3")
    (source
     (origin
       (method url-fetch)
       (uri (string-append "https://github.com/libhangul/ibus-hangul/"
                           "releases/download/" version
                           "/ibus-hangul-" version ".tar.gz"))
       (sha256
        (base32
         "1400ba2p34vr9q285lqvjm73f6m677cgfdymmjpiwyrjgbbiqrjy"))))
    (build-system gnu-build-system)
    (arguments
     `(#:phases
       (modify-phases %standard-phases
         (add-after 'install 'wrap
           (lambda* (#:key inputs outputs #:allow-other-keys)
             (wrap-program (string-append (assoc-ref outputs "out")
                                          "/libexec/ibus-setup-hangul")
               `("GUIX_PYTHONPATH" ":" prefix (,(getenv "GUIX_PYTHONPATH")))
               `("LD_LIBRARY_PATH" ":" prefix
                 (,(string-append (assoc-ref inputs "libhangul") "/lib")))
               `("GI_TYPELIB_PATH" ":" prefix
                 (,(getenv "GI_TYPELIB_PATH"))))
             #t)))))
    (native-inputs
     `(("pkg-config" ,pkg-config)
       ("gettext" ,gettext-minimal)
       ("glib:bin" ,glib "bin")))
    (inputs
     (list ibus
           glib
           python-pygobject
           gtk+
           libhangul
           python))
    (home-page "https://github.com/libhangul/ibus-hangul")
    (synopsis "Hangul engine for IBus")
    (description
     "ibus-hangul is a Korean input method engine for IBus.")
    (license gpl2+)))

(define-public ibus-speech-to-text
  (package
    (name "ibus-speech-to-text")
    (version "0.4.0")
    (source (origin
              (method git-fetch)
              (uri (git-reference
                    (url "https://github.com/PhilippeRo/IBus-Speech-To-Text")
                    (commit version)))
              (file-name (git-file-name name version))
              (sha256
               (base32
                "00p7jfv815dblg20hahch6151rdbxhkdhfj51i0yvvmg3irvf7nm"))))
    (build-system meson-build-system)
    (arguments
     (list
      #:glib-or-gtk? #true
      #:phases
      '(modify-phases %standard-phases
         (add-after 'unpack 'skip-update-desktop-database
           (lambda* (#:key inputs #:allow-other-keys)
             (substitute* "meson.build"
               (("update_desktop_database: true")
                "update_desktop_database: false"))))
         (add-after 'set-paths 'add-install-to-pythonpath
           (lambda* (#:key outputs #:allow-other-keys)
             (let* ((out (assoc-ref outputs "out"))
                    (ibus-stt-dir (string-append out "/share/ibus-stt")))
               (setenv "GUIX_PYTHONPATH"
                       (string-append ibus-stt-dir ":"
                                      (getenv "GUIX_PYTHONPATH"))))))
         (add-after 'install 'wrap-with-additional-paths
           (lambda* (#:key inputs outputs #:allow-other-keys)
             ;; Make sure 'ibus-{setup,engine}-stt' find the gst-vosk plugin
             ;; and run with the correct GUIX_PYTHONPATH and GI_TYPELIB_PATH.
             (let ((out (assoc-ref outputs "out")))
               (for-each (lambda (prog)
                           (wrap-program prog
                             `("GST_PLUGIN_PATH" ":" prefix
                               (,(string-append (assoc-ref inputs "gst-vosk")
                                                "/lib/gstreamer-1.0")
                                ,(getenv "GST_PLUGIN_SYSTEM_PATH")))
                             `("GUIX_PYTHONPATH" =
                               (,(getenv "GUIX_PYTHONPATH")))
                             `("GI_TYPELIB_PATH" =
                               (,(getenv "GI_TYPELIB_PATH")))))
                         (list (string-append out "/libexec/ibus-engine-stt")
                               (string-append out "/libexec/ibus-setup-stt")))))))))
    (inputs
     (list bash-minimal
           gst-vosk
           gstreamer
           gtk
           ibus
           libadwaita
           python
           python-babel
           python-pygobject))
    (native-inputs
     (list desktop-file-utils
           gettext-minimal
           (list glib "bin")
           gobject-introspection
           libxml2 pkg-config))
    (home-page "https://github.com/PhilippeRo/IBus-Speech-To-Text")
    (synopsis "Speech to text IBus engine using VOSK")
    (description "This Input Method uses VOSK for voice recognition and allows
to dictate text in several languages in any application that supports IBus.
One of the main adavantages is that VOSK performs voice recognition locally
and does not rely on an online service.")
    (license gpl3+)))

(define-public ibus-theme-tools
  (package
    (name "ibus-theme-tools")
    (version "4.2.0")
    (source
     (origin
       (method git-fetch)
       (uri (git-reference
             (url "https://github.com/openSUSE/IBus-Theme-Tools")
             (commit (string-append "v" version))))
       (file-name (git-file-name name version))
       (sha256
        (base32
         "0i8vwnikwd1bfpv4xlgzc51gn6s18q58nqhvcdiyjzcmy3z344c2"))))
    (build-system python-build-system)
    (arguments
     `(#:tests? #f)) ; No tests
    (propagated-inputs
     (list python-tinycss2 python-pygobject))
    (native-inputs
     `(("gettext" ,gettext-minimal)))
    (home-page "https://github.com/openSUSE/IBus-Theme-Tools")
    (synopsis "Tool for IBus Themes")
    (description "IBus Theme Tools can extract IBus-specific settings from
GTK themes to apply both within and without GNOME Shell.")
    (license gpl3+)))<|MERGE_RESOLUTION|>--- conflicted
+++ resolved
@@ -10,12 +10,8 @@
 ;;; Copyright © 2021 Felix Gruber <felgru@posteo.net>
 ;;; Copyright © 2021 Songlin Jiang <hollowman@hollowman.ml>
 ;;; Copyright © 2021 Taiju HIGASHI <higashi@taiju.info>
-<<<<<<< HEAD
 ;;; Copyright © 2022, 2023 Maxim Cournoyer <maxim.cournoyer@gmail.com>
-=======
-;;; Copyright © 2022 Maxim Cournoyer <maxim.cournoyer@gmail.com>
 ;;; Copyright © 2023 Luis Felipe López Acevedo <luis.felipe.la@protonmail.com>
->>>>>>> ef71e329
 ;;;
 ;;; This file is part of GNU Guix.
 ;;;
