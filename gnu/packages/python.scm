--- conflicted
+++ resolved
@@ -10001,7 +10001,6 @@
        `(("python2-setuptools" ,python2-setuptools)
          ,@(package-native-inputs base))))))
 
-<<<<<<< HEAD
 (define-public python-imagesize
   (package
     (name "python-imagesize")
@@ -10022,7 +10021,12 @@
 
 (define-public python2-imagesize
   (let ((base (package-with-python2 (strip-python2-variant python-imagesize))))
-=======
+    (package
+      (inherit base)
+      (native-inputs
+       `(("python2-setuptools" ,python2-setuptools)
+         ,@(package-native-inputs base))))))
+
 (define-public ptpython
   (package
     (name "ptpython")
@@ -10158,14 +10162,12 @@
 
 (define-public python2-pyserial
   (let ((base (package-with-python2 (strip-python2-variant python-pyserial))))
->>>>>>> f75bb2c3
     (package
       (inherit base)
       (native-inputs
        `(("python2-setuptools" ,python2-setuptools)
          ,@(package-native-inputs base))))))
 
-<<<<<<< HEAD
 (define-public python-alabaster
   (package
     (name "python-alabaster")
@@ -10182,12 +10184,17 @@
 Sphinx documentation system.  It is compatible with Python 2 and 3, and it is
 the default Sphinx theme.")
     (home-page "https://github.com/bitprophet/alabaster")
-    (license bsd-3)
+    (license license:bsd-3)
     (properties `((python2-variant . ,(delay python2-alabaster))))))
 
 (define-public python2-alabaster
   (let ((base (package-with-python2 (strip-python2-variant python-alabaster))))
-=======
+    (package
+      (inherit base)
+      (native-inputs
+       `(("python2-setuptools" ,python2-setuptools)
+         ,@(package-native-inputs base))))))
+
 (define-public python-kivy
   (package
     (name "python-kivy")
@@ -10658,14 +10665,12 @@
 
 (define-public python2-lit
   (let ((base (package-with-python2 (strip-python2-variant python-lit))))
->>>>>>> f75bb2c3
     (package
       (inherit base)
       (native-inputs
        `(("python2-setuptools" ,python2-setuptools)
          ,@(package-native-inputs base))))))
 
-<<<<<<< HEAD
 (define-public python-snowballstemmer
   (package
     (name "python-snowballstemmer")
@@ -10683,11 +10688,11 @@
     (description "This package provides 16 stemmer algorithms generated from
 Snowball algorithms.")
     (home-page "https://github.com/shibukawa/snowball_py")
-    (license bsd-2)))
+    (license license:bsd-2)))
 
 (define-public python2-snowballstemmer
   (package-with-python2 python-snowballstemmer))
-=======
+
 (define-public python-pytest-pep8
   (package
     (name "python-pytest-pep8")
@@ -11004,5 +11009,4 @@
      "Nautilus is a framework for flux based microservices that looks to
 provide extendible implementations of common aspects of a cloud so that you can
 focus on building massively scalable web applications.")
-    (license license:expat)))
->>>>>>> f75bb2c3
+    (license license:expat)))