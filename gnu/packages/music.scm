;;; GNU Guix --- Functional package management for GNU
;;; Copyright © 2014, 2019 Eric Bavier <bavier@member.fsf.org>
;;; Copyright © 2015, 2016, 2017, 2018, 2019 Ricardo Wurmus <rekado@elephly.net>
;;; Copyright © 2015 Paul van der Walt <paul@denknerd.org>
;;; Copyright © 2016 Al McElrath <hello@yrns.org>
;;; Copyright © 2016, 2017 Efraim Flashner <efraim@flashner.co.il>
;;; Copyright © 2016, 2018 Leo Famulari <leo@famulari.name>
;;; Copyright © 2016, 2017, 2019 Kei Kebreau <kkebreau@posteo.net>
;;; Copyright © 2016 John J. Foerch <jjfoerch@earthlink.net>
;;; Copyright © 2016 Alex Griffin <a@ajgrf.com>
;;; Copyright © 2017 ng0 <ng0@n0.is>
;;; Copyright © 2017 Rodger Fox <thylakoid@openmailbox.org>
;;; Copyright © 2017, 2018, 2019 Nicolas Goaziou <mail@nicolasgoaziou.fr>
;;; Copyright © 2017, 2018, 2019 Pierre Langlois <pierre.langlois@gmx.com>
;;; Copyright © 2017 Arun Isaac <arunisaac@systemreboot.net>
;;; Copyright © 2017, 2018, 2019 Tobias Geerinckx-Rice <me@tobias.gr>
;;; Copyright © 2018 nee <nee.git@hidamari.blue>
;;; Copyright © 2018 Stefan Reichör <stefan@xsteve.at>
;;; Copyright © 2018 Pierre Neidhardt <mail@ambrevar.xyz>
;;; Copyright © 2018, 2019 Ludovic Courtès <ludo@gnu.org>
;;; Copyright © 2018 Björn Höfling <bjoern.hoefling@bjoernhoefling.de>
;;; Copyright © 2019 Gabriel Hondet <gabrielhondet@gmail.com>
;;; Copyright © 2019 Timotej Lazar <timotej.lazar@araneo.si>
;;; Copyright © 2019 Jakob L. Kreuze <zerodaysfordays@sdf.lonestar.org>
;;; Copyright © 2019 raingloom <raingloom@protonmail.com>
;;; Copyright © 2019 David Wilson <david@daviwil.com>
;;; Copyright © 2019 Alexandros Theodotou <alex@zrythm.org>
;;;
;;; This file is part of GNU Guix.
;;;
;;; GNU Guix is free software; you can redistribute it and/or modify it
;;; under the terms of the GNU General Public License as published by
;;; the Free Software Foundation; either version 3 of the License, or (at
;;; your option) any later version.
;;;
;;; GNU Guix is distributed in the hope that it will be useful, but
;;; WITHOUT ANY WARRANTY; without even the implied warranty of
;;; MERCHANTABILITY or FITNESS FOR A PARTICULAR PURPOSE.  See the
;;; GNU General Public License for more details.
;;;
;;; You should have received a copy of the GNU General Public License
;;; along with GNU Guix.  If not, see <http://www.gnu.org/licenses/>.

(define-module (gnu packages music)
  #:use-module (guix utils)
  #:use-module (guix packages)
  #:use-module (guix download)
  #:use-module (guix git-download)
  #:use-module ((guix licenses) #:prefix license:)
  #:use-module (guix build-system gnu)
  #:use-module (guix build-system ant)
  #:use-module (guix build-system cmake)
  #:use-module (guix build-system meson)
  #:use-module (guix build-system perl)
  #:use-module (guix build-system python)
  #:use-module (guix build-system scons)
  #:use-module (guix build-system glib-or-gtk)
  #:use-module (guix build-system waf)
  #:use-module (guix build-system trivial)
  #:use-module (guix build-system go)
  #:use-module (gnu packages)
  #:use-module (gnu packages admin)
  #:use-module (gnu packages algebra)
  #:use-module (gnu packages apr)
  #:use-module (gnu packages audio)
  #:use-module (gnu packages autotools)
  #:use-module (gnu packages backup)
  #:use-module (gnu packages base) ;libbdf
  #:use-module (gnu packages bash)
  #:use-module (gnu packages bison)
  #:use-module (gnu packages boost)
  #:use-module (gnu packages cdrom)
  #:use-module (gnu packages code)
  #:use-module (gnu packages check)
  #:use-module (gnu packages cmake)
  #:use-module (gnu packages compression)
  #:use-module (gnu packages crypto)
  #:use-module (gnu packages curl)
  #:use-module (gnu packages cyrus-sasl)
  #:use-module (gnu packages datastructures)
  #:use-module (gnu packages docbook)
  #:use-module (gnu packages documentation)
  #:use-module (gnu packages emacs)
  #:use-module (gnu packages file)
  #:use-module (gnu packages flex)
  #:use-module (gnu packages fltk)
  #:use-module (gnu packages fonts)
  #:use-module (gnu packages fontutils)
  #:use-module (gnu packages freedesktop)
  #:use-module (gnu packages game-development)
  #:use-module (gnu packages gcc)
  #:use-module (gnu packages gnupg)
  #:use-module (gnu packages gettext)
  #:use-module (gnu packages ghostscript)
  #:use-module (gnu packages gl)
  #:use-module (gnu packages glib)
  #:use-module (gnu packages gnome)
  #:use-module (gnu packages gpodder)
  #:use-module (gnu packages graphics)
  #:use-module (gnu packages gstreamer)
  #:use-module (gnu packages gtk)
  #:use-module (gnu packages guile)
  #:use-module (gnu packages haskell)
  #:use-module (gnu packages image)
  #:use-module (gnu packages imagemagick)
  #:use-module (gnu packages java)
  #:use-module (gnu packages libffi)
  #:use-module (gnu packages libusb)
  #:use-module (gnu packages linux) ; for alsa-utils
  #:use-module (gnu packages lirc)
  #:use-module (gnu packages llvm)
  #:use-module (gnu packages man)
  #:use-module (gnu packages mp3)
  #:use-module (gnu packages mpd)
  #:use-module (gnu packages ncurses)
  #:use-module (gnu packages netpbm)
  #:use-module (gnu packages pcre)
  #:use-module (gnu packages pdf)
  #:use-module (gnu packages perl)
  #:use-module (gnu packages perl-web)
  #:use-module (gnu packages pkg-config)
  #:use-module (gnu packages protobuf)
  #:use-module (gnu packages pulseaudio) ;libsndfile
  #:use-module (gnu packages python)
  #:use-module (gnu packages python-web)
  #:use-module (gnu packages python-xyz)
  #:use-module (gnu packages qt)
  #:use-module (gnu packages rdf)
  #:use-module (gnu packages readline)
  #:use-module (gnu packages rsync)
  #:use-module (gnu packages sdl)
  #:use-module (gnu packages sqlite)
  #:use-module (gnu packages tcl)
  #:use-module (gnu packages texinfo)
  #:use-module (gnu packages tex)
  #:use-module (gnu packages time)
  #:use-module (gnu packages tls)
  #:use-module (gnu packages version-control)
  #:use-module (gnu packages video)
  #:use-module (gnu packages web)
  #:use-module (gnu packages wxwidgets)
  #:use-module (gnu packages xml)
  #:use-module (gnu packages xorg)
  #:use-module (gnu packages xiph)
  #:use-module (gnu packages golang)
  #:use-module (gnu packages lua)
  #:use-module ((srfi srfi-1) #:select (last)))

(define-public aria-maestosa
  (package
    (name "aria-maestosa")
    (version "1.4.13")
    (source (origin
              (method url-fetch)
              (uri (string-append "mirror://sourceforge/ariamaestosa/ariamaestosa/"
                                  version "/AriaSrc-" version ".tar.bz2"))
              (sha256
               (base32
                "1cs3z6frx2ch7rm5ammx9p0rxcjrbj1vq14hvcbimpaw39rdsn3d"))))
    (build-system scons-build-system)
    (arguments
     `(#:tests? #f  ;no tests
       #:scons-flags
       (list (string-append "prefix=" (assoc-ref %outputs "out")))
       #:scons ,scons-python2
       #:phases
       (modify-phases %standard-phases
         (delete 'configure)
         (add-after 'unpack 'scons-propagate-environment
           (lambda _
             ;; By design, SCons does not, by default, propagate
             ;; environment variables to subprocesses.  See:
             ;; <http://comments.gmane.org/gmane.linux.distributions.nixos/4969>
             ;; Here, we modify the SConstruct file to arrange for
             ;; environment variables to be propagated.
             (substitute* "SConstruct"
               (("env = Environment\\(\\)")
                "env = Environment(ENV=os.environ)")
               ;; Scons errors out when copying subdirectories from Resources,
               ;; so we move them instead.
               (("Copy") "Move")
               ;; We move the "score" and "Documentation" directories at once,
               ;; so we have to ignore files contained therein.
               (("if \".svn\" in file" line)
                (string-append line
                               " or \"score/\" in file"
                               " or \"Documentation/\" in file")))
             #t))
         (add-after 'install 'fix-directory-permissions
           (lambda* (#:key outputs #:allow-other-keys)
             (let ((out (assoc-ref outputs "out")))
               (chmod (string-append out "/share/Aria/Documentation") #o555)
               (chmod (string-append out "/share/Aria/score") #o555)
               #t))))))
    (inputs
     `(("wxwidgets" ,wxwidgets)
       ("glib" ,glib)
       ("alsa-lib" ,alsa-lib)))
    (native-inputs
     `(("pkg-config" ,pkg-config)))
    (home-page "http://ariamaestosa.sourceforge.net/")
    (synopsis "MIDI sequencer and editor")
    (description
     "Aria Maestosa is a MIDI sequencer and editor.  It lets you compose, edit
and play MIDI files with a few clicks in a user-friendly interface offering
score, keyboard, guitar, drum and controller views.")
    (license license:gpl3+)))

;; We don't use the latest release because it depends on Qt4.  Instead we
;; download the sources from the tip of the "qt5" branch.
(define-public clementine
  (let ((commit "4619a4c1ab3b17b13d4b2327ad477912917eaf36")
        (revision "2"))
    (package
      (name "clementine")
      (version (git-version "1.3.1" revision commit))
      (source (origin
                (method git-fetch)
                (uri (git-reference
                      (url "https://github.com/clementine-player/Clementine.git")
                      (commit commit)))
                (file-name (git-file-name name version))
                (sha256
                 (base32
                  "1hximk3q0p8nw8is5w7215xgkb7k4flnfyr0pdz9svfwvcm05w1i"))
                (modules '((guix build utils)))
                (snippet
                 '(begin
                    (for-each
                     (lambda (dir)
                       (delete-file-recursively
                        (string-append "3rdparty/" dir)))
                     (list
                      ;; TODO: The following dependencies are still bundled:
                      ;; - "qxt": Appears to be unmaintained upstream.
                      ;; - "qsqlite"
                      ;; - "qtsingleapplication"
                      ;; - "qocoa"
                      ;; - "qtiocompressor"
                      ;; - "gmock": The tests crash when using our googletest
                      ;;   package instead of the bundled gmock.
                      "SPMediaKeyTap"
                      "fancytabwidget"
                      "google-breakpad"
                      "libmygpo-qt"
                      "libmygpo-qt5"
                      "libprojectm"
                      "qtwin"
                      "sha2" ;; Replaced by openssl.
                      "taglib"
                      "tinysvcmdns"))
                    #t))
                (patches (search-patches "clementine-use-openssl.patch"
                                         "clementine-remove-crypto++-dependency.patch"
                                         "clementine-fix-sqlite.patch"))))
      (build-system cmake-build-system)
      (arguments
       '(#:test-target "clementine_test"
         #:configure-flags
         (list ;; Requires unpackaged "projectm"
               "-DENABLE_VISUALISATIONS=OFF"
               ;; Otherwise it may try to download a non-free library at run-time.
               ;; TODO In an origin snippet, remove the code that performs the
               ;; download.
               "-DHAVE_SPOTIFY_DOWNLOADER=FALSE"
               "-DUSE_SYSTEM_SHA2=TRUE")
         #:phases
         (modify-phases %standard-phases
           (add-after 'install 'wrap-program
             (lambda* (#:key inputs outputs #:allow-other-keys)
               (let ((out             (assoc-ref outputs "out"))
                     (gst-plugin-path (getenv "GST_PLUGIN_SYSTEM_PATH")))
                 (wrap-program (string-append out "/bin/clementine")
                   `("GST_PLUGIN_SYSTEM_PATH" ":" prefix (,gst-plugin-path)))
                 #t))))))
      (native-inputs
       `(("gettext" ,gettext-minimal)
         ("pkg-config" ,pkg-config)
         ("qtlinguist" ,qttools)))
      (inputs
       `(("boost" ,boost)
         ("chromaprint" ,chromaprint)
         ("fftw" ,fftw)
         ("glib" ,glib)
         ("glu" ,glu)
         ("gstreamer" ,gstreamer)
         ("gst-plugins-base" ,gst-plugins-base)
         ("gst-plugins-good" ,gst-plugins-good)
         ("gst-libav" ,gst-libav)
         ("libcdio" ,libcdio)
         ("libmygpo-qt" ,libmygpo-qt)
         ;; TODO: Package libgpod.
         ("libmtp" ,libmtp)
         ("libxml2" ,libxml2)
         ("openssl" ,openssl)
         ("protobuf" ,protobuf)
         ("pulseaudio" ,pulseaudio)
         ("qtbase" ,qtbase)
         ("qtx11extras" ,qtx11extras)
         ("sqlite" ,sqlite-with-column-metadata)
         ("sparsehash" ,sparsehash)
         ("taglib" ,taglib)))
      (home-page "https://clementine-player.org")
      (synopsis "Music player and library organizer")
      (description "Clementine is a multiplatform music player.  It is inspired
by Amarok 1.4, focusing on a fast and easy-to-use interface for searching and
playing your music.")
      (license (list
                 ;; clementine and qtiocompressor are under GPLv3.
                 license:gpl3+
                 ;; gmock is under BSD-3.
                 license:bsd-3
                 ;; qxt is under CPL1.0.
                 license:cpl1.0
                 ;; qsqlite and qtsingleapplication are under LGPL2.1+.
                 license:lgpl2.1+
                 ;; qocoa is under MIT and CC by-sa for the icons.
                 license:cc-by-sa3.0)))))

(define-public cmus
  (package
    (name "cmus")
    (version "2.8.0")
    (source (origin
              (method git-fetch)
              (uri (git-reference
                    (url "https://github.com/cmus/cmus.git")
                    (commit (string-append "v" version))))
              (file-name (git-file-name name version))
              (sha256
               (base32
                "1ydnvq13ay8b8mfmmgwi5qsgyf220yi1d01acbnxqn775dghmwar"))))
    (build-system gnu-build-system)
    (arguments
     `(#:tests? #f ; cmus does not include tests
       #:phases
       (modify-phases %standard-phases
         (replace 'configure
           (lambda* (#:key outputs #:allow-other-keys)
             (let ((out (assoc-ref outputs "out")))
               ;; It's an idiosyncratic configure script that doesn't
               ;; understand --prefix=..; it wants prefix=.. instead.
               (invoke "./configure"
                       (string-append "prefix=" out))
               #t))))))
    ;; TODO: cmus optionally supports the following formats, which haven't yet
    ;; been added to Guix:
    ;;
    ;; - Roar, libroar
    ;;
    ;; - DISCID_LIBS, apparently different from cd-discid which is included in
    ;;   Guix.  See <http://sourceforge.net/projects/discid/>
    (native-inputs
     `(("pkg-config" ,pkg-config)))
    (inputs
     `(("alsa-lib" ,alsa-lib)
       ("ao" ,ao)
       ("faad2" ,faad2)
       ("ffmpeg" ,ffmpeg)
       ("flac" ,flac)
       ("jack" ,jack-1)
       ("libcddb" ,libcddb)
       ("libcdio-paranoia" ,libcdio-paranoia)
       ("libcue" ,libcue)
       ("libmad" ,libmad)
       ("libmodplug" ,libmodplug)
       ("libmpcdec" ,libmpcdec)
       ("libsamplerate" ,libsamplerate)
       ("libvorbis" ,libvorbis)
       ("ncurses" ,ncurses)
       ("opusfile" ,opusfile)
       ("pulseaudio" ,pulseaudio)
       ("wavpack" ,wavpack)))
     (home-page "https://cmus.github.io/")
     (synopsis "Small console music player")
     (description "Cmus is a small and fast console music player.  It supports
many input formats and provides a customisable Vi-style user interface.")
     (license license:gpl2+)))

(define-public denemo
  (package
    (name "denemo")
    (version "2.1")
    (source (origin
              (method url-fetch)
              (uri (string-append "mirror://gnu/denemo/denemo-"
                                  version ".tar.gz"))
              (sha256
               (base32
                "0hggf8c4xcrjcxd5m00r788r7jg7g8ff54w2idfaqpj5j2ix3299"))))
    (build-system gnu-build-system)
    (arguments
     `(#:phases
       (modify-phases %standard-phases
         (replace 'check
           ;; Denemo's documentation says to use this command to run its
           ;; testsuite.
           (lambda _
             (invoke "make" "-C" "tests" "check")))
         (add-before 'build 'set-lilypond
           ;; This phase sets the default path for lilypond to its current
           ;; location in the store.
           (lambda* (#:key inputs #:allow-other-keys)
             (let* ((lilypond (string-append (assoc-ref inputs "lilypond")
                                             "/bin/lilypond")))
               (substitute* "src/core/prefops.c"
                 (("g_string_new \\(\"lilypond\"\\);")
                  (string-append "g_string_new (\""
                                 lilypond
                                 "\");"))))
             #t))
         (add-after 'install 'correct-filename
           ;; "graft-derivation/shallow" from the (guix grafts) module runs in
           ;; the C locale, expecting file names to be ASCII encoded. This
           ;; phase renames a filename with a Unicode character in it to meet
           ;; the aforementioned condition.
           (lambda* (#:key outputs #:allow-other-keys)
             (let* ((out (assoc-ref outputs "out")))
               (chdir (string-append
                       out
                       "/share/denemo/templates/instruments/woodwind"))
               (rename-file "Clarinet in B♭.denemo"
                            "Clarinet in Bb.denemo"))
             #t)))))
    (native-inputs
     `(("glib:bin" ,glib "bin")         ; for gtester
       ("pkg-config" ,pkg-config)))
    (inputs
     `(("alsa-lib" ,alsa-lib)
       ("aubio" ,aubio)
       ("evince" ,evince)
       ("fftw" ,fftw)
       ("fluidsynth" ,fluidsynth)
       ("glib" ,glib)
       ("gtk+" ,gtk+)
       ("gtk-doc" ,gtk-doc)
       ("gtksourceview" ,gtksourceview-3)
       ("guile" ,guile-2.0)
       ("intltool" ,intltool)
       ("librsvg" ,librsvg)
       ("libsndfile" ,libsndfile)
       ("libtool" ,libtool)
       ("libxml2" ,libxml2)
       ("lilypond" ,lilypond)
       ("portaudio" ,portaudio)
       ("portmidi" ,portmidi)
       ("rubberband" ,rubberband)))
    (synopsis "Graphical music notation, front-end to GNU Lilypond")
    (description
     "GNU Denemo is a music notation editor that provides a convenient
interface to the powerful music engraving program Lilypond.  Music can be
typed in using the computer keyboard, played in using a MIDI keyboard, or
even input via a microphone connected to the sound card.  The final product
is publication-quality music notation that is continuously generated in the
background while you work.")
    (home-page "http://www.denemo.org")
    (license license:gpl3+)))

(define-public dumb
  (package
    (name "dumb")
    (version "2.0.3")
    (source
     (origin
       (method git-fetch)
       (uri (git-reference
             (url "https://github.com/kode54/dumb.git")
             (commit version)))
       (sha256
        (base32 "1cnq6rb14d4yllr0yi32p9jmcig8avs3f43bvdjrx4r1mpawspi6"))
       (file-name (git-file-name name version))))
    (build-system cmake-build-system)
    (arguments
     '(#:tests? #f ; no check target
       #:configure-flags
       (list "-DBUILD_SHARED_LIBS=ON"
             "-DBUILD_EXAMPLES=OFF")))
    (home-page "https://github.com/kode54/dumb")
    (synopsis "Module audio renderer library")
    (description
     "DUMB is a tracker library with support for IT, XM, S3M and MOD files.  It
targets maximum accuracy to the original formats, with low-pass resonant filters
for the IT files, accurate timing and pitching, and three resampling quality
settings (aliasing, linear interpolation and cubic interpolation).")
    ;; The DUMB license is a bit peculiar.
    ;; Clause 8 states that clauses 4, 5 and 6 are null and void, leaving only
    ;; the first three clauses for genuine consideration.
    ;; Clauses 1, 2 and 3 are analogous to clauses 1, 2 and 3 of the zlib
    ;; license, a known free software license.
    ;; Therefore, the DUMB license may be considered a free software license.
    (license (license:fsf-free "file://LICENSE"))))

(define-public dumb-allegro4
  (package
    (inherit dumb)
    (name "dumb-allegro4")
    (arguments
     (substitute-keyword-arguments (package-arguments dumb)
       ((#:configure-flags flags)
        `(cons "-DBUILD_ALLEGRO4=ON" ,flags))))
    (inputs
     `(("allegro" ,allegro-4)))))

(define-public hydrogen
  (package
    (name "hydrogen")
    (version "1.0.0-beta1")
    (source (origin
              (method git-fetch)
              (uri (git-reference
                    (url "https://github.com/hydrogen-music/hydrogen.git")
                    (commit version)))
              (file-name (string-append name "-" version "-checkout"))
              (sha256
               (base32
                "0nv83l70j5bjz2wd6n3a8cq3bmgrvdvg6g2hjhc1g5h6xnbqsh9x"))))
    (build-system cmake-build-system)
    (arguments
     `(#:test-target "tests"
       #:phases
       (modify-phases %standard-phases
         (add-after 'unpack 'fix-data-directory
           (lambda* (#:key outputs #:allow-other-keys)
             (substitute* "CMakeLists.txt"
               (("/usr/share/pixmaps")
                (string-append (assoc-ref outputs "out")
                               "/share/pixmaps")))
             #t)))))
    (native-inputs
     `(("cppunit" ,cppunit)
       ("pkg-config" ,pkg-config)))
    (inputs
     `(("alsa-lib" ,alsa-lib)
       ("jack" ,jack-1)
       ;; ("ladspa" ,ladspa) ; cannot find during configure
       ("lash" ,lash)
       ("libarchive" ,libarchive)
       ("libsndfile" ,libsndfile)
       ("libtar" ,libtar)
       ("lrdf" ,lrdf)
       ("qtbase" ,qtbase)
       ("qtxmlpatterns" ,qtxmlpatterns)
       ("zlib" ,zlib)))
    (home-page "http://www.hydrogen-music.org")
    (synopsis "Drum machine")
    (description
     "Hydrogen is an advanced drum machine for GNU/Linux.  Its main goal is to
enable professional yet simple and intuitive pattern-based drum programming.")
    (license license:gpl2+)))

(define-public easytag
  (package
    (name "easytag")
    (version "2.4.3")
    (source (origin
             (method url-fetch)
              (uri (string-append "mirror://gnome/sources/easytag/2.4/easytag-"
                     version ".tar.xz"))
             (sha256
              (base32
               "1mbxnqrw1fwcgraa1bgik25vdzvf97vma5pzknbwbqq5ly9fwlgw"))))
    (build-system glib-or-gtk-build-system)
    (native-inputs
     `(("desktop-file-utils" ,desktop-file-utils)
       ("glib" ,glib "bin")
       ("intltool" ,intltool)
       ("itstool" ,itstool)
       ("pkg-config" ,pkg-config)
       ("xmllint" ,libxml2)))
    (inputs
     `(("flac" ,flac)
       ("gtk+" ,gtk+)
       ("id3lib" ,id3lib)
       ("libid3tag" ,libid3tag)
       ("libvorbis" ,libvorbis)
       ("opusfile" ,opusfile)
       ("speex" ,speex)
       ("taglib" ,taglib)
       ("wavpack" ,wavpack)
       ("yelp" ,yelp)))
    (arguments
     '(#:phases
       (modify-phases %standard-phases
         (add-before 'configure 'configure-libid3tag
           (lambda* (#:key inputs #:allow-other-keys)
             ;; libid3tag does not provide a .pc file and EasyTAG's configure
             ;; script healivy relies on pkg-config.  Providing a temporary
             ;; local .pc file is easier than patching the configure script.
             (let* ((libid3tag (assoc-ref inputs "libid3tag")))
               (mkdir-p "pkgconfig")
               (with-output-to-file
                 "pkgconfig/id3tag.pc"
                 (lambda _
                   (format #t
                     "prefix=~@*~a~@
                      libdir=${prefix}/lib~@
                      includedir=${prefix}/include~@

                      Name: libid3tag~@
                      Description:~@
                      Version:~@
                      Libs: -L${libdir} -lid3tag -lz~@
                      Cflags: -I${includedir}~%"
                     libid3tag)))
               (setenv "PKG_CONFIG_PATH"
                 (string-append (getenv "PKG_CONFIG_PATH")
                   ":" (getcwd) "/pkgconfig"))
               #t)))
         (add-after 'unpack 'patch-makefile
           (lambda _
             (substitute* "Makefile.in"
               ;; The Makefile generates a test-desktop-file-validate.sh
               ;; script with /bin/sh hard-coded.
               (("/bin/sh") (which "sh"))
               ;; Don't create 'icon-theme.cache'.
               (("gtk-update-icon-cache") "true"))
             #t)))))
    (home-page "https://wiki.gnome.org/Apps/EasyTAG")
    (synopsis "Simple application for viewing and editing tags in audio files")
    (description
      "EasyTAG is an application for viewing and editing tags in audio files.
It supports MP3, MP2, MP4/AAC, FLAC, Ogg Opus, Ogg Speex, Ogg Vorbis,
MusePack, Monkey's Audio, and WavPack files.")
    (license license:gpl2+)))

(define-public extempore
  (package
    (name "extempore")
    (version "0.7.0")
    (source (origin
              (method git-fetch)
              (uri (git-reference
                    (url "https://github.com/digego/extempore.git")
                    (commit version)))
              (sha256
               (base32
                "12fsp7zkfxb9kykwq46l88kcbbici9arczrrsl4qn87m6vm5349l"))
              (file-name (string-append name "-" version "-checkout"))))
    (build-system cmake-build-system)
    (arguments
     `(;; The default target also includes ahead-of-time compilation of the
       ;; standard libraries.  However, during the "install" phase this would
       ;; happen *again* for unknown reasons.  Hence we only build the
       ;; extempore executable during the build phase.
       #:make-flags '("extempore")
       #:configure-flags '("-DJACK=ON"
                           ;; We want to distribute.
                           "-DIN_TREE=OFF"
                           ;; Don't download any dependencies.
                           "-DBUILD_DEPS=OFF")
       #:modules ((ice-9 match)
                  (guix build cmake-build-system)
                  (guix build utils))
       #:phases
       (modify-phases %standard-phases
         (add-after 'unpack 'patch-directories
           (lambda* (#:key outputs #:allow-other-keys)
             ;; Rewrite default path to runtime directory
             (substitute* "src/Extempore.cpp"
               (("runtimedir \\+= \"runtime\"")
                (string-append "runtimedir = \""
                               (assoc-ref outputs "out")
                               "/lib/extempore/runtime\"")))
             (substitute* "extras/extempore.el"
               (("\\(runtime-directory \\(concat default-directory \"runtime\"\\)\\)")
                (string-append "(runtime-directory \""
                               (assoc-ref outputs "out")
                               "/lib/extempore/runtime"
                               "\")")))
             #t))
         (add-after 'unpack 'link-with-additional-libs
           (lambda _
             ;; The executable must be linked with libffi and zlib.
             (substitute* "CMakeLists.txt"
               (("add_dependencies\\(aot_extended extended_deps\\)") "")
               (("target_link_libraries\\(extempore PRIVATE dl" line)
                (string-append line " ffi z")))
             #t))
         ;; FIXME: AOT compilation of the nanovg bindings fail with the error:
         ;; "Compiler Error  could not bind _nvgLinearGradient"
         (add-after 'unpack 'disable-nanovg
           (lambda _
             (substitute* "CMakeLists.txt"
               (("aotcompile_lib\\(libs/external/nanovg.xtm.*") ""))
             #t))
         ;; FIXME: All examples that are used as tests segfault for some
         ;; unknown reason.
         (add-after 'unpack 'disable-broken-tests
           (lambda _
             (substitute* "CMakeLists.txt"
               (("extempore_add_example_as_test\\(.*") ""))
             #t))
         (add-after 'unpack 'hardcode-external-lib-paths
           (lambda* (#:key inputs #:allow-other-keys)
             (use-modules (ice-9 match))
             (for-each
              (match-lambda
                ((file-name lib pkg-name)
                 (substitute* (string-append "libs/external/" file-name ".xtm")
                   ((lib) (string-append (assoc-ref inputs pkg-name)
                                         "/lib/" lib)))))
              '(("assimp"    "libassimp.so"    "assimp")
                ("portmidi"  "libportmidi.so"  "portmidi")
                ("sndfile"   "libsndfile.so"   "libsndfile")
                ("fft"       "libkiss_fft.so"  "kiss-fft")
                ("stb_image" "libstb_image.so" "stb-image")
                ("nanovg"    "libnanovg.so"    "nanovg")
                ("glext"     "libGL.so"        "mesa")
                ("glfw3"     "libglfw.so"      "glfw")
                ("gl/glcore-directbind"   "libGL.so" "mesa")
                ("gl/glcompat-directbind" "libGL.so" "mesa")))
             #t))
         (add-after 'unpack 'use-own-llvm
          (lambda* (#:key inputs #:allow-other-keys)
            (setenv "EXT_LLVM_DIR" (assoc-ref inputs "llvm"))
            ;; Our LLVM builds shared libraries, so Extempore should use
            ;; those.
            (substitute* "CMakeLists.txt"
              (("CMAKE_STATIC_LIBRARY") "CMAKE_SHARED_LIBRARY"))
            #t))
         (add-after 'unpack 'fix-aot-compilation
           (lambda* (#:key outputs #:allow-other-keys)
             (substitute* "CMakeLists.txt"
               ;; EXT_SHARE_DIR does not exist before installation, so the
               ;; working directory should be the source directory instead.
               (("WORKING_DIRECTORY \\$\\{EXT_SHARE_DIR\\}")
                "WORKING_DIRECTORY ${CMAKE_SOURCE_DIR}")
               ;; Extempore needs to be told where the runtime is to be found.
               ;; While we're at it we disable automatic tuning for a specific
               ;; CPU to make binary substitution possible.
               (("COMMAND extempore" prefix)
                (string-append prefix " --sharedir " (getcwd)
                               " --mcpu=generic --attr=none")))
             #t)))))
    (inputs
     `(("llvm" ,llvm-for-extempore)
       ("libffi" ,libffi)
       ("jack" ,jack-1)
       ("libsndfile" ,libsndfile)
       ("glfw" ,glfw)
       ("apr" ,apr)
       ("stb-image" ,stb-image-for-extempore)
       ("kiss-fft" ,kiss-fft-for-extempore)
       ("nanovg" ,nanovg-for-extempore)
       ("portmidi" ,portmidi-for-extempore)
       ("assimp" ,assimp)
       ("alsa-lib" ,alsa-lib)
       ("portaudio" ,portaudio)
       ("mesa" ,mesa)
       ("pcre" ,pcre)
       ("zlib" ,zlib)))
    (native-inputs
     `(("perl" ,perl)
       ("emacs" ,emacs-no-x)))
    ;; Extempore refuses to build on architectures other than x86_64
    (supported-systems '("x86_64-linux"))
    (home-page "http://digego.github.io/extempore/")
    (synopsis "Programming environment for live coding of multimedia")
    (description
     "Extempore is a programming language and runtime environment designed
with live programming in mind.  It supports interactive programming in a REPL
style, compiling and binding code just-in-time.  Although Extempore has its
roots in 'live coding' of audiovisual media art, it is suitable for any task
domain where dynamic run-time modifiability and good numerical performance are
required.  Extempore also has strong timing and concurrency semantics, which
are helpful when working in problem spaces where timing is important (such as
audio and video).")
    (license license:bsd-2)))

(define-public klick
  (package
    (name "klick")
    (version "0.12.2")
    (source (origin
              (method url-fetch)
              (uri (string-append "http://das.nasophon.de/download/klick-"
                                  version ".tar.gz"))
              (sha256
               (base32
                "0hmcaywnwzjci3pp4xpvbijnnwvibz7gf9xzcdjbdca910y5728j"))))
    (build-system scons-build-system)
    (arguments
     `(#:scons-flags (list (string-append "PREFIX=" %output))
       #:scons ,scons-python2
       #:tests? #f ; no "check" target
       #:phases
       (modify-phases %standard-phases
         (add-after 'unpack 'be-permissive
           (lambda _
             (substitute* "SConstruct"
               (("'-Wall'") "'-Wall', '-fpermissive'"))
             #t))
         (add-after 'unpack 'replace-removed-scons-syntax
           (lambda _
             (substitute* "SConstruct"
               (("BoolOption") "BoolVariable")
               (("PathOption") "PathVariable")
               (("Options") "Variables"))
             #t)))))
    (inputs
     `(("boost" ,boost)
       ("jack" ,jack-1)
       ("libsndfile" ,libsndfile)
       ("libsamplerate" ,libsamplerate)
       ("liblo" ,liblo)
       ("rubberband" ,rubberband)))
    (native-inputs
     `(("pkg-config" ,pkg-config)))
    (home-page "http://das.nasophon.de/klick/")
    (synopsis "Metronome for JACK")
    (description
     "klick is an advanced command-line based metronome for JACK.  It allows
you to define complex tempo maps for entire songs or performances.")
    (license license:gpl2+)))

(define-public gtklick
  (package
    (name "gtklick")
    (version "0.6.4")
    (source (origin
              (method url-fetch)
              (uri (string-append "http://das.nasophon.de/download/gtklick-"
                                  version ".tar.gz"))
              (sha256
               (base32
                "0dq1km6njnzsqdqyf6wzir9g733z0mc9vmxfg2383k3c2a2di6bp"))))
    (build-system python-build-system)
    (arguments
     `(#:tests? #f ; no tests
       #:python ,python-2
       #:phases
       (modify-phases %standard-phases
         (add-before 'build 'add-sitedirs
           ;; .pth files are not automatically interpreted unless the
           ;; directories containing them are added as "sites".  The directories
           ;; are then added to those in the PYTHONPATH.  This is required for
           ;; the operation of pygtk.
           (lambda _
             (substitute* "gtklick/gtklick.py"
               (("import pygtk")
                "import pygtk, site, sys
for path in [path for path in sys.path if 'site-packages' in path]: site.addsitedir(path)"))))
         (add-after 'unpack 'inject-store-path-to-klick
           (lambda* (#:key inputs #:allow-other-keys)
             (substitute* "gtklick/klick_backend.py"
               (("KLICK_PATH = 'klick'")
                (string-append "KLICK_PATH = '"
                               (assoc-ref inputs "klick")
                               "/bin/klick'")))
             #t)))))
    (inputs
     `(("klick" ,klick)
       ("python2-pyliblo" ,python2-pyliblo)
       ("python2-pygtk" ,python2-pygtk)))
    (native-inputs
     `(("gettext" ,gettext-minimal)))
    (home-page "http://das.nasophon.de/gtklick/")
    (synopsis "Simple metronome with an easy-to-use graphical interface")
    (description
     "Gtklick is a simple metronome with an easy-to-use graphical user
interface.  It is implemented as a frontend to @code{klick}.")
    (license license:gpl2+)))

(define-public libgme
  (package
    (name "libgme")
    (version "0.6.2")
    (source (origin
              (method url-fetch)
              (uri (string-append "https://bitbucket.org/mpyne/game-music-emu/"
                                  "downloads/game-music-emu-" version
                                  ".tar.xz"))
              (sha256
               (base32
                "0hkkmxbaas2sirlb5i4r10mgbbiaapjx8pazifabwba23m3wnijh"))))
    (build-system cmake-build-system)
    (arguments
     '(#:tests? #f)) ; no check target
    (native-inputs
     `(;; Use gcc-4.9 to work around an internal compiler error that happens
       ;; when using gcc-5.5.0.  FIXME: Try removing this when the default
       ;; compiler is no longer gcc-5.5.0.
       ("gcc" ,gcc-4.9)))
    (home-page "https://bitbucket.org/mpyne/game-music-emu")
    (synopsis "Video game music file playback library")
    (description
     "Game-music-emu is a collection of video game music file emulators that
support the following formats and systems:
@table @code
@item AY
ZX Spectrum/Asmtrad CPC
@item GBS
Nintendo Game Boy
@item GYM
Sega Genesis/Mega Drive
@item HES
NEC TurboGrafx-16/PC Engine
@item KSS
MSX Home Computer/other Z80 systems (doesn't support FM sound)
@item NSF/NSFE
Nintendo NES/Famicom (with VRC 6, Namco 106, and FME-7 sound)
@item SAP
Atari systems using POKEY sound chip
@item SPC
Super Nintendo/Super Famicom
@item VGM/VGZ
Sega Master System/Mark III, Sega Genesis/Mega Drive, BBC Micro
@end table")
    (license (list license:lgpl2.1+
                   ;; demo and player directories are under the Expat license
                   license:expat))))

(define-public lilypond
  (package
    (name "lilypond")
    (version "2.19.80")
    (source (origin
              (method url-fetch)
              (uri (string-append
                    "http://download.linuxaudio.org/lilypond/sources/v"
                    (version-major+minor version) "/"
                    name "-" version ".tar.gz"))
              (sha256
               (base32
                "0lql4q946gna2pl1g409mmmsvn2qvnq2z5cihrkfhk7plcqdny9n"))))
    (build-system gnu-build-system)
    (arguments
     `(#:tests? #f ; out-test/collated-files.html fails
       #:out-of-source? #t
       #:make-flags '("conf=www") ;to generate images for info manuals
       #:configure-flags
       (list "CONFIGURATION=www"
             (string-append "--with-texgyre-dir="
                            (assoc-ref %build-inputs "font-tex-gyre")
                            "/share/fonts/opentype/"))
       #:phases
       (modify-phases %standard-phases
         (add-after 'unpack 'use-texlive-union
           (lambda _
             ;; FIXME: fonts are not found and have to be generated in HOME.
             (setenv "HOME" "/tmp")
             ;; The test for the "lh" package fails, even though it is among
             ;; the inputs.
             (substitute* "configure"
               (("TEX_FIKPARM=.*") "TEX_FIKPARM=found\n"))
             #t))
         (add-after 'unpack 'fix-path-references
          (lambda _
            (substitute* "scm/backend-library.scm"
              (("\\(search-executable '\\(\"gs\"\\)\\)")
               (string-append "\"" (which "gs") "\""))
              (("\"/bin/sh\"")
               (string-append "\"" (which "sh") "\"")))
            #t))
         (add-before 'configure 'prepare-configuration
          (lambda _
            (substitute* "configure"
              (("SHELL=/bin/sh") "SHELL=sh")
              ;; When checking the fontforge version do not consider the
              ;; version string that's part of the directory.
              (("head -n") "tail -n")
              ;; Also allow for SOURCE_DATE_EPOCH = 0 in fontforge.
              (("20110222") "19700101"))
            (setenv "out" "www")
            (setenv "conf" "www")
            #t))
         (add-after 'install 'install-info
           (lambda _
             (invoke "make"
                     "-j" (number->string (parallel-job-count))
                     "conf=www" "install-info")
             #t)))))
    (inputs
     `(("guile" ,guile-1.8)
       ("font-dejavu" ,font-dejavu)
       ("font-tex-gyre" ,font-tex-gyre)
       ("fontconfig" ,fontconfig)
       ("freetype" ,freetype)
       ("ghostscript" ,ghostscript)
       ("pango" ,pango)
       ("python" ,python-2)))
    (native-inputs
     `(("bison" ,bison)
       ("perl" ,perl)
       ("flex" ,flex)
       ("fontforge" ,fontforge)
       ("dblatex" ,dblatex)
       ("gettext" ,gettext-minimal)
       ("imagemagick" ,imagemagick)
       ("netpbm" ,netpbm) ;for pngtopnm
       ("texlive" ,(texlive-union (list texlive-metapost
                                        texlive-generic-epsf
                                        texlive-latex-lh
                                        texlive-latex-cyrillic)))
       ("texinfo" ,texinfo)
       ("texi2html" ,texi2html)
       ("rsync" ,rsync)
       ("pkg-config" ,pkg-config)
       ("zip" ,zip)))
    (home-page "http://www.lilypond.org/")
    (synopsis "Music typesetting")
    (description
     "GNU LilyPond is a music typesetter, which produces high-quality sheet
music.  Music is input in a text file containing control sequences which are
interpreted by LilyPond to produce the final document.  It is extendable with
Guile.")
    (license license:gpl3+)

    ;; On armhf and mips64el, building the documentation sometimes leads to
    ;; more than an hour of silence, so double the max silent time.
    (properties `((max-silent-time . 7200)))))

(define-public non-sequencer
  ;; The latest tagged release is three years old and uses a custom build
  ;; system, so we take the last commit.
  (let ((commit "5ae43bb27c42387052a73e5ffc5d33efb9d946a9")
        (revision "4"))
    (package
      (name "non-sequencer")
      (version (string-append "1.9.5-" revision "." (string-take commit 7)))
      (source (origin
                (method git-fetch)
                (uri (git-reference
                      (url "git://git.tuxfamily.org/gitroot/non/non.git")
                      (commit commit)))
                (sha256
                 (base32
                  "1cljkkyi9dxqpqhx8y6l2ja4zjmlya26m26kqxml8gx08vyvddhx"))
                (file-name (string-append name "-" version "-checkout"))))
      (build-system waf-build-system)
      (arguments
       `(#:tests? #f ;no "check" target
         #:configure-flags
         (list "--project=sequencer"
               ;; Disable the use of SSE unless on x86_64.
               ,@(if (not (string-prefix? "x86_64" (or (%current-target-system)
                                                       (%current-system))))
                     '("--disable-sse")
                     '()))
         #:python ,python-2))
      (inputs
       `(("jack" ,jack-1)
         ("libsigc++" ,libsigc++)
         ("liblo" ,liblo)
         ("ntk" ,ntk)))
      (native-inputs
       `(("pkg-config" ,pkg-config)))
      (home-page "http://non.tuxfamily.org/wiki/Non%20Sequencer")
      (synopsis "Pattern-based MIDI sequencer")
      (description
       "The Non Sequencer is a powerful, lightweight, real-time,
pattern-based MIDI sequencer.  It utilizes the JACK Audio Connection Kit for
MIDI I/O and the NTK GUI toolkit for its user interface.  Everything in Non
Sequencer happens on-line, in real-time.  Music can be composed live, while the
transport is rolling.")
      (license license:gpl2+))))

(define-public non-session-manager
  (package (inherit non-sequencer)
    (name "non-session-manager")
    (arguments
     (substitute-keyword-arguments (package-arguments non-sequencer)
       ((#:configure-flags flags)
        `(cons "--project=session-manager"
               (delete "--project=sequencer" ,flags)))))
    (inputs
     `(("jack" ,jack-1)
       ("liblo" ,liblo)
       ("ntk" ,ntk)))
    (native-inputs
     `(("pkg-config" ,pkg-config)))
    (home-page "http://non.tuxfamily.org/nsm/")
    (synopsis "Audio session management")
    (description
     "The Non Session Manager is an API and an implementation for audio
session management.  NSM clients use a well-specified OSC protocol to
communicate with the session management daemon.")
    (license license:gpl2+)))

(define-public non-mixer
  (package (inherit non-sequencer)
    (name "non-mixer")
    (arguments
     (substitute-keyword-arguments (package-arguments non-sequencer)
       ((#:configure-flags flags)
        `(cons "--project=mixer"
               (delete "--project=sequencer" ,flags)))))
    (inputs
     `(("jack" ,jack-1)
       ("liblo" ,liblo)
       ("ladspa" ,ladspa)
       ("lrdf" ,lrdf)
       ("ntk" ,ntk)))
    (native-inputs
     `(("pkg-config" ,pkg-config)))
    (home-page "http://non.tuxfamily.org/wiki/Non%20Mixer")
    (synopsis "Modular digital audio mixer")
    (description
     "The Non Mixer is a powerful, reliable and fast modular digital audio
mixer.  It utilizes JACK for inter-application audio I/O and the NTK GUI
toolkit for a fast and lightweight user interface.  Non Mixer can be used
alone or in concert with Non Timeline and Non Sequencer to form a complete
studio.")
    (license license:gpl2+)))

(define-public non-timeline
  (package (inherit non-sequencer)
    (name "non-timeline")
    (arguments
     (substitute-keyword-arguments (package-arguments non-sequencer)
       ((#:configure-flags flags)
        `(cons "--project=timeline"
               (delete "--project=sequencer" ,flags)))))
    (inputs
     `(("jack" ,jack-1)
       ("liblo" ,liblo)
       ("libsndfile" ,libsndfile)
       ("ntk" ,ntk)))
    (native-inputs
     `(("pkg-config" ,pkg-config)))
    (home-page "http://non.tuxfamily.org/wiki/Non%20Timeline")
    (synopsis "Modular digital audio timeline arranger")
    (description
     "The Non Timeline is a powerful, reliable and fast modular digital audio
timeline arranger.  It utilizes JACK for inter-application audio I/O and the
NTK GUI toolkit for a fast and lightweight user interface.  Non Timeline can
be used alone or in concert with Non Mixer and Non Sequencer to form a
complete studio.")
    (license license:gpl2+)))

(define-public solfege
  (package
    (name "solfege")
    (version "3.22.2")
    (source (origin
              (method url-fetch)
              (uri (string-append
                    "mirror://gnu/solfege/solfege-"
                    version ".tar.xz"))
              (sha256
               (base32
                "1w25rxdbj907nsx285k9nm480pvy12w3yknfh4n1dfv17cwy072i"))))
    (build-system gnu-build-system)
    (arguments
     `(#:tests? #f ; xmllint attempts to download DTD
       #:test-target "test"
       #:phases
       (modify-phases %standard-phases
         (add-after 'unpack 'fix-configuration
           (lambda* (#:key inputs #:allow-other-keys)
             (substitute* "default.config"
               (("/usr/bin/aplay") "aplay")
               (("/usr/bin/timidity") "timidity")
               (("/usr/bin/mpg123") "mpg123")
               (("/usr/bin/ogg123") "ogg123"))
             #t))
         (add-before 'build 'patch-python-shebangs
           (lambda _
             ;; Two python scripts begin with a Unicode BOM, so patch-shebang
             ;; has no effect.
             (substitute* '("solfege/parsetree.py"
                            "solfege/presetup.py")
               (("#!/usr/bin/python") (string-append "#!" (which "python"))))
             #t))
         (add-before 'build 'add-sitedirs
           ;; .pth files are not automatically interpreted unless the
           ;; directories containing them are added as "sites".  The directories
           ;; are then added to those in the PYTHONPATH.  This is required for
           ;; the operation of pygtk and pygobject.
           (lambda _
             (substitute* "run-solfege.py"
               (("import os")
                "import os, site
for path in [path for path in sys.path if 'site-packages' in path]: site.addsitedir(path)"))
             #t))
         (add-before 'build 'adjust-config-file-prefix
           (lambda* (#:key outputs #:allow-other-keys)
             (substitute* "run-solfege.py"
               (("prefix = os.path.*$")
                (string-append "prefix = " (assoc-ref outputs "out"))))
             #t))
         (add-after 'install 'wrap-program
           (lambda* (#:key inputs outputs #:allow-other-keys)
             ;; Make sure 'solfege' runs with the correct PYTHONPATH.
             (let* ((out (assoc-ref outputs "out"))
                    (path (getenv "PYTHONPATH")))
               (wrap-program (string-append out "/bin/solfege")
                 `("PYTHONPATH" ":" prefix (,path))))
             #t)))))
    (inputs
     `(("python" ,python-2)
       ("pygtk" ,python2-pygtk)
       ("gettext" ,gettext-minimal)
       ("gtk" ,gtk+)
       ("lilypond" ,lilypond)))
    (native-inputs
     `(("pkg-config" ,pkg-config)
       ("txt2man" ,txt2man)
       ("libxml2" ,libxml2) ; for tests
       ("ghostscript" ,ghostscript)
       ("texinfo" ,texinfo)))
    (home-page "https://www.gnu.org/software/solfege/")
    (synopsis "Ear training")
    (description
     "GNU Solfege is a program for practicing musical ear-training.  With it,
you can practice your recognition of various musical intervals and chords.  It
features a statistics overview so you can monitor your progress across several
sessions.  Solfege is also designed to be extensible so you can easily write
your own lessons.")
    (license license:gpl3+)))

(define-public powertabeditor
  (package
    (name "powertabeditor")
    (version "2.0.0-alpha10")
    (source (origin
              (method git-fetch)
              (uri (git-reference
                    (url "https://github.com/powertab/powertabeditor.git")
                    (commit version)))
              (file-name (git-file-name name version))
              (sha256
               (base32
                "1z4fhdp71ck9synr12rg1p6365xnypd8ih40c5icj4si36khvksk"))
              (modules '((guix build utils)))
              (snippet
               '(begin
                  ;; Remove bundled sources for external libraries
                  (delete-file-recursively "external")
                  ;; Use only system libraries
                  (substitute* "CMakeLists.txt"
                    (("include\\( PTE_ThirdParty \\)")
                     "\
include(third_party/Qt)
include(third_party/boost)
add_library( Catch INTERFACE IMPORTED )
add_library( rapidjson INTERFACE IMPORTED )"))
                  #t))))
    (build-system cmake-build-system)
    (arguments
     `(#:modules ((guix build cmake-build-system)
                  (guix build utils)
                  (ice-9 match))
       #:configure-flags
       ;; CMake appears to lose the RUNPATH for some reason, so it has to be
       ;; explicitly set with CMAKE_INSTALL_RPATH.
       (list "-DCMAKE_BUILD_WITH_INSTALL_RPATH=TRUE"
             (string-append "-DCMAKE_INSTALL_RPATH="
                            (string-join (map (match-lambda
                                                ((name . directory)
                                                 (string-append directory "/lib")))
                                              %build-inputs) ";"))
             "-DPTE_DATA_DIR=share/powertabeditor")
       #:phases
       (modify-phases %standard-phases
         (replace 'check
           (lambda _
             (invoke "bin/pte_tests"
                     ;; FIXME: these tests fail
                     "exclude:Actions/EditStaff"
                     "exclude:Formats/PowerTabOldImport/MergeMultiBarRests"
                     "exclude:Score/ViewFilter/FilterRule"
                     "exclude:Score/ViewFilter/ViewFilter"
                     "exclude:Formats/PowerTabOldImport/Directions")
             #t))
         ;; FIXME: This bug has been fixed upstream, but no release has been
         ;; made yet.  See https://github.com/powertab/powertabeditor/issues/257
         (add-after 'unpack 'fix-boost-bug
           (lambda _
             (substitute* "source/score/voiceutils.cpp"
               (("boost::rational<int> duration\\(4, pos.getDurationType\\(\\)\\);")
                "boost::rational<int> duration(4, static_cast<int>(pos.getDurationType()));"))
             #t))
         ;; Fix build with Qt 5.11.
         (add-after 'unpack 'add-missing-headers
           (lambda _
             (substitute* (find-files "source/dialogs/" "\\.h$")
               (("#include <QDialog>" m)
                (string-append m "\n#include <QButtonGroup>")))
             (substitute* "source/widgets/mixer/mixeritem.h"
               (("#include <QWidget>" m)
                (string-append m "\n#include <QStyle>")))
             (substitute* "source/widgets/playback/playbackwidget.h"
               (("#include <QWidget>" m)
                (string-append m "\n#include <QButtonGroup>\n#include <QAction>")))
             #t))
         (add-before 'configure 'remove-third-party-libs
           (lambda* (#:key inputs #:allow-other-keys)
             ;; Link with required static libraries, because we're not
             ;; using the bundled version of withershins.
             ;; Also add pthread for fixing a linker error.
             (substitute* "source/build/CMakeLists.txt"
               (("withershins" line)
                (string-append line "\n"
                               (assoc-ref inputs "binutils")
                               "/lib/libbfd.a\n"
                               (assoc-ref inputs "libiberty")
                               "/lib/libiberty.a\n"
                               "dl\n"
                               "pthread\n"
                               "z\n")))
             #t)))))
    (inputs
     `(("boost" ,boost)
       ("alsa-lib" ,alsa-lib)
       ("qtbase" ,qtbase)
       ("withershins" ,withershins)
       ("libiberty" ,libiberty) ;for withershins
       ("binutils" ,binutils) ;for -lbfd and -liberty (for withershins)
       ("timidity" ,timidity++)
       ("pugixml" ,pugixml)
       ("rtmidi" ,rtmidi)
       ("rapidjson" ,rapidjson)
       ("zlib" ,zlib)))
    (native-inputs
     `(("catch" ,catch-framework)
       ("pkg-config" ,pkg-config)))
    (home-page "http://powertabs.net")
    (synopsis "Guitar tablature editor")
    (description
     "Power Tab Editor 2.0 is the successor to the famous original Power Tab
Editor.  It is compatible with Power Tab Editor 1.7 and Guitar Pro.")
    (license license:gpl3+)))

(define-public jalv-select
  (package
    (name "jalv-select")
    (version "1.3")
    (source (origin
              (method git-fetch)
              (uri (git-reference
                    (url "https://github.com/brummer10/jalv_select.git")
                    (commit (string-append "v" version))))
              (file-name (git-file-name name version))
              (sha256
               (base32
                "15yanq1wra0hyh6x72ji7pk562iddg476g3vksj495x91zhnl6vm"))))
    (build-system gnu-build-system)
    (arguments
     `(#:make-flags
       (list (string-append "PREFIX=" (assoc-ref %outputs "out")))
       #:phases
       (modify-phases %standard-phases
         (delete 'configure)
         (add-after 'unpack 'ignore-PATH
           (lambda* (#:key inputs #:allow-other-keys)
             (substitute* "jalv.select.cpp"
               (("echo \\$PATH.*tr ':'.*xargs ls")
                (string-append "ls -1 " (assoc-ref inputs "jalv") "/bin")))
             #t))
         (add-before 'reset-gzip-timestamps 'make-manpages-writable
           (lambda* (#:key outputs #:allow-other-keys)
             (for-each make-file-writable
                       (find-files (string-append (assoc-ref outputs "out")
                                                  "/share/man")
                                   ".*\\.gz$"))
             #t)))))
    (inputs
     `(("lilv" ,lilv)
       ("lv2" ,lv2)
       ("jalv" ,jalv)
       ("gtkmm" ,gtkmm-2)))
    (native-inputs
     `(("pkg-config" ,pkg-config)))
    (home-page "https://github.com/brummer10/jalv_select")
    (synopsis "GUI to select LV2 plugins and run them with jalv")
    (description
     "The jalv.select package provides a graphical user interface allowing
users to select LV2 plugins and run them with jalv.")
    (license license:public-domain)))

(define-public synthv1
  (package
    (name "synthv1")
    (version "0.9.11")
    (source (origin
              (method url-fetch)
              (uri
               (string-append "mirror://sourceforge/synthv1/synthv1/" version
                              "/synthv1-" version ".tar.gz"))
              (sha256
               (base32
                "116k2vca9dygvsd684wvxm61p0l1xrrgdph4qrrprlsr6vj0llgm"))))
    (build-system gnu-build-system)
    (arguments
     `(#:tests? #f))                    ; there are no tests
    (inputs
     `(("jack" ,jack-1)
       ("lv2" ,lv2)
       ("alsa-lib" ,alsa-lib)
       ("non-session-manager" ,non-session-manager)
       ("liblo" ,liblo)
       ("qtbase" ,qtbase)
       ("qttools" ,qttools)))
    (native-inputs
     `(("pkg-config" ,pkg-config)))
    (home-page "https://synthv1.sourceforge.io")
    (synopsis "Polyphonic subtractive synthesizer")
    (description
     "Synthv1 is an old-school subtractive polyphonic synthesizer with four
oscillators and stereo effects.")
    (license license:gpl2+)))

(define-public drumkv1
  (package
    (name "drumkv1")
    (version "0.9.11")
    (source (origin
              (method url-fetch)
              (uri
               (string-append "mirror://sourceforge/drumkv1/drumkv1/" version
                              "/drumkv1-" version ".tar.gz"))
              (sha256
               (base32
                "1wnjn175l0mz51k9pjf3pdzv54c4jlh63saavld9lm6zfgfs13d7"))))
    (build-system gnu-build-system)
    (arguments
     `(#:tests? #f))                    ; there are no tests
    (inputs
     `(("jack" ,jack-1)
       ("lv2" ,lv2)
       ("libsndfile" ,libsndfile)
       ("alsa-lib" ,alsa-lib)
       ("non-session-manager" ,non-session-manager)
       ("liblo" ,liblo)
       ("qtbase" ,qtbase)))
    (native-inputs
     `(("pkg-config" ,pkg-config)
       ("qttools" ,qttools)))
    (home-page "https://drumkv1.sourceforge.io")
    (synopsis "Drum-kit sampler synthesizer with stereo effects")
    (description
     "Drumkv1 is an old-school drum-kit sampler synthesizer with stereo
effects.")
    (license license:gpl2+)))

(define-public samplv1
  (package
    (name "samplv1")
    (version "0.9.11")
    (source (origin
              (method url-fetch)
              (uri
               (string-append "mirror://sourceforge/samplv1/samplv1/" version
                              "/samplv1-" version ".tar.gz"))
              (sha256
               (base32
                "17zs8kvvwqv00bm4lxpn09a5hxjlbz7k5mkl3k7jspw7rqn3djf2"))))
    (build-system gnu-build-system)
    (arguments
     `(#:tests? #f))                    ; there are no tests
    (inputs
     `(("jack" ,jack-1)
       ("lv2" ,lv2)
       ("libsndfile" ,libsndfile)
       ("alsa-lib" ,alsa-lib)
       ("non-session-manager" ,non-session-manager)
       ("liblo" ,liblo)
       ("qtbase" ,qtbase)))
    (native-inputs
     `(("pkg-config" ,pkg-config)
       ("qttools" ,qttools)))
    (home-page "https://samplv1.sourceforge.io")
    (synopsis "Polyphonic sampler synthesizer with stereo effects")
    (description
     "Samplv1 is an old-school polyphonic sampler synthesizer with stereo
effects.")
    (license license:gpl2+)))

(define-public padthv1
  (package
    (name "padthv1")
    (version "0.9.11")
    (source (origin
              (method url-fetch)
              (uri
               (string-append "mirror://sourceforge/padthv1/padthv1/" version
                              "/padthv1-" version ".tar.gz"))
              (sha256
               (base32
                "02yfwyirjqxa075yqdnci9b9k57kdmkjvn9gnpdbnjp887pds76g"))))
    (build-system gnu-build-system)
    (arguments
     `(#:tests? #f))                    ; there are no tests
    (inputs
     `(("jack" ,jack-1)
       ("lv2" ,lv2)
       ("alsa-lib" ,alsa-lib)
       ("non-session-manager" ,non-session-manager)
       ("liblo" ,liblo)
       ("fftw" ,fftw)
       ("qtbase" ,qtbase)))
    (native-inputs
     `(("pkg-config" ,pkg-config)
       ("qttools" ,qttools)))
    (home-page "https://padthv1.sourceforge.io")
    (synopsis "Polyphonic additive synthesizer")
    (description
     "Padthv1 is an old-school polyphonic additive synthesizer with stereo
effects.  Padthv1 is based on the PADsynth algorithm by Paul Nasca, as a
special variant of additive synthesis.")
    (license license:gpl2+)))

(define-public amsynth
  (package
    (name "amsynth")
    (version "1.7.1")
    (source
     (origin
       (method url-fetch)
       (uri (string-append "https://github.com/amsynth/amsynth/releases/"
                           "download/release-" version
                           "/amsynth-" version ".tar.bz2"))
       (sha256
        (base32
         "1882pfcmf3rqg3vd4qflzkppcv158d748i603spqjbxqi8z7x7w0"))))
    (build-system gnu-build-system)
    (inputs
     `(("alsa-lib" ,alsa-lib)
       ("jack" ,jack-1)
       ("lv2" ,lv2)
       ("lash" ,lash)
       ("libsndfile" ,libsndfile)
       ("gtk+" ,gtk+-2)
       ("gtkmm" ,gtkmm-2)))
    (native-inputs
     `(("pkg-config" ,pkg-config)
       ("intltool" ,intltool)))
    (home-page "http://amsynth.github.io")
    (synopsis "Analog modeling synthesizer")
    (description
     "amsynth is an easy-to-use software synthesizer with a classic
subtractive synthesizer topology.  Its features include: dual
oscillators (sine, saw, square, noise) with hard sync; 12 and 24 dB/oct
resonant filters (low-pass, high-pass, band-pass, notch); mono, poly, legato
keyboard modes; dual ADSR envelope generators for filter and amplitude; LFO
which can modulate the oscillators, filter, and amplitude; distortion and
reverb effects.")
    (license license:gpl2+)))

(define-public setbfree
  (package
    (name "setbfree")
    (version "0.8.9")
    (source (origin
              (method git-fetch)
              (uri (git-reference
                    (url "https://github.com/pantherb/setBfree")
                    (commit (string-append "v" version))))
              (file-name (git-file-name name version))
              (sha256
               (base32
                "1lpsa64xvwa9xbbp8zcwxy5w0daffc7fziny2pizabqh7m9xqjl2"))))
    (build-system gnu-build-system)
    (arguments
     `(#:tests? #f                      ; no "check" target
       #:make-flags
       (list (string-append "PREFIX=" (assoc-ref %outputs "out"))
             (string-append "FONTFILE="
                            (assoc-ref %build-inputs "font-bitstream-vera")
                            "/share/fonts/truetype/VeraBd.ttf")
             ;; Disable unsupported optimization flags on non-x86
             ,@(let ((system (or (%current-target-system)
                                 (%current-system))))
                 (if (or (string-prefix? "x86_64" system)
                         (string-prefix? "i686" system))
                     '()
                     '("OPTIMIZATIONS=-ffast-math -fomit-frame-pointer -O3"))))
       #:phases
       (modify-phases %standard-phases
         (add-before 'build 'set-CC-variable
           (lambda _ (setenv "CC" "gcc") #t))
         (delete 'configure))))
    (inputs
     `(("jack" ,jack-1)
       ("lv2" ,lv2)
       ("zita-convolver" ,zita-convolver)
       ("glu" ,glu)
       ("ftgl" ,ftgl)
       ("font-bitstream-vera" ,font-bitstream-vera)))
    (native-inputs
     `(("help2man" ,help2man)
       ("pkg-config" ,pkg-config)))
    (home-page "http://setbfree.org")
    (synopsis "Tonewheel organ")
    (description
     "setBfree is a MIDI-controlled, software synthesizer designed to imitate
the sound and properties of the electromechanical organs and sound
modification devices that brought world-wide fame to the names and products of
Laurens Hammond and Don Leslie.")
    (license license:gpl2+)))

(define-public beast
  (package
    (name "beast")
    (version "0.10.0")
    (source (origin
              (method url-fetch)
              (uri (string-append "https://testbit.eu/pub/dists/beast/beast-"
                                  version ".tar.xz"))
              (sha256
               (base32
                "1jzzmfwssklzw8fvvil04n8csc0zm99fnd9p2xa7c0xchg37lvhn"))))
    (build-system gnu-build-system)
    (arguments
     '(#:parallel-build? #f)) ; Race conditions cause build failures
    (inputs
     `(("rapicorn" ,rapicorn)
       ("guile" ,guile-1.8)
       ("python" ,python-2)
       ("libgnomecanvas" ,libgnomecanvas)
       ("libogg" ,libogg)
       ("libmad" ,libmad)
       ("flac" ,flac)
       ("alsa-lib" ,alsa-lib)
       ("libvorbis" ,libvorbis)
       ("gettext" ,gettext-minimal)))
    (native-inputs
     `(("pkg-config" ,pkg-config)
       ("glib:bin" ,glib "bin")
       ("cython" ,python2-cython)
       ("perl" ,perl)
       ("perl-xml-parser" ,perl-xml-parser)))
    (home-page "https://testbit.eu/wiki/Beast_Home")
    (synopsis "Music composition and modular synthesis environment")
    (description
     "Beast is a music composition and modular synthesis application.  It
supports a wide range of standards in the field, such as MIDI, various audio
file formats and LADSPA modules.  It allows for multitrack editing, real-time
synthesis, 32bit audio rendering, precise timing down to sample granularity,
on-demand and partial loading of wave files, on the fly decoding, stereo
mixing, FFT scopes, MIDI automation and full scriptability in Scheme.")
    (license license:gpl3+)))

(define-public bristol
  (package
    (name "bristol")
    (version "0.60.11")
    (source (origin
              (method url-fetch)
              (uri (string-append "mirror://sourceforge/bristol/bristol/"
                                  (version-major+minor version)
                                  "/bristol-" version ".tar.gz"))
              (sha256
               (base32
                "1fi2m4gmvxdi260821y09lxsimq82yv4k5bbgk3kyc3x1nyhn7vx"))))
    (build-system gnu-build-system)
    (arguments
     `(#:phases
       (modify-phases %standard-phases
         (add-after 'unpack 'remove-sse-flags
           (lambda* (#:key system #:allow-other-keys)
             (when (not (or (string-prefix? "x86_64" system)
                            (string-prefix? "i686" system)))
               (substitute* "bristol/Makefile.in"
                 (("-msse -mfpmath=sse") "")))
             #t))
         ;; alsa-lib 1.1.x no longer provides iatomic.h.  That's okay because
         ;; bristol actually doesn't use it.
         (add-after 'unpack 'do-not-use-alsa-iatomic
           (lambda _
             (substitute* "libbristolaudio/audioEngineJack.c"
               (("#include <alsa/iatomic.h>") ""))
             #t))
         ;; We know that Bristol has been linked with JACK and we don't have
         ;; ldd, so we can just skip this check.
         (add-after 'unpack 'do-not-grep-for-jack
           (lambda _
             (substitute* "bin/startBristol.in"
               (("ldd `which bristol` | grep jack") "echo guix"))
             #t)))))
    (inputs
     `(("alsa-lib" ,alsa-lib)
       ("jack" ,jack-1)
       ("liblo" ,liblo)
       ("libx11" ,libx11)))
    (native-inputs
     `(("pkg-config" ,pkg-config)))
    (home-page "http://bristol.sourceforge.net/")
    (synopsis "Synthesizer emulator")
    (description
     "Bristol is an emulation package for a number of different @code{classic}
synthesizers including additive and subtractive and a few organs.  The
application consists of the engine, which is called bristol, and its own GUI
library called brighton that represents all the emulations.  There are
currently more than twenty different emulations; each does sound different
although the author maintains that the quality and accuracy of each emulation
is subjective.")
    (license license:gpl3+)))

(define-public tuxguitar
  (package
    (name "tuxguitar")
    (version "1.5.2")
    (source (origin
              (method url-fetch)
              (uri (string-append
                    "mirror://sourceforge/tuxguitar/TuxGuitar/TuxGuitar-"
                    version "/tuxguitar-" version "-src.tar.gz"))
              (sha256
               (base32
                "10arfpgm2pw7mn922klklzn05lw5ifqx070shdrar81afmkfbbd9"))))
    (build-system ant-build-system)
    (arguments
     `(#:build-target "build"
       #:jdk ,icedtea-8
       #:tests? #f                      ; no tests
       #:phases
       (modify-phases %standard-phases
         (add-after 'unpack 'enter-dir
           (lambda _ (chdir "TuxGuitar-lib") #t))
         (add-after 'build 'build-libraries
           (lambda* (#:key inputs outputs #:allow-other-keys)
             (let* ((initial-classpath (getenv "CLASSPATH"))
                    (build-dir (lambda (dir)
                                 (chdir "..")
                                 (setenv "CLASSPATH"
                                         (string-join (cons initial-classpath
                                                            (find-files (getcwd) "\\.jar$"))
                                                      ":"))
                                 (chdir dir)
                                 (if (file-exists? "build.xml")
                                     ((assoc-ref %standard-phases 'build)
                                      #:build-target "build")
                                     (begin
                                       ;; Generate default build.xml.
                                       ((@@ (guix build ant-build-system) default-build.xml)
                                        (string-append (string-downcase dir) ".jar")
                                        (string-append (assoc-ref outputs "out")
                                                       "/share/java"))
                                       ((assoc-ref %standard-phases 'build)))))))
               (map build-dir '("TuxGuitar-editor-utils"
                                "TuxGuitar-ui-toolkit"
                                "TuxGuitar-ui-toolkit-swt"
                                "TuxGuitar-awt-graphics")))))
         (add-after 'build-libraries 'build-application
           (lambda _
             (chdir "../TuxGuitar")
             ((assoc-ref %standard-phases 'build)
              #:build-target "build")))
         (replace 'install
           (lambda* (#:key inputs outputs #:allow-other-keys)
             (let* ((out   (assoc-ref outputs "out"))
                    (bin   (string-append out "/bin"))
                    (share (string-append out "/share"))
                    (lib   (string-append share "/java"))
                    (swt   (assoc-ref inputs "java-swt")))
               (mkdir-p bin)
               ;; Install all jars.
               (for-each (lambda (file)
                           (install-file file lib))
                         (find-files ".." "\\.jar$"))

               ;; Install all resources.
               (copy-recursively "share" share)

               ;; Create wrapper.
               (call-with-output-file (string-append bin "/tuxguitar")
                 (lambda (port)
                   (let ((classpath (string-join (append (find-files lib "\\.jar$")
                                                         (find-files swt "\\.jar$"))
                                                 ":")))
                     (format
                      port
                      (string-append "#!/bin/sh\n"
                                     (which "java")
                                     " -cp " classpath
                                     " -Dtuxguitar.home.path=" out
                                     " -Dtuxguitar.share.path=" out "/share"
                                     " -Dswt.library.path=" swt "/lib"
                                     " org.herac.tuxguitar.app.TGMainSingleton"
                                     " \"$1\" \"$2\"")))))
               (chmod (string-append bin "/tuxguitar") #o555)
               #t))))))
    (inputs
     `(("java-swt" ,java-swt)))
    (home-page "http://tuxguitar.com.ar/")
    (synopsis "Multitrack tablature editor and player")
    (description
     "TuxGuitar is a guitar tablature editor with player support through midi.
It can display scores and multitrack tabs.  TuxGuitar provides various
additional features, including autoscrolling while playing, note duration
management, bend/slide/vibrato/hammer-on/pull-off effects, support for
tuplets, time signature management, tempo management, gp3/gp4/gp5 import and
export.")
    (license license:lgpl2.1+)))

(define-public pd
  (package
    (name "pd")
    (version "0.50-0")
    (source (origin
              (method url-fetch)
              (uri
               (string-append "http://msp.ucsd.edu/Software/pd-"
                              version ".src.tar.gz"))
              (sha256
               (base32
                "0hg4n5b55f650qsc0mjx559072dp7vfza7w0pvk6rk2l831cvsps"))))
    (build-system gnu-build-system)
    (arguments
     `(#:tests? #f                      ; no "check" target
       #:configure-flags
       (list
        "--enable-jack"
        (string-append "--with-wish=" (string-append
                                       (assoc-ref %build-inputs "tk")
                                       "/bin/wish8.6")))
       #:phases
       (modify-phases %standard-phases
         (add-before 'configure 'fix-with-path
           (lambda _
             (substitute* "tcl/pd-gui.tcl"
               (("exec wish ") (string-append "exec " (which "wish8.6") " ")))
             #t)))))
    (native-inputs
     `(("autoconf" ,autoconf)
       ("automake" ,automake)
       ("libtool" ,libtool)
       ("gettext" ,gettext-minimal)
       ("pkg-config" ,pkg-config)))
    (inputs
     `(("tk" ,tk)
       ("alsa-lib" ,alsa-lib)
       ("jack" ,jack-1)))
    (home-page "http://puredata.info")
    (synopsis "Visual programming language for artistic performances")
    (description
     "Pure Data (aka Pd) is a visual programming language.  Pd enables
musicians, visual artists, performers, researchers, and developers to create
software graphically, without writing lines of code.  Pd is used to process
and generate sound, video, 2D/3D graphics, and interface sensors, input
devices, and MIDI.  Pd can easily work over local and remote networks to
integrate wearable technology, motor systems, lighting rigs, and other
equipment.  Pd is suitable for learning basic multimedia processing and visual
programming methods as well as for realizing complex systems for large-scale
projects.")
    (license license:bsd-3)))

(define-public libpd
  (package
    (name "libpd")
    (version "0.11.0")
    (source (origin
              (method git-fetch)
              (uri (git-reference
                    (url "https://github.com/libpd/libpd.git")
                    (commit version)
                    (recursive? #t)))   ; for the 'pure-data' submodule
              (file-name (string-append name "-" version "-checkout"))
              (sha256
               (base32
                "1bcg1d9iyf9n37hwwphmih0c8rd1xcqykil5z1cax6xfs76552nk"))))
    (build-system gnu-build-system)
    (arguments
     '(#:tests? #f                      ; no tests
       #:make-flags '("CC=gcc")
       #:phases
       (modify-phases %standard-phases
         (delete 'configure)            ; no configure script
         (replace 'install
           (lambda* (#:key outputs #:allow-other-keys)
             (let ((out (assoc-ref outputs "out")))
               (invoke "make" "install"
                       (string-append "prefix=" out)
                       ;; XXX: Fix the last 2 lines of 'install' target.
                       "LIBPD_IMPLIB=NO"
                       "LIBPD_DEF=NO")))))))
    (home-page "http://libpd.cc/")
    (synopsis "Pure Data as an embeddable audio synthesis library")
    (description
     "Libpd provides Pure Data as an embeddable audio synthesis library.  Its
main purpose is to liberate raw audio rendering from audio and MIDI drivers.")
    (license license:bsd-3)))

(define-public portmidi
  (package
    (name "portmidi")
    (version "217")
    (source (origin
              (method url-fetch)
              (uri (string-append "mirror://sourceforge/portmedia/portmidi/"
                                  version "/portmidi-src-" version ".zip"))
              (sha256
               (base32
                "03rfsk7z6rdahq2ihy5k13qjzgx757f75yqka88v3gc0pn9ais88"))
              (patches (list (search-patch "portmidi-modular-build.patch")))))
    (build-system cmake-build-system)
    (arguments
     `(#:tests? #f                      ; tests cannot be linked
       #:build-type "Release"           ; needed to have PMALSA set
       #:configure-flags
       (list "-DPORTMIDI_ENABLE_JAVA=Off"
             "-DPORTMIDI_ENABLE_TEST=Off") ; tests fail linking
       #:phases
       (modify-phases %standard-phases
         ;; Some packages, e.g., MuseScore, expect "libporttime.so" instead of
         ;; "libportmidi.so".  Distributions get away with it by creating an
         ;; appropriate symlink.
         (add-after 'install 'add-porttime
           (lambda* (#:key outputs #:allow-other-keys)
             (let* ((out (assoc-ref outputs "out"))
                    (lib (string-append out "/lib")))
               (with-directory-excursion lib
                 (symlink "libportmidi.so" "libporttime.so")))
             #t)))))
    (inputs
     `(("alsa-lib" ,alsa-lib)))
    (native-inputs
     `(("unzip" ,unzip)))
    (home-page "http://portmedia.sourceforge.net/portmidi/")
    (synopsis "Library for MIDI I/O")
    (description
     "PortMidi is a library supporting real-time input and output of MIDI data
using a system-independent interface.")
    (license license:expat)))

(define-public portmidi-for-extempore
  (package (inherit portmidi)
    (name "portmidi-for-extempore")
    (version "217")
    (source (origin
              (method git-fetch)
              (uri (git-reference
                    (url "https://github.com/extemporelang/portmidi.git")
                    (commit version)))
              (file-name (git-file-name name version))
              (sha256
               (base32
                "1inriyrjf7xx2b7r54x0vmf9ngyqgr7g5060c22bwkbsgg53apzv"))))
    (build-system cmake-build-system)
    (arguments `(#:tests? #f)) ; no tests
    (native-inputs '())
    ;; Extempore refuses to build on architectures other than x86_64
    (supported-systems '("x86_64-linux"))
    (home-page "https://github.com/extemporelang/portmidi/")))

(define-public python-pyportmidi
  (package
    (name "python-pyportmidi")
    (version (package-version portmidi))
    (source (package-source portmidi))
    (build-system python-build-system)
    (arguments
     `(#:tests? #f ; no tests included
       #:phases
       (modify-phases %standard-phases
         (add-after 'unpack 'enter-dir
           (lambda _ (chdir "pm_python") #t))
         (add-after 'enter-dir 'fix-setup.py
           (lambda _
             (substitute* "setup.py"
               ;; Use Python 3 syntax
               (("print (\".*\")" _ text)
                (string-append "print(" text ")\n"))
               ;; TODO.txt and CHANGES.txt don't exist
               (("CHANGES =.*") "CHANGES = \"\"\n")
               (("TODO =.*") "TODO = \"\"\n"))
             #t)))))
    (inputs
     `(("portmidi" ,portmidi)
       ("alsa-lib" ,alsa-lib)))
    (native-inputs
     `(("python-cython" ,python-cython)
       ("unzip" ,unzip)))
    (home-page "http://portmedia.sourceforge.net/portmidi/")
    (synopsis "Python bindings to PortMidi")
    (description
     "This package provides Python bindings to the PortMidi library.")
    (license license:expat)))

(define-public frescobaldi
  (package
    (name "frescobaldi")
    (version "3.0.0")
    (source (origin
              (method url-fetch)
              (uri (string-append
                    "https://github.com/wbsoft/frescobaldi/releases/download/v"
                    version "/frescobaldi-" version ".tar.gz"))
              (sha256
               (base32
                "15cqhbjbjikr7ljgiq56bz2gxrr38j8p0f78p2vhyzydaviy9a2z"))))
    (build-system python-build-system)
    (arguments `(#:tests? #f)) ; no tests included
    (inputs
     `(("lilypond" ,lilypond)
       ("portmidi" ,portmidi)
       ("python-pyqt" ,python-pyqt)
       ("python-ly" ,python-ly)
       ("python-pyportmidi" ,python-pyportmidi)
       ("poppler" ,poppler)
       ("python-poppler-qt5" ,python-poppler-qt5)
       ("python-sip" ,python-sip)))
    (home-page "http://www.frescobaldi.org/")
    (synopsis "LilyPond sheet music text editor")
    (description
     "Frescobaldi is a LilyPond sheet music text editor with syntax
highlighting and automatic completion.  Among other things, it can render
scores next to the source, can capture input from MIDI or read MusicXML and
ABC files, has a MIDI player for proof-listening, and includes a documentation
browser.")
    (license license:gpl2+)))

(define-public drumstick
  (package
    (name "drumstick")
    (version "1.1.3")
    (source (origin
              (method url-fetch)
              (uri (string-append "mirror://sourceforge/drumstick/"
                                  version "/drumstick-" version ".tar.bz2"))
              (sha256
               (base32
                "1n9wvg79yvkygrkc8xd8pgrd3d7hqmr7gh24dccf0px23lla9b3m"))))
    (build-system cmake-build-system)
    (arguments
     `(#:tests? #f                      ; no test target
       #:configure-flags '("-DLIB_SUFFIX=")
       #:phases
       (modify-phases %standard-phases
         (add-before 'configure 'fix-docbook
           (lambda* (#:key inputs #:allow-other-keys)
             (substitute* "cmake_admin/CreateManpages.cmake"
               (("http://docbook.sourceforge.net/release/xsl/current/manpages/docbook.xsl")
                (string-append (assoc-ref inputs "docbook-xsl")
                               "/xml/xsl/docbook-xsl-"
                               ,(package-version docbook-xsl)
                               "/manpages/docbook.xsl")))
             #t)))))
    (inputs
     `(("qtbase" ,qtbase)
       ("qtsvg" ,qtsvg)
       ("alsa-lib" ,alsa-lib)))
    (native-inputs
     `(("pkg-config" ,pkg-config)
       ("libxslt" ,libxslt)             ; for xsltproc
       ("docbook-xsl" ,docbook-xsl)
       ("doxygen" ,doxygen)))
    (home-page "http://drumstick.sourceforge.net/")
    (synopsis "C++ MIDI library")
    (description
     "Drumstick is a set of MIDI libraries using C++/Qt5 idioms and style.  It
includes a C++ wrapper around the ALSA library sequencer interface.  A
complementary library provides classes for processing SMF (Standard MIDI
files: .MID/.KAR), Cakewalk (.WRK), and Overture (.OVE) file formats.  A
multiplatform realtime MIDI I/O library is also provided with various output
backends, including ALSA, OSS, Network and FluidSynth.")
    (license license:gpl2+)))

(define-public vmpk
  (package
    (name "vmpk")
    (version "0.7.2")
    (source (origin
              (method url-fetch)
              (uri (string-append "mirror://sourceforge/vmpk/vmpk/"
                                  version "/vmpk-" version ".tar.bz2"))
              (sha256
               (base32
                "1i3hnvdgz46n4k5v0q4jhgh7nkh0s390ix4nqr69z0q3026yp0p6"))))
    (build-system cmake-build-system)
    (arguments
     `(#:tests? #f  ; no test target
       #:phases
       (modify-phases %standard-phases
         (add-before 'configure 'fix-docbook
           (lambda* (#:key inputs #:allow-other-keys)
             (substitute* "cmake_admin/CreateManpages.cmake"
               (("http://docbook.sourceforge.net/release/xsl/current/manpages/docbook.xsl")
                (string-append (assoc-ref inputs "docbook-xsl")
                               "/xml/xsl/docbook-xsl-"
                               ,(package-version docbook-xsl)
                               "/manpages/docbook.xsl")))
             #t)))))
    (inputs
     `(("drumstick" ,drumstick)
       ("qtbase" ,qtbase)
       ("qtsvg" ,qtsvg)
       ("qttools" ,qttools)
       ("qtx11extras" ,qtx11extras)))
    (native-inputs
     `(("libxslt" ,libxslt) ;for xsltproc
       ("docbook-xsl" ,docbook-xsl)
       ("pkg-config" ,pkg-config)))
    (home-page "http://vmpk.sourceforge.net")
    (synopsis "Virtual MIDI piano keyboard")
    (description
     "Virtual MIDI Piano Keyboard is a MIDI events generator and receiver.  It
doesn't produce any sound by itself, but can be used to drive a MIDI
synthesizer (either hardware or software, internal or external).  You can use
the computer's keyboard to play MIDI notes, and also the mouse.  You can use
the Virtual MIDI Piano Keyboard to display the played MIDI notes from another
instrument or MIDI file player.")
    (license license:gpl3+)))

(define-public zynaddsubfx
  (package
    (name "zynaddsubfx")
    (version "3.0.5")
    (source (origin
              (method url-fetch)
              (uri (string-append
                    "mirror://sourceforge/zynaddsubfx/zynaddsubfx/"
                    version "/zynaddsubfx-" version ".tar.bz2"))
              (sha256
               (base32
                "0qwzg14h043rmyf9jqdylxhyfy4sl0vsr0gjql51wjhid0i34ivl"))))
    (build-system cmake-build-system)
    (arguments
     `(#:phases
       (modify-phases %standard-phases
         ;; Move SSE compiler optimization flags from generic target to
         ;; athlon64 and core2 targets, because otherwise the build would fail
         ;; on non-Intel machines.
         (add-after 'unpack 'remove-sse-flags-from-generic-target
          (lambda _
            (substitute* "src/CMakeLists.txt"
              (("-msse -msse2 -mfpmath=sse") "")
              (("-march=(athlon64|core2)" flag)
               (string-append flag " -msse -msse2 -mfpmath=sse")))
            #t)))))
    (inputs
     `(("liblo" ,liblo)
       ("ntk" ,ntk)
       ("mesa" ,mesa)
       ("alsa-lib" ,alsa-lib)
       ("jack" ,jack-1)
       ("fftw" ,fftw)
       ("minixml" ,minixml)
       ("libxpm" ,libxpm)
       ("zlib" ,zlib)))
    (native-inputs
     `(("pkg-config" ,pkg-config)))
    (home-page "http://zynaddsubfx.sf.net/")
    (synopsis "Software synthesizer")
    (description
     "ZynAddSubFX is a feature heavy realtime software synthesizer.  It offers
three synthesizer engines, multitimbral and polyphonic synths, microtonal
capabilities, custom envelopes, effects, etc.")
    (license license:gpl2)))

(define-public yoshimi
  (package
    (name "yoshimi")
    (version "1.6.0.3")
    (source (origin
              (method url-fetch)
              (uri (string-append "mirror://sourceforge/yoshimi/"
                                  (version-major+minor version)
                                  "/yoshimi-" version ".tar.bz2"))
              (sha256
               (base32
                "1z2mnmm299ng6jcwa61dzr1ilwa5fjgsggxl2wa5smji6b4npmx7"))))
    (build-system cmake-build-system)
    (arguments
     `(#:tests? #f                      ; there are no tests
       #:configure-flags
       (list (string-append "-DCMAKE_INSTALL_DATAROOTDIR="
                            (assoc-ref %outputs "out") "/share"))
       #:phases
       (modify-phases %standard-phases
         (add-before 'configure 'enter-dir
           (lambda _ (chdir "src") #t))
         ;; Move SSE compiler optimization flags from generic target to
         ;; athlon64 and core2 targets, because otherwise the build would fail
         ;; on non-Intel machines.
         (add-after 'unpack 'remove-sse-flags-from-generic-target
          (lambda _
            (substitute* "src/CMakeLists.txt"
              (("-msse -msse2 -mfpmath=sse") "")
              (("-march=(athlon64|core2)" flag)
               (string-append flag " -msse -msse2 -mfpmath=sse")))
            #t)))))
    (inputs
     `(("boost" ,boost)
       ("fftwf" ,fftwf)
       ("alsa-lib" ,alsa-lib)
       ("jack" ,jack-1)
       ("fontconfig" ,fontconfig)
       ("minixml" ,minixml)
       ("mesa" ,mesa)
       ("fltk" ,fltk)
       ("lv2" ,lv2)
       ("readline" ,readline)
       ("ncurses" ,ncurses)
       ("cairo" ,cairo)
       ("zlib" ,zlib)))
    (native-inputs
     `(("pkg-config" ,pkg-config)))
    (home-page "http://yoshimi.sourceforge.net/")
    (synopsis "Multi-paradigm software synthesizer")
    (description
     "Yoshimi is a fork of ZynAddSubFX, a feature-heavy real-time software
synthesizer.  It offers three synthesizer engines, multitimbral and polyphonic
synths, microtonal capabilities, custom envelopes, effects, etc.  Yoshimi
improves on support for JACK features, such as JACK MIDI.")
    (license license:gpl2)))

(define-public libgig
  (package
    (name "libgig")
    (version "4.1.0")
    (source (origin
              (method url-fetch)
              (uri (string-append "http://download.linuxsampler.org/packages/"
                                  "libgig-" version ".tar.bz2"))
              (sha256
               (base32
                "02xx6bqxzgkvrawwnzrnxx1ypk244q4kpwfd58266f9ji8kq18h6"))))
    (build-system gnu-build-system)
    (inputs
     `(("libuuid" ,util-linux)
       ("libsndfile" ,libsndfile)))
    (native-inputs
     `(("pkg-config" ,pkg-config)))
    (home-page "http://linuxsampler.org/libgig/")
    (synopsis "C++ library for working with Gigasampler (.gig) files")
    (description
     "Libgig is a C++ library for loading, modifying existing and creating new
Gigasampler (.gig) files and DLS (Downloadable Sounds) Level 1/2 files, KORG
sample based instruments (.KSF and .KMP files), SoundFont v2 (.sf2) files and
AKAI sampler data.  The package includes a couple of command line tools based
on the library.")
    ;; The library and tools are released under the GPL, except the AKAI
    ;; classes which are released under the LGPL.
    (license (list license:gpl2+ license:lgpl2.1+))))

(define-public jack-keyboard
  (package
    (name "jack-keyboard")
    (version "2.5")
    (source
     (origin
       (method url-fetch)
       (uri (string-append "mirror://sourceforge/jack-keyboard/jack-keyboard/"
                           version "/jack-keyboard-" version ".tar.gz"))
       (sha256
        (base32
         "0mzmg8aavybcfdlq2yd9d0vscqd6is5p6jzrgfpfm5j3xdcvh2s3"))))
    (build-system gnu-build-system)
    (inputs
     `(("jack" ,jack-1)
       ("lash" ,lash)
       ("gtk+" ,gtk+-2)))
    (native-inputs
     `(("pkg-config" ,pkg-config)))
    (home-page "http://jack-keyboard.sourceforge.net/")
    (synopsis "Virtual MIDI keyboard")
    (description "Jack-keyboard is a virtual MIDI keyboard, a program that
allows you to send JACK MIDI events (i.e. play) using your PC keyboard.")
    (license license:bsd-2)))

(define-public jack-capture
  (package
    (name "jack-capture")
    (version "0.9.73")
    (source (origin
              (method git-fetch)
              (uri (git-reference
                    (url "https://github.com/kmatheussen/jack_capture.git")
                    (commit version)))
              (file-name (string-append name "-" version "-checkout"))
              (sha256
               (base32
                "0jcqky96q8xgya6wqv1p8pj9fkf2wh7ynl67ah7x5bn3basgfclf"))))
    (build-system gnu-build-system)
    (arguments
     `(#:make-flags
       (list (string-append "PREFIX=" (assoc-ref %outputs "out")))
       #:tests? #f ; there are none
       #:phases
       (modify-phases %standard-phases
         (delete 'configure))))
    (native-inputs
     `(("pkg-config" ,pkg-config)
       ("which" ,which)))
    (inputs
     `(("gtk+" ,gtk+-2)
       ("jack" ,jack-1)
       ("libogg" ,libogg)
       ("liblo" ,liblo)
       ("lame" ,lame)
       ("libsndfile" ,libsndfile)))
    (home-page "https://github.com/kmatheussen/jack_capture")
    (synopsis "Program for recording sound files with JACK")
    (description "This is a program for recording sound files with JACK.  It
can connect to any JACK port and record the output into a stereo WAV file.")
    (license license:gpl2+)))

(define-public cursynth
  (package
    (name "cursynth")
    (version "1.5")
    (source
     (origin
      (method url-fetch)
      (uri (string-append "mirror://gnu/cursynth/cursynth-"
                          version ".tar.gz"))
      (sha256
       (base32 "1dhphsya41rv8z6yqcv9l6fwbslsds4zh1y56zizi39nd996d40v"))
      (patches (search-patches "cursynth-wave-rand.patch"))))
    (build-system gnu-build-system)
    (native-inputs `(("pkg-config" ,pkg-config)))
    ;; TODO: See https://github.com/iyoko/cursynth/issues/4 which currently
    ;; prevents us from using pulseaudio
    (inputs `(("ncurses" ,ncurses)
              ("alsa" ,alsa-lib)))
    (home-page "https://www.gnu.org/software/cursynth/")
    (synopsis "Polyphonic and MIDI subtractive music synthesizer using curses")
    (description "GNU cursynth is a polyphonic synthesizer that runs
graphically in the terminal.  It is built on a full-featured subtractive
synthesis engine.  Notes and parameter changes may be entered via MIDI or the
computer's keyboard.")
    (license license:gpl3+)))

(define-public aj-snapshot
  (package
    (name "aj-snapshot")
    (version "0.9.9")
    (source (origin
              (method url-fetch)
              (uri (string-append "mirror://sourceforge/aj-snapshot/"
                                  "aj-snapshot-" version ".tar.bz2"))
              (sha256
               (base32
                "0z8wd5yvxdmw1h1rj6km9h01xd4xmp4d86gczlix7hsc7zrf0wil"))))
    (build-system gnu-build-system)
    (inputs
     `(("minixml" ,minixml)
       ("jack" ,jack-1)
       ("alsa-lib" ,alsa-lib)))
    (native-inputs
     `(("pkg-config" ,pkg-config)))
    (home-page "http://aj-snapshot.sourceforge.net/")
    (synopsis "Snapshot connections between ALSA and JACK clients")
    (description "Aj-snapshot is a small program that can be used to make
snapshots of the connections made between JACK and/or ALSA clients.  Because
JACK can provide both audio and MIDI support to programs, aj-snapshot can
store both types of connections for JACK.  ALSA, on the other hand, only
provides routing facilities for MIDI clients.  Aj-snapshot is meant to be used
from the command line.")
    (license license:gpl3+)))

(define-public qtractor
  (package
    (name "qtractor")
    (version "0.9.11")
    (source (origin
              (method url-fetch)
              (uri (string-append "http://downloads.sourceforge.net/qtractor/"
                                  "qtractor-" version ".tar.gz"))
              (sha256
               (base32
                "1482da0lr77i57jby80cnn4bb9ws3v1i1j6m2hbwdnvqab9csvnx"))))
    (build-system gnu-build-system)
    (arguments
     `(#:tests? #f))                    ; no "check" target
    (inputs
     `(("qt" ,qtbase)
       ("qtx11extras" ,qtx11extras)
       ("alsa-lib" ,alsa-lib)
       ("jack" ,jack-1)
       ("libsndfile" ,libsndfile)
       ("ladspa" ,ladspa)
       ("lv2" ,lv2)
       ("lilv" ,lilv)
       ("suil" ,suil)
       ("libsamplerate" ,libsamplerate)
       ("libvorbis" ,libvorbis)
       ("libmad" ,libmad)
       ("rubberband" ,rubberband)
       ("liblo" ,liblo)
       ("zlib" ,zlib)))
    (native-inputs
     `(("pkg-config" ,pkg-config)
       ("qttools" ,qttools)))
    (home-page "http://qtractor.org/")
    (synopsis "Audio/MIDI multi-track sequencer")
    (description
     "Qtractor is an Audio/MIDI multi-track sequencer application.  It uses
JACK for audio and ALSA sequencer for MIDI as multimedia infrastructures and
follows a traditional multi-track tape recorder control paradigm.")
    (license license:gpl2+)))

(define-public ams-lv2
  (package
    (name "ams-lv2")
    (version "1.2.2")
    (source
     (origin
       (method git-fetch)
       (uri (git-reference
             (url "https://github.com/blablack/ams-lv2.git")
             (commit (string-append "v" version))))
       (file-name (git-file-name name version))
       (sha256
        (base32 "1lz2mvk4gqsyf92yxd3aaldx0d0qi28h4rnnvsaz4ls0ccqm80nk"))))
    (build-system waf-build-system)
    (arguments
     `(#:phases
       (modify-phases %standard-phases
         (add-after 'unpack 'remove-sse-flags
           (lambda* (#:key system #:allow-other-keys)
             (unless (or (string-prefix? "x86_64" system)
                         (string-prefix? "i686" system))
               (substitute* "wscript"
                 (("'-msse', '-mfpmath=sse', ") "")))
             #t)))
       #:tests? #f))                    ; no tests
    (inputs
     `(("cairo" ,cairo)
       ("fftw" ,fftw)
       ("gtk" ,gtk+-2)
       ("gtkmm" ,gtkmm-2)
       ("lv2" ,lv2)
       ("lvtk" ,lvtk)))
    (native-inputs
     `(("pkg-config" ,pkg-config)))
    (home-page "https://github.com/blablack/ams-lv2")
    (synopsis "Port of Alsa Modular Synth internal modules into LV2")
    (description "This set of LV2 plugins is a port of the internal modules
found in Alsa Modular Synth.  These plugins are used to create modular
synthesizers and contain: VCO, VCF, VCA, LFO, slew limiter, envelopes, sample
and hold, etc.")
    (license license:gpl2)))

(define-public gxtuner
  (package
    (name "gxtuner")
    (version "2.4")
    (source (origin
              (method git-fetch)
              (uri (git-reference
                    (url "https://github.com/brummer10/gxtuner.git")
                    (commit (string-append "v" version))))
              (file-name (git-file-name name version))
              (sha256
               (base32
                "1fxd2akan2njlr7fpkh84830783qhh1gg7yakswqk5dd466dcn96"))))
    (build-system gnu-build-system)
    (arguments
     `(#:make-flags
       (list (string-append "PREFIX=" (assoc-ref %outputs "out"))
             (string-append "INCLUDE_L_DIR="
                            (assoc-ref %build-inputs "zita-resampler")
                            "/include/"))
       #:phases
       (modify-phases %standard-phases
         (delete 'configure))))
    (inputs
     `(("gtk+" ,gtk+)
       ("jack" ,jack-1)
       ("fftwf" ,fftwf)
       ("cairo" ,cairo)
       ("zita-resampler" ,zita-resampler)))
    (native-inputs
     `(("pkg-config" ,pkg-config)))
    (home-page "https://github.com/brummer10/gxtuner")
    (synopsis "Guitar tuner")
    (description "GXtuner is a simple guitar tuner for JACK with an
analogue-like user interface.")
    (license license:gpl2+)))

(define-public mod-host
  ;; The last release was in 2014 but since then hundreds of commits have
  ;; been made.
  (let ((commit "1726ad06b11323da7e1aaed690ff8aef91f702b5")
        (revision "3"))
    (package
      (name "mod-host")
      (version (string-append "0.10.6-" revision "." (string-take commit 9)))
      (source (origin
                (method git-fetch)
                (uri (git-reference
                      (url "https://github.com/moddevices/mod-host")
                      (commit commit)))
                (sha256
                 (base32
                  "1nrd37c35w6z6ldczgrwmmd9hx1n3zyvcjcgb3mi4cygqdanvspv"))
                (file-name (string-append name "-" version "-checkout"))))
      (build-system gnu-build-system)
      (arguments
       `(#:tests? #f ; no tests included
         #:make-flags
         (list (string-append "PREFIX=" (assoc-ref %outputs "out"))
               "CC=gcc")
         #:phases
         (modify-phases %standard-phases
           (delete 'configure)
           (add-after 'unpack 'fix-jack-installation-directory
             (lambda _
               ;; Do not attempt to install files to output of "jack" package.
               (substitute* "Makefile"
                 (("\\$\\(shell pkg-config --variable=libdir jack\\)")
                  "lib"))
               #t)))))
      (inputs
       `(("lilv" ,lilv)
         ("fftw" ,fftw)
         ("fftwf" ,fftwf)
         ("lv2" ,lv2)
         ("jack" ,jack-1)
         ("readline" ,readline)))
      (native-inputs
       `(("pkg-config" ,pkg-config)
         ("python" ,python-2)))
      (home-page "https://github.com/moddevices/mod-host")
      (synopsis "LV2 host for Jack controllable via socket or command line")
      (description "mod-host is an LV2 plugin host for JACK, controllable via
socket or command line.")
      (license license:gpl3+))))

(define-public curseradio
  (let ((commit "1bd4bd0faeec675e0647bac9a100b526cba19f8d")
        (revision "1"))
    (package
      (name "curseradio")
      (version (git-version "0" revision commit))
      (source (origin
                (method git-fetch)
                (uri (git-reference
                      (url "https://github.com/chronitis/curseradio.git")
                      (commit commit)))
                (file-name (git-file-name name version))
                (sha256
                 (base32
                  "11bf0jnj8h2fxhpdp498189r4s6b47vy4wripv0z4nx7lxajl88i"))))
    (build-system python-build-system)
    (propagated-inputs
     `(("python-lxml" ,python-lxml)
       ("python-requests" ,python-requests)
       ("python-pyxdg" ,python-pyxdg)
       ("mpv" ,mpv)))
    (home-page "https://github.com/chronitis/curseradio")
    (synopsis "Command-line Internet radio player")
    (description "Curseradio is a Curses-based radio player that uses a
tune-in sender list from @url{http://opml.radiotime.com}.")
    (license license:expat))))

(define-public pianobar
  (package
    (name "pianobar")
    (version "2016.06.02")
    (source (origin
              (method git-fetch)
              (uri (git-reference
                    (url "https://github.com/PromyLOPh/pianobar.git")
                    (commit version)))
              (file-name (git-file-name name version))
              (sha256
               (base32
                "058fbdxp7n35hxwy3b8slfy4pb4n63cb173vfmywqa06wh1dv6f6"))))
    (build-system gnu-build-system)
    (arguments
     `(#:tests? #f ; no tests
       #:make-flags (list "CC=gcc" "CFLAGS=-std=c99"
                          (string-append "PREFIX=" %output))
       #:phases (modify-phases %standard-phases
                  (delete 'configure))))
    (inputs
     `(("ao" ,ao)
       ("curl" ,curl)
       ("libgcrypt" ,libgcrypt)
       ("json-c" ,json-c)
       ("ffmpeg" ,ffmpeg-3.4)))
    (native-inputs
     `(("pkg-config" ,pkg-config)))
    (home-page "http://6xq.net/projects/pianobar/")
    (synopsis "Console-based pandora.com player")
    (description "pianobar is a console-based music player for the
personalized online radio pandora.com.  It has configurable keys for playing
and managing stations, can be controlled remotely via fifo, and can run
event-based scripts for scrobbling, notifications, etc.")
    (license license:expat)))

(define-public picard
  (package
    (name "picard")
    (version "2.1.3")
    (source (origin
              (method url-fetch)
              (uri (string-append
                    "https://musicbrainz.osuosl.org/pub/musicbrainz/"
                    "picard/picard-" version ".tar.gz"))
              (sha256
               (base32
                "19w5k3bf4886gdycxjds9nkjvir0gwy2r5cqkz0lbls4ikk4y14f"))))
    (build-system python-build-system)
    (arguments
     '(#:use-setuptools? #f
       #:configure-flags
       (list "--root=/"
             ;; Don't phone home or show ‘Check for Update…’ in the Help menu.
             "--disable-autoupdate")
       #:phases
       (modify-phases %standard-phases
         (add-after 'unpack 'patch-source
           (lambda* (#:key inputs #:allow-other-keys)
             (substitute* "picard/const/__init__.py"
               (("pyfpcalc")
                (string-append
                 "pyfpcalc', '"
                 (assoc-ref inputs "chromaprint") "/bin/fpcalc")))
             #t)))))
    (native-inputs
     `(("gettext" ,gettext-minimal)))
    (inputs
     `(("chromaprint" ,chromaprint)
       ("python-discid" ,python-discid)
       ("python-pyqt" ,python-pyqt)
       ("python-mutagen" ,python-mutagen)))
    (home-page "https://picard.musicbrainz.org/")
    (synopsis "Graphical music tagging application")
    (description
     "MusicBrainz Picard is a music tagging application, supporting multiple
formats, looking up tracks through metadata and audio fingerprints.")
    (license license:gpl2+)))

(define-public python-mutagen
  (package
    (name "python-mutagen")
    (version "1.38")
    (source (origin
              (method url-fetch)
              (uri (pypi-uri "mutagen" version))
              (sha256
               (base32
                "0rl7sxn1rcjl48fwga3dqf9f6pzspsny4ngxyf6pp337mrq0z693"))))
    (build-system python-build-system)
    (native-inputs
     `(("python-pytest" ,python-pytest)))
    (home-page "https://bitbucket.org/lazka/mutagen")
    (synopsis "Read and write audio tags")
    (description "Mutagen is a Python module to handle audio metadata.  It
supports ASF, FLAC, M4A, Monkey’s Audio, MP3, Musepack, Ogg FLAC, Ogg Speex, Ogg
Theora, Ogg Vorbis, True Audio, WavPack and OptimFROG audio files.  All versions
of ID3v2 are supported, and all standard ID3v2.4 frames are parsed.  It can read
Xing headers to accurately calculate the bitrate and length of MP3s.  ID3 and
APEv2 tags can be edited regardless of audio format.  It can also manipulate Ogg
streams on an individual packet/page level.")
    (license license:gpl2))) ; "later version" never mentioned

(define-public python2-mutagen
  (package-with-python2 python-mutagen))

(define-public python-musicbrainzngs
  (package
    (name "python-musicbrainzngs")
    (version "0.6")
    (source (origin
              (method url-fetch)
              (uri (pypi-uri "musicbrainzngs" version))
              (sha256
               (base32
                "1dddarpjawryll2wss65xq3v9q8ln8dan7984l5dxzqx88d2dvr8"))))
    (build-system python-build-system)
    (arguments
     '(;; The tests fail suffer from race conditions:
       ;; https://github.com/alastair/python-musicbrainzngs/issues/211
       #:tests? #f))
    (home-page "https://python-musicbrainzngs.readthedocs.org/")
    (synopsis "Python bindings for MusicBrainz NGS webservice")
    (description "Musicbrainzngs implements Python bindings of the MusicBrainz
web service.  This library can be used to retrieve music metadata from the
MusicBrainz database.")
    ;; 'musicbrainzngs/compat.py' is ISC licensed.
    (license (list license:bsd-2 license:isc))))

(define-public python2-musicbrainzngs
  (package-with-python2 python-musicbrainzngs))

(define-public python-isrcsubmit
  (package
    (name "python-isrcsubmit")
    (version "2.0.1")
    (source
     (origin
       (method url-fetch)
       (uri (pypi-uri "isrcsubmit" version))
       (sha256
        (base32
         "0jh4cni8qhri6dh83cmp0i0m0384vv0vznlygv49wj9xzh1d99qv"))))
    (build-system python-build-system)
    (propagated-inputs
     `(("python-discid" ,python-discid)
       ("python-musicbrainzngs" ,python-musicbrainzngs)))
    (home-page "https://github.com/JonnyJD/musicbrainz-isrcsubmit")
    (synopsis "Submit ISRCs from CDs to MusicBrainz")
    (description "@code{isrcsubmit} is a tool to extract @dfn{International
Standard Recording Code} (ISRCs) from audio CDs and submit them to
@url{https://musicbrainz.org/, MusicBrainz}.")
    (license license:gpl3+)))

(define-public python2-pyechonest
  (package
    (name "python2-pyechonest")
    (version "9.0.0")
    (source (origin
              (method url-fetch)
              (uri (pypi-uri "pyechonest" version))
              (sha256
               (base32
                "1584nira3rkiman9dm81kdshihmkj21s8navndz2l8spnjwb790x"))))
    (build-system python-build-system)
    (arguments
     `(;; Python 3 is not supported:
       ;; https://github.com/echonest/pyechonest/issues/42
       #:python ,python-2))
    (home-page "https://github.com/echonest/pyechonest")
    (synopsis "Python interface to The Echo Nest APIs")
    (description "Pyechonest is a Python library for the Echo Nest API.  With
Pyechonest you have Python access to the entire set of API methods including:

@enumerate
@item artist - search for artists by name, description, or attribute, and get
back detailed information about any artist including audio, similar artists,
blogs, familiarity, hotttnesss, news, reviews, urls and video.
@item song - search songs by artist, title, description, or attribute (tempo,
duration, etc) and get detailed information back about each song, such as
hotttnesss, audio_summary, or tracks.
@item track - upload a track to the Echo Nest and receive summary information
about the track including key, duration, mode, tempo, time signature along with
detailed track info including timbre, pitch, rhythm and loudness information.
@end enumerate\n")
    (license license:bsd-3)))

(define-public python-pylast
  (package
    (name "python-pylast")
    (version "2.0.0")
    (source (origin
              (method url-fetch)
              (uri (pypi-uri "pylast" version))
              (sha256
               (base32
                "0r9h7g8i8l2mgqjwkda3v6prfbkb2im5kap1az9ppmhjm9i4jkcf"))))
    (build-system python-build-system)
    ;; Tests require network access.  See
    ;; https://github.com/pylast/pylast/issues/105
    (arguments '(#:tests? #f))
    (native-inputs
     `(("python-coverage" ,python-coverage)
       ("python-pycodestyle" ,python-pycodestyle)
       ("python-mock" ,python-mock)
       ("python-pep8" ,python-pep8)
       ("python-pytest" ,python-pytest)
       ("python-flaky" ,python-flaky)
       ("python-pyflakes" ,python-pyflakes)
       ("python-pyyaml" ,python-pyyaml)))
    (propagated-inputs
     `(("python-six" ,python-six)))
    (home-page "https://github.com/pylast/pylast")
    (synopsis "Python interface to Last.fm and Libre.fm")
    (description "A Python interface to Last.fm and other API-compatible
websites such as Libre.fm.")
    (license license:asl2.0)))

(define-public python2-pylast
  (package-with-python2 python-pylast))

(define-public instantmusic
  (let ((commit "300891d09c703525215fa5a116b9294af1c923c8")
        (revision "1"))
    (package
      (name "instantmusic")
      (version (git-version "1.0" revision commit))
      (source (origin
                (method git-fetch)
                (uri (git-reference
                      (url "https://github.com/yask123/Instant-Music-Downloader.git")
                      (commit commit)))
                (file-name (git-file-name name version))
                (sha256
                 (base32
                  "0j7qivaa04bpdz3anmgci5833dgiyfqqwq9fdrpl9m68b34gl773"))))
    (build-system python-build-system)
    (propagated-inputs
     `(("python-requests" ,python-requests)
       ("eyed3" ,eyed3)
       ("python-beautifulsoup4" ,python-beautifulsoup4)
       ("youtube-dl" ,youtube-dl)))
    (arguments
     '(#:modules ((guix build python-build-system)
                  (guix build utils)
                  (srfi srfi-26))
       #:phases (modify-phases %standard-phases
                  (add-before 'build 'change-directory
                    (lambda _
                      (chdir "instantmusic-0.1") #t))
                  (add-before 'install 'fix-file-permissions
                    (lambda _
                      ;; Fix some read-only files that would cause a build failure
                      (for-each (cut chmod <> #o644)
                                (find-files "instantmusic.egg-info"
                                            "PKG-INFO|.*\\.txt"))
                      #t)))))
    (home-page "http://iyask.me/Instant-Music-Downloader/")
    (synopsis "Command-line program to download a song from YouTube")
    (description "InstantMusic downloads a song from YouTube in MP3 format.
Songs can be searched by artist, name or even by a part of the song text.")
    (license license:expat))))

(define-public beets
  (package
    (name "beets")
    (version "1.4.9")
    (source (origin
              (method url-fetch)
              (uri (pypi-uri "beets" version))
              (sha256
               (base32
                "0m40rjimvfgy1dv04p8f8d5dvi2855v4ix99a9xr900cmcn476yj"))))
    (build-system python-build-system)
    (arguments
     `(#:phases
       (modify-phases %standard-phases
         (add-after 'unpack 'set-HOME
           (lambda _
             (setenv "HOME" (string-append (getcwd) "/tmp"))
             #t))
         (replace 'check
           (lambda _
             (invoke "nosetests" "-v"))))))
    (native-inputs
     `(("python-beautifulsoup4" ,python-beautifulsoup4)
       ("python-flask" ,python-flask)
       ("python-mock" ,python-mock)
       ("python-mpd2" ,python-mpd2)
       ("python-nose" ,python-nose)
       ("python-pathlib" ,python-pathlib)
       ("python-pyxdg" ,python-pyxdg)
       ("python-pylast" ,python-pylast)
       ("python-rarfile" ,python-rarfile)
       ("python-responses" ,python-responses)))
    ;; TODO: Install optional plugins and dependencies.
    (inputs
     `(("python-discogs-client" ,python-discogs-client)
       ("python-jellyfish" ,python-jellyfish)
       ("python-munkres" ,python-munkres)
       ("python-musicbrainzngs" ,python-musicbrainzngs)
       ("python-mutagen" ,python-mutagen)
       ("python-pyyaml" ,python-pyyaml)
       ("python-unidecode" ,python-unidecode)))
    (home-page "https://beets.io")
    (synopsis "Music organizer")
    (description "The purpose of beets is to get your music collection right
once and for all.  It catalogs your collection, automatically improving its
metadata as it goes using the MusicBrainz database.  Then it provides a variety
of tools for manipulating and accessing your music.")
    (license license:expat)))

(define-public beets-bandcamp
  (package
    (name "beets-bandcamp")
    (version "0.1.3")
    (source (origin
              (method url-fetch)
              (uri (pypi-uri "beets-bandcamp" version))
              (sha256
               (base32
                "04awg0zdhhg5h510fc1p3qkvr2l1qm6nf85hlr9z8im8a7xlka0i"))))
    (build-system python-build-system)
    (arguments '(#:tests? #f))          ; there are no tests
    (propagated-inputs
     `(("beets" ,beets)
       ("python-isodate" ,python-isodate)))
    (inputs
     `(("python-beautifulsoup4" ,python-beautifulsoup4)
       ("python-requests" ,python-requests)
       ("python-six" ,python-six)))
    (home-page "https://github.com/unrblt/beets-bandcamp")
    (synopsis "Bandcamp plugin for beets")
    (description
     "This plugin for beets automatically obtains tag data from @uref{Bandcamp,
https://bandcamp.com/}.  It's also capable of getting song lyrics and album art
using the beets FetchArt plugin.")
    (license license:gpl2)))

(define-public milkytracker
  (package
    (name "milkytracker")
    (version "1.02.00")
    (source (origin
              (method git-fetch)
              (uri (git-reference
                    (url "https://github.com/milkytracker/MilkyTracker.git")
                    (commit (string-append "v" version))))
              (file-name (git-file-name name version))
              (sha256
               (base32
                "05a6d7l98k9i82dwrgi855dnccm3f2lkb144gi244vhk1156n0ca"))
              (modules '((guix build utils)))
              ;; Remove non-FSDG compliant sample songs.
              (snippet
               '(begin
                  (delete-file-recursively "resources/music")
                  (substitute* "CMakeLists.txt"
                    (("add_subdirectory\\(resources/music\\)") ""))
                  #t))))
    (build-system cmake-build-system)
    (arguments
     '(#:tests? #f ; no check target
       ;; This flag ensures that MilkyTracker links with the JACK library.
       #:configure-flags '("-DCMAKE_CXX_FLAGS=-ljack")))
    (inputs
     `(("alsa-lib" ,alsa-lib)
       ("lhasa" ,lhasa)
       ("jack" ,jack-1)
       ("rtmidi" ,rtmidi)
       ("sdl" ,sdl2)
       ("zlib" ,zlib)
       ("zziplib" ,zziplib)))
    (native-inputs
     `(("pkg-config" ,pkg-config)))
    (synopsis "Music tracker for working with .MOD/.XM module files")
    (description "MilkyTracker is a music application for creating .MOD and .XM
module files.  It attempts to recreate the module replay and user experience of
the popular DOS program Fasttracker II, with special playback modes available
for improved Amiga ProTracker 2/3 compatibility.")
    (home-page "http://milkytracker.titandemo.org/")
    ;; 'src/milkyplay' is under Modified BSD, the rest is under GPL3 or later.
    (license (list license:bsd-3 license:gpl3+))))

(define-public schismtracker
  (package
    (name "schismtracker")
    (version "20190614")
    (source (origin
              (method git-fetch)
              (uri (git-reference
                    (url "https://github.com/schismtracker/schismtracker.git")
                    (commit version)))
              (file-name (git-file-name name version))
              (sha256
               (base32
                "0cg0q5bkn8a06v03vmj69xyhi4xxpl729k4008q4hiakh9gy2x49"))
              (modules '((guix build utils)))
              (snippet
               ;; Remove use of __DATE__ and __TIME__ for reproducibility.
               `(begin
                  (substitute* "schism/version.c"
                    (("Schism Tracker built %s %s.*$")
                     (string-append "Schism Tracker version " ,version "\");")))
                  #t))))
    (build-system gnu-build-system)
    (arguments
     `(#:phases
       (modify-phases %standard-phases
         (add-before 'configure 'link-libm
           (lambda _ (setenv "LIBS" "-lm") #t)))))
    (native-inputs
     `(("autoconf" ,autoconf)
       ("automake" ,automake)
       ("python" ,python)))
    (inputs
     `(("alsa-lib" ,alsa-lib)           ; for asound dependency
       ("libx11" ,libx11)
       ("libxext" ,libxext)
       ("sdl" ,sdl)))
    (home-page "http://schismtracker.org")
    (synopsis "Oldschool sample-based music composition tool")
    (description
     "Schism Tracker is a reimplementation of Impulse Tracker, a program used to
create high quality music without the requirements of specialized, expensive
equipment, and with a unique \"finger feel\" that is difficult to replicate in
part.  The player is based on a highly modified version of the ModPlug engine,
with a number of bugfixes and changes to improve IT playback.")
    (license license:gpl2+)))

(define-public sooperlooper
  (package
    (name "sooperlooper")
    (version "1.7.3")
    (source (origin
              (method url-fetch)
              (uri (string-append "http://essej.net/sooperlooper/sooperlooper-"
                                  version ".tar.gz"))
              (sha256
               (base32
                "0n2gdxw1fx8nxxnpzf4sj0kp6k6zi1yq59cbz6qqzcnsnpnvszbs"))
              (patches (search-patches "sooperlooper-build-with-wx-30.patch"))))
    (build-system gnu-build-system)
    (arguments
     `(#:phases
       (modify-phases %standard-phases
         (add-after 'unpack 'add-sigc++-includes
           (lambda* (#:key inputs #:allow-other-keys)
             (let ((sig (assoc-ref inputs "libsigc++"))
                   (xml (assoc-ref inputs "libxml2"))
                   (cwd (getcwd)))
               (setenv "CPATH"
                       (string-append sig "/include/sigc++-2.0:"
                                      sig "/lib/sigc++-2.0/include:"
                                      xml "/include/libxml2/:"
                                      cwd "/libs/pbd:"
                                      cwd "/libs/midi++:"
                                      (or (getenv "CPATH") ""))))
             (substitute* '("src/control_osc.hpp"
                            "src/gui/app_frame.hpp"
                            "src/gui/config_panel.hpp"
                            "src/gui/keys_panel.hpp"
                            "src/gui/latency_panel.hpp"
                            "src/gui/main_panel.hpp"
                            "src/gui/midi_bind_panel.hpp"
                            "src/gui/prefs_dialog.hpp")
               (("sigc\\+\\+/object.h")
                "sigc++/sigc++.h"))
             (substitute* '("src/engine.cpp"
                            "src/gui/latency_panel.cpp"
                            "src/gui/looper_panel.cpp"
                            "src/gui/main_panel.cpp")
               (("(\\(| )bind " _ pre)
                (string-append pre "sigc::bind ")))
             #t))
         (add-after 'unpack 'fix-xpm-warnings
           (lambda _
             (substitute* (find-files "." "\\.xpm$")
               (("static char") "static const char"))
             #t)))))
    (inputs
     `(("jack" ,jack-1)
       ("alsa-lib" ,alsa-lib)
       ("wxwidgets" ,wxwidgets-gtk2)
       ("libsndfile" ,libsndfile)
       ("libsamplerate" ,libsamplerate)
       ("liblo" ,liblo)
       ("rubberband" ,rubberband)
       ("libxml2" ,libxml2)
       ("libsigc++" ,libsigc++)
       ("ncurses" ,ncurses)))
    (native-inputs
     `(("pkg-config" ,pkg-config)))
    (home-page "http://essej.net/sooperlooper/")
    (synopsis "Live looping sampler")
    (description
     "SooperLooper is a live looping sampler capable of immediate loop
recording, overdubbing, multiplying, reversing and more. It allows for
multiple simultaneous multi-channel loops limited only by your computer's
available memory.")
    (license license:gpl2+)))

(define-public moc
  (package
    (name "moc")
    (version "2.5.2")
    (source (origin
              (method url-fetch)
              (uri (string-append "http://ftp.daper.net/pub/soft/"
                                  name "/stable/"
                                  name "-" version ".tar.bz2"))
              (sha256
               (base32
                "026v977kwb0wbmlmf6mnik328plxg8wykfx9ryvqhirac0aq39pk"))))
    (build-system gnu-build-system)
    (inputs
     `(("alsa-lib" ,alsa-lib)
       ("curl" ,curl)
       ("faad2" ,faad2)
       ("ffmpeg" ,ffmpeg-3.4)
       ("file" ,file)
       ("jack" ,jack-1)
       ("libid3tag" ,libid3tag)
       ("libltdl" ,libltdl)
       ("libmodplug" ,libmodplug)
       ("libmpcdec" ,libmpcdec)
       ("libmad" ,libmad)
       ("libogg" ,libogg)
       ("libvorbis" ,libvorbis)
       ("ncurses" ,ncurses)
       ("openssl" ,openssl)
       ("sasl" ,cyrus-sasl)
       ("speex" ,speex)
       ("taglib" ,taglib)
       ("wavpack" ,wavpack)
       ("zlib" ,zlib)))
    (native-inputs
     `(("pkg-config" ,pkg-config)))
    (synopsis "Console audio player designed to be powerful and easy to use")
    (description
     "Music on Console is a console audio player that supports many file
formats, including most audio formats recognized by FFMpeg.")
    (home-page "http://moc.daper.net")
    (license license:gpl2+)))

(define-public midicsv
  (package
    (name "midicsv")
    (version "1.1")
    (source (origin
              (method url-fetch)
              (uri (string-append "http://www.fourmilab.ch/webtools/midicsv/"
                                  name "-" version ".tar.gz"))
              (sha256
               (base32
                "1vvhk2nf9ilfw0wchmxy8l13hbw9cnpz079nsx5srsy4nnd78nkw"))))
    (build-system gnu-build-system)
    (arguments
     `(#:phases (modify-phases %standard-phases (delete 'configure))
       #:make-flags (list "CC=gcc" (string-append "INSTALL_DEST=" %output))))
    (synopsis "Convert MIDI files to and from CSV")
    (description
     "Midicsv reads a standard MIDI file and decodes it into a comma-separated
value file (CSV), which preserves all the information in the MIDI file.  The
ASCII CSV file may be loaded into a spreadsheet or database application, or
processed by a program to transform the MIDI data (for example, to key
transpose a composition or extract a track from a multi-track sequence).  A
CSV file in the format created by midicsv may be converted back into a
standard MIDI file with the csvmidi program.")
    (home-page "http://www.fourmilab.ch/webtools/midicsv/")
    (license license:public-domain)))

(define-public gx-guvnor-lv2
  (package
    (name "gx-guvnor-lv2")
    (version "0.1")
    (source (origin
              (method git-fetch)
              (uri (git-reference
                    (url "https://github.com/brummer10/GxGuvnor.lv2.git")
                    (commit (string-append "v" version))))
              (file-name (string-append name "-" version "-checkout"))
              (sha256
               (base32
                "1wa5070j40p7f0b3kr259pzm99xb6cf2badr2capayjvgayd6gnm"))))
    (build-system gnu-build-system)
    (arguments
     `(;; The check target is used only to output a warning.
       #:tests? #f
       #:make-flags
       (list (string-append "DESTDIR=" (assoc-ref %outputs "out")))
       #:phases
       (modify-phases %standard-phases
         (replace 'configure
           (lambda _
             (substitute* "Makefile"
               (("INSTALL_DIR = .*") "INSTALL_DIR=/lib/lv2\n")
               (("install : all") "install :"))
             #t)))))
    (inputs
     `(("lv2" ,lv2)))
    (home-page "https://github.com/brummer10/GxGuvnor.lv2")
    (synopsis "Overdrive/distortion pedal simulation")
    (description "This package provides the LV2 plugin \"GxGuvnor\", a
simulation of an overdrive or distortion pedal for guitars.")
    ;; The LICENSE file says GPLv3 but the license headers in the files say
    ;; GPLv2 or later.  The whole project is released under GPLv3 or later
    ;; according to https://github.com/brummer10/GxGuvnor.lv2/issues/1
    (license license:gpl3+)))

(define-public gx-vbass-preamp-lv2
  (let ((commit "eb999b0ca0ef4da40a59e458a9ab6e7042b96c99")
        (revision "2"))
    (package (inherit gx-guvnor-lv2)
      (name "gx-vbass-preamp-lv2")
      (version (string-append "0-" revision "." (string-take commit 9)))
      (source (origin
                (method git-fetch)
                (uri (git-reference
                      (url "https://github.com/brummer10/GxVBassPreAmp.lv2")
                      (commit commit)))
                (sha256
                 (base32
                  "0firap073ldw4nrykkd7jvyyj0jbl1nslxyzjj4kswazp99x7d9h"))
                (file-name (string-append name "-" version "-checkout"))))
      (inputs
       `(("lv2" ,lv2)
         ("gtk+" ,gtk+-2)))
      (native-inputs
       `(("pkg-config" ,pkg-config)))
      (home-page "https://github.com/brummer10/GxVBassPreAmp.lv2")
      (synopsis "Simulation of the Vox Venue Bass 100 Pre Amp Section")
      (description "This package provides the LV2 plugin \"GxVBassPreAmp\", a
pre-amplifier simulation modelled after the 1984 Vox Venue Bass 100 Pre Amp
Section."))))

(define-public gx-overdriver-lv2
  (let ((commit "ed71801987449414bf3adaa0dbfac68e8775f1ce")
        (revision "1"))
    (package (inherit gx-guvnor-lv2)
      (name "gx-overdriver-lv2")
      (version (string-append "0-" revision "." (string-take commit 9)))
      (source (origin
                (method git-fetch)
                (uri (git-reference
                      (url "https://github.com/brummer10/GxOverDriver.lv2")
                      (commit commit)))
                (sha256
                 (base32
                  "13j614jh525fbkby79nnzwj0z1ac0c9wclyn5pfqvkmx6a7j24r8"))
                (file-name (string-append name "-" version "-checkout"))))
      (home-page "https://github.com/brummer10/GxOverDriver.lv2")
      (synopsis "Overdrive effect with level and tone control")
      (description "This package provides the LV2 plugin \"GxOverDriver\", an
overdrive effect."))))

(define-public gx-tone-mender-lv2
  (let ((commit "b6780b4a3e4782b3ed0e5882d6788f178aed138f")
        (revision "1"))
    (package (inherit gx-guvnor-lv2)
      (name "gx-tone-mender-lv2")
      (version (string-append "0-" revision "." (string-take commit 9)))
      (source (origin
                (method git-fetch)
                (uri (git-reference
                      (url "https://github.com/brummer10/GxToneMender.lv2")
                      (commit commit)))
                (sha256
                 (base32
                  "07qdcfsvv2vdnfnjh91pfgvjdcs5y91nvwfm8c0z8fp6b4bk7a9q"))
                (file-name (string-append name "-" version "-checkout"))))
      (home-page "https://github.com/brummer10/GxToneMender.lv2")
      (synopsis "Clean boost with a 3-knob tonestack")
      (description "This package provides the LV2 plugin \"GxToneMender\", a
clean boost effect with a 3-knob tonestack."))))

(define-public gx-push-pull-lv2
  (let ((commit "7f76ae2068498643ac8671ee0930b13ee3fd8eb5")
        (revision "1"))
    (package (inherit gx-guvnor-lv2)
      (name "gx-push-pull-lv2")
      (version (string-append "0-" revision "." (string-take commit 9)))
      (source (origin
                (method git-fetch)
                (uri (git-reference
                      (url "https://github.com/brummer10/GxPushPull.lv2")
                      (commit commit)))
                (sha256
                 (base32
                  "12f5hwck2irph0gjbj8xy8jqcqdwb8l1hlwf29k0clz52h1jhb5q"))
                (file-name (string-append name "-" version "-checkout"))))
      (home-page "https://github.com/brummer10/GxPushPull.lv2")
      (synopsis "Octave up push pull transistor fuzz simulation")
      (description "This package provides the LV2 plugin \"GxPushPull\", a
simulation of a push pull transistor fuzz effect with added high octave."))))

(define-public gx-suppa-tone-bender-lv2
  (package (inherit gx-guvnor-lv2)
    (name "gx-suppa-tone-bender-lv2")
    (version "0.1")
    (source (origin
              (method git-fetch)
              (uri (git-reference
                    (url "https://github.com/brummer10/GxSuppaToneBender.lv2.git")
                    (commit (string-append "v" version))))
              (file-name (string-append name "-" version "-checkout"))
              (sha256
               (base32
                "01x6bjmllkmvxfzc5xwdix7w021j26js71awv728cxsmkxgqw0zy"))))
    (home-page "https://github.com/brummer10/GxSuppaToneBender.lv2")
    (synopsis "Simulation of the Vox Suppa Tone Bender pedal")
    (description "This package provides the LV2 plugin
\"GxSuppaToneBender\", a simulation modelled after the Vox Suppa Tone Bender
pedal.")))

(define-public gx-saturator-lv2
  (let ((commit "605330f432c94b6eb3f8203cbe472befae959532")
        (revision "3"))
    (package (inherit gx-vbass-preamp-lv2)
      (name "gx-saturator-lv2")
      (version (string-append "0-" revision "." (string-take commit 9)))
      (source (origin
                (method git-fetch)
                (uri (git-reference
                      (url "https://github.com/brummer10/GxSaturator.lv2")
                      (commit commit)))
                (sha256
                 (base32
                  "1w4nvh0rmxrv3s3hmh4fs74f3hc0jn31v00j769j7v68mqr7kawy"))
                (file-name (string-append name "-" version "-checkout"))))
      (home-page "https://github.com/brummer10/GxSaturator.lv2")
      (synopsis "Saturation effect")
      (description "This package provides the LV2 plugin \"GxSaturator\", a
saturation effect."))))

(define-public gx-hyperion-lv2
  (package (inherit gx-guvnor-lv2)
    (name "gx-hyperion-lv2")
    (version "0.1")
    (source (origin
              (method git-fetch)
              (uri (git-reference
                    (url "https://github.com/brummer10/GxHyperion.lv2.git")
                    (commit (string-append "v" version))))
              (file-name (string-append name "-" version "-checkout"))
              (sha256
               (base32
                "1vx79s6s9if117y2g0ppdja2sv2wcny6xcfl3j1z4cipahnildxf"))))
    (home-page "https://github.com/brummer10/GxHyperion.lv2")
    (synopsis "Simulation of the Hyperion Fuzz pedal")
    (description "This package provides the LV2 plugin \"GxHyperion\", a
simulation of the Hyperion Fuzz pedal.")))

(define-public gx-voodoo-fuzz-lv2
  (package (inherit gx-guvnor-lv2)
    (name "gx-voodoo-fuzz-lv2")
    (version "0.1")
    (source (origin
              (method git-fetch)
              (uri (git-reference
                    (url "https://github.com/brummer10/GxVoodoFuzz.lv2.git")
                    (commit (string-append "v" version))))
              (file-name (string-append name "-" version "-checkout"))
              (sha256
               (base32
                "1v0scphivri1fk4hl20j13f92i48mnx1zsil4hgnadsmm4nsfw43"))))
    (home-page "https://github.com/brummer10/GxVoodoFuzz.lv2")
    (synopsis "Fuzz effect modelled after the Voodoo Lab SuperFuzz")
    (description "This package provides the LV2 plugin \"GxVoodooFuzz\", a
simulation modelled after the Voodoo Lab SuperFuzz pedal.  It's basically a
Bosstone circuit, followed by the tone control of the FoxToneMachine in
parallel with a DarkBooster, followed by a volume control.")))

(define-public gx-super-fuzz-lv2
  (package (inherit gx-guvnor-lv2)
    (name "gx-super-fuzz-lv2")
    (version "0.1")
    (source (origin
              (method git-fetch)
              (uri (git-reference
                    (url "https://github.com/brummer10/GxSuperFuzz.lv2.git")
                    (commit (string-append "v" version))))
              (file-name (string-append name "-" version "-checkout"))
              (sha256
               (base32
                "1jlljd9hlgfflbiizq47lv1xbbgjyx3v835mf24zmh1q5zsw4np4"))))
    (home-page "https://github.com/brummer10/GxSuperFuzz.lv2")
    (synopsis "Fuzz effect modelled after the UniVox SuperFuzz")
    (description "This package provides the LV2 plugin \"GxSuperFuzz\", an
analog simulation of the UniVox SuperFuzz pedal.  In this simulation the trim
pot, which is usually in the housing, is exposed as a control parameter.  It
adjusts the amount of harmonics.")))

(define-public gx-vintage-fuzz-master-lv2
  (package (inherit gx-guvnor-lv2)
    (name "gx-vintage-fuzz-master-lv2")
    (version "0.1")
    (source (origin
              (method git-fetch)
              (uri (git-reference
                    (url "https://github.com/brummer10/GxVintageFuzzMaster.lv2.git")
                    (commit (string-append "v" version))))
              (file-name (string-append name "-" version "-checkout"))
              (sha256
               (base32
                "02jb211z8rw2qr5r1z5mdxlqgiw6cbc319xpqplvn6k21c59mskv"))))
    (home-page "https://github.com/brummer10/GxVintageFuzzMaster.lv2")
    (synopsis "Fuzz effect simulation of the vintage Fuzz Master")
    (description "This package provides the LV2 plugin
\"GxVintageFuzzMaster\", a simulation of the vintage Fuzz Master pedal.")))

(define-public gx-slow-gear-lv2
  (let ((commit "5d37e775b0feef1d82feee94e2a7a2d7e57efe2d")
        (revision "3"))
    (package (inherit gx-vbass-preamp-lv2)
      (name "gx-slow-gear-lv2")
      (version (string-append "0-" revision "." (string-take commit 9)))
      (source (origin
                (method git-fetch)
                (uri (git-reference
                      (url "https://github.com/brummer10/GxSlowGear.lv2")
                      (commit commit)))
                (sha256
                 (base32
                  "141mz69zkhk3lm54bb6wgpnghb92zm1ig7fv07240cmhydqji1q1"))
                (file-name (string-append name "-" version "-checkout"))))
      (home-page "https://github.com/brummer10/GxSlowGear.lv2")
      (synopsis "Slow gear audio effect")
      (description "This package provides the LV2 plugin \"GxSlowGear\", a
slow gear audio effect to produce volume swells."))))

(define-public gx-switchless-wah-lv2
  (let ((commit "7b08691203314612999f0ce2328cdc1161cd6665")
        (revision "2"))
    (package (inherit gx-guvnor-lv2)
      (name "gx-switchless-wah-lv2")
      (version (string-append "0-" revision "." (string-take commit 9)))
      (source (origin
                (method git-fetch)
                (uri (git-reference
                      (url "https://github.com/brummer10/GxSwitchlessWah.lv2")
                      (commit commit)))
                (sha256
                 (base32
                  "04jqfpncmrrqn34p21w4v9m2x5a5wsqwbm4f3byxvq4vcibwxzk2"))
                (file-name (string-append name "-" version "-checkout"))))
      (home-page "https://github.com/brummer10/GxSwitchlessWah.lv2")
      (synopsis "Wah emulation with switchless activation")
      (description "This package provides the LV2 plugin \"GxSwitchlessWah\",
a simulation of an analog Wah pedal with switchless activation."))))

(define-public rkrlv2
  ;; This commit corresponds to the beta_3 tag
  (let ((commit "7edcb4e29a358623bfd57fa2c27e5da60adfcec3")
        (revision "2"))
    (package
      (name "rkrlv2")
      (version (git-version "0" revision commit))
      (source (origin
                (method git-fetch)
                (uri (git-reference
                      (url "https://github.com/ssj71/rkrlv2.git")
                      (commit commit)))
                (sha256
                 (base32
                  "16i4ajrib7kb0abdcn4901g8a4lkwkp2fyqyms38dhqq84slyfjs"))
                (file-name (git-file-name name version))))
      (build-system cmake-build-system)
      (arguments '(#:tests? #f)) ; there are no tests
      (inputs
       `(("fftw" ,fftw)
         ("libsamplerate" ,libsamplerate)
         ("lv2" ,lv2)))
      (native-inputs
       `(("pkg-config" ,pkg-config)))
      (home-page "https://github.com/ssj71/rkrlv2")
      (synopsis "Rakarrack effects ported to LV2 plugins")
      (description "This package provides the Rakarrack effects as LV2
plugins.  The ports are done such that hopefully when Rakarrack gets an active
maintainer these will get merged into the original project.")
      (license license:gpl2))))

(define-public mod-utilities
  (let ((commit "80ea3ea9f52fab7f191671f4810bf90fc955a046")
        (revision "2"))
    (package
      (name "mod-utilities")
      (version (string-append "0-" revision "." (string-take commit 9)))
      (source (origin
                (method git-fetch)
                (uri (git-reference
                      (url "https://github.com/moddevices/mod-utilities.git")
                      (commit commit)))
                (file-name (string-append name "-" version "-checkout"))
                (sha256
                 (base32
                  "1v55zmzmlg0ka7341x5lsvb44amy17vk27s669ps1basd1bk5s5v"))))
      (build-system gnu-build-system)
      (arguments
       `(#:tests? #f ; there are no tests
         #:make-flags
         (list (string-append "INSTALL_PATH="
                              (assoc-ref %outputs "out")
                              "/lib/lv2")
               (string-append "PREFIX=" (assoc-ref %outputs "out"))
               "CC=gcc")
         #:phases
         (modify-phases %standard-phases
           (delete 'configure))))
      (inputs
       `(("lv2" ,lv2)))
      (home-page "https://github.com/moddevices/mod-utilities")
      (synopsis "LV2 utility plugins")
      (description "This package provides LV2 audio utility plugins, such as
filters, crossovers, simple gain plugins without zipper noise, switch box
plugins, a switch trigger, a toggle switch, and a peakmeter.")
      (license license:gpl2+))))

(define-public ingen
  (let ((commit "cc4a4db33f4d126a07a4a498e053c5fb9a883be3")
        (revision "2"))
    (package
      (name "ingen")
      (version (string-append "0.0.0-" revision "."
                              (string-take commit 9)))
      (source
       (origin
         (method git-fetch)
         (uri (git-reference
               (url "https://git.drobilla.net/ingen.git")
               (commit commit)))
         (file-name (string-append name "-" version "-checkout"))
         (sha256
          (base32
           "1wg47vjw9djn99gbnsl2bcwj4xhdid61m4wrbn2nlp797flj91ic"))))
      (build-system waf-build-system)
      (arguments
       `(#:python ,python-2
         #:tests? #f ; no "check" target
         #:configure-flags (list "--no-webkit")
         #:phases
         (modify-phases %standard-phases
           (add-after 'unpack 'patch-wscript
             (lambda* (#:key outputs #:allow-other-keys)
               (let ((out (assoc-ref outputs "out")))
                 (substitute* "wscript"
                   ;; FIXME: Our version of lv2specgen.py does not behave as
                   ;; expected.  Maybe this requires a development version of
                   ;; LV2.
                   (("lv2specgen.py") "touch ingen.lv2/ingen.html; echo")
                   ;; Add libraries to RUNPATH.
                   (("^(.+)target.*= 'src/ingen/ingen'," line prefix)
                    (string-append prefix
                                   "linkflags=[\"-Wl,-rpath="
                                   out "/lib" "\"]," line)))
                 (substitute* '("src/wscript"
                                "src/server/wscript")
                   ;; Add libraries to RUNPATH.
                   (("bld.env.PTHREAD_LINKFLAGS" line)
                    (string-append line
                                   " + [\"-Wl,-rpath=" out "/lib" "\"]")))
                 (substitute* "src/client/wscript"
                   ;; Add libraries to RUNPATH.
                   (("^(.+)target.*= 'ingen_client'," line prefix)
                    (string-append prefix
                                   "linkflags=[\"-Wl,-rpath="
                                   out "/lib" "\"]," line)))
                 (substitute* "src/gui/wscript"
                   ;; Add libraries to RUNPATH.
                   (("^(.+)target.* = 'ingen_gui.*" line prefix)
                    (string-append prefix
                                   "linkflags=[\"-Wl,-rpath="
                                   out "/lib" "\"]," line))))
               #t)))))
      (inputs
       `(("boost" ,boost)
         ("python-rdflib" ,python-rdflib)
         ("python" ,python)
         ("jack" ,jack-1)
         ("lv2" ,lv2)
         ("lilv" ,lilv)
         ("raul" ,raul-devel)
         ("ganv" ,ganv-devel)
         ("suil" ,suil)
         ("serd" ,serd)
         ("sord" ,sord)
         ("sratom" ,sratom)
         ("gtkmm" ,gtkmm-2)))
      (native-inputs
       `(("pkg-config" ,pkg-config)
         ("python-pygments" ,python-pygments)))
      (home-page "https://drobilla.net/software/ingen")
      (synopsis "Modular audio processing system")
      (description "Ingen is a modular audio processing system for JACK and
LV2 based systems.  Ingen is built around LV2 technology and a strict
separation of engine from user interface.  The engine is controlled
exclusively through a protocol, and can execute as a headless process, with an
in-process GUI, or as an LV2 plugin.  The GUI can run as a program which
communicates over a Unix or TCP/IP socket, or as an embeddable LV2 GUI which
communicates via LV2 ports.  Any saved Ingen graph can be loaded as an LV2
plugin on any system where Ingen is installed.  This allows users to visually
develop custom plugins for use in other applications without programming.")
      (license license:agpl3+))))

(define-public qmidiarp
  (package
    (name "qmidiarp")
    (version "0.6.5")
    (source (origin
              (method url-fetch)
              (uri (string-append "mirror://sourceforge/qmidiarp/qmidiarp/"
                                  version "/qmidiarp-" version ".tar.bz2"))
              (sha256
               (base32
                "043yh1p0rrbj1v840y27529m9260g55gvh1km8az4jxy7mns58r2"))))
    (build-system gnu-build-system)
    (arguments
     `(#:configure-flags
       (list "--enable-qt5")))
    (inputs
     `(("qtbase" ,qtbase)
       ("alsa-lib" ,alsa-lib)
       ("jack" ,jack-1)
       ("liblo" ,liblo)
       ("lv2" ,lv2)))
    (native-inputs
     `(("pkg-config" ,pkg-config)
       ("qttools" ,qttools)))
    (home-page "http://qmidiarp.sourceforge.net/")
    (synopsis "MIDI arpeggiator")
    (description "QMidiArp is an advanced MIDI arpeggiator, programmable step
sequencer and LFO.  It can hold any number of arpeggiator, sequencer, or LFO
modules running in parallel.")
    (license license:gpl2+)))

(define-public qmidiroute
  (package
    (name "qmidiroute")
    (version "0.4.0")
    (source (origin
              (method url-fetch)
              (uri (string-append "mirror://sourceforge/alsamodular/QMidiRoute/"
                                  version "/qmidiroute-" version ".tar.bz2"))
              (sha256
               (base32
                "19v1ppbglgl3z9v7xdqc0k33w71cqq8a7d6ihvfs7iz77dygrih9"))))
    (build-system gnu-build-system)
    (arguments
     `(#:configure-flags
       (list "--enable-qt5")))
    (inputs
     `(("qtbase" ,qtbase)
       ("alsa-lib" ,alsa-lib)))
    (native-inputs
     `(("pkg-config" ,pkg-config)
       ("qttools" ,qttools)))
    (home-page "http://alsamodular.sourceforge.net/")
    (synopsis "MIDI event router and filter")
    (description "QMidiRoute is a MIDI event router and filter.  MIDI note,
control change, program change and pitch bend events are logged, and can be
filtered, redirected and transformed into other events according to MIDI maps
defined as tabs in the main control surface.")
    (license license:gpl2+)))

(define-public seq24
  (package
    (name "seq24")
    (version "0.9.3")
    (source (origin
              (method url-fetch)
              (uri (string-append "https://launchpad.net/seq24/trunk/"
                                  version "/+download/seq24-"
                                  version ".tar.bz2"))
              (sha256
               (base32
                "12dphdhnvfk1k0vmagi1v2lhyxjyj1j3cz6ksjw0ydcvid1x8ap2"))
              (patches (search-patches "seq24-rename-mutex.patch"))))
    (build-system gnu-build-system)
    (inputs
     `(("gtkmm" ,gtkmm-2)
       ("alsa-lib" ,alsa-lib)
       ("jack" ,jack-1)
       ("lash" ,lash)))
    (native-inputs
     `(("pkg-config" ,pkg-config)))
    (home-page "https://edge.launchpad.net/seq24/")
    (synopsis "Real-time MIDI sequencer")
    (description "Seq24 is a real-time MIDI sequencer.  It was created to
provide a very simple interface for editing and playing MIDI loops.")
    (license license:gpl2+)))

(define-public python-discogs-client
  (package
    (name "python-discogs-client")
    (version "2.2.1")
    (source (origin
              (method url-fetch)
              (uri (pypi-uri "discogs-client" version))
              (sha256
               (base32
                "053ld2psh0yj3z0kg6z5bn4y3cr562m727494n0ayhgzbkjbacly"))))
    (build-system python-build-system)
    (propagated-inputs
     `(("python-oauthlib" ,python-oauthlib)
       ("python-requests" ,python-requests)))
    (native-inputs
     `(("python-six" ,python-six)))
    (home-page "https://github.com/discogs/discogs_client")
    (synopsis "Official Python client for the Discogs API")
    (description "This is the official Discogs API client for Python. It enables
you to query the Discogs database for information on artists, releases, labels,
users, Marketplace listings, and more.  It also supports OAuth 1.0a
authorization, which allows you to change user data such as profile information,
collections and wantlists, inventory, and orders.")
    (license license:bsd-2)))

(define-public python2-discogs-client
  (package-with-python2 python-discogs-client))

(define-public libsmf
  (package
    (name "libsmf")
    (version "1.3")
    (source
     (origin
       (method url-fetch)
       ;; SF download page says development moved, but the link it points to
       ;; is gone (https://github.com/nilsgey/libsmf).  Someone else adopted
       ;; it but made no release so far (https://github.com/stump/libsmf).
       (uri (string-append "mirror://sourceforge/libsmf/libsmf/"
                           version "/libsmf-" version ".tar.gz"))
       (sha256
        (base32
         "16c0n40h0r56gzbh5ypxa4dwp296dan3jminml2qkb4lvqarym6k"))))
    (build-system gnu-build-system)
    (outputs '("out"
               "static")) ; 88KiB of .a files
    (arguments
     `(#:phases
       (modify-phases %standard-phases
         (add-after 'install 'move-static-libraries
           (lambda* (#:key outputs #:allow-other-keys)
             ;; Move static libraries to the "static" output.
             (let* ((out    (assoc-ref outputs "out"))
                    (lib    (string-append out "/lib"))
                    (static (assoc-ref outputs "static"))
                    (slib   (string-append static "/lib")))
               (mkdir-p slib)
               (for-each (lambda (file)
                           (install-file file slib)
                           (delete-file file))
                         (find-files lib "\\.a$"))
               #t))))))
    (inputs
     `(("readline" ,readline)
       ("glib" ,glib)))
    (native-inputs
     `(("doxygen" ,doxygen)
       ("pkg-config" ,pkg-config)))
    (home-page "http://libsmf.sourceforge.net/")
    (synopsis "Standard MIDI File format library")
    (description
     "LibSMF is a C library for handling SMF (\"*.mid\") files.  It transparently handles
conversions between time and pulses, tempo map handling and more.  The only dependencies
are a C compiler and glib.  Full API documentation and examples are included.")
    (license license:bsd-2)))

(define-public lmms
  (package
    (name "lmms")
    (version "1.2.1")
    (source
     (origin
       (method git-fetch)
       (uri (git-reference
             (url "https://github.com/LMMS/lmms.git")
             (commit (string-append "v" version))))
       (file-name (git-file-name name version))
       (sha256
        (base32
         "1gx730z361xx30iqbsm99aam1k2c8yf561gcay6sryyjksb4w1wy"))))
    (build-system cmake-build-system)
    (arguments
     `(#:tests? #f ; no tests
       ;; Qt 5 support must be explicitly enabled in the 1.2 stable versions of
       ;; LMMS, so try removing "-DWANT_QT5=ON" in later versions.
       ;; Also, explicitly disabling VST support gets rid of the in-tree
       ;; dependency on qt5-x11embed.
       #:configure-flags '("-DWANT_QT5=ON"
                           "-DWANT_VST=OFF")
       #:phases
       (modify-phases %standard-phases
         (add-after 'unpack 'unpack-rpmalloc
           (lambda* (#:key inputs #:allow-other-keys)
             (copy-recursively (assoc-ref inputs "rpmalloc")
                               "src/3rdparty/rpmalloc/rpmalloc")
             #t))
         (add-before 'configure 'set-ldflags
           (lambda* (#:key outputs #:allow-other-keys)
             (setenv "LDFLAGS"
                     (string-append
                      "-Wl,-rpath=\""
                      (assoc-ref outputs "out") "/lib/lmms"
                      ":"
                      (assoc-ref outputs "out") "/lib/lmms/ladspa"
                      "\""))
             #t))
         (add-before 'reset-gzip-timestamps 'make-manpages-writable
           (lambda* (#:key outputs #:allow-other-keys)
             (map (lambda (file)
                    (make-file-writable file))
                  (find-files (string-append (assoc-ref outputs "out")
                                             "/share/man")
                              ".*\\.gz$"))
             #t)))))
    (native-inputs
     `(("pkg-config" ,pkg-config)
       ("qttools" ,qttools)
       ;; rpmalloc is a public domain memory allocator. This version specified
       ;; below is the version required by LMMS.
       ;; To get the new commit of rpmalloc to use here, run
       ;;   `git submodule--helper list | grep rpmalloc | cut -f2 -d' '`
       ;; in the cloned LMMS repository.
       ("rpmalloc"
        ,(origin
           (method git-fetch)
           (uri (git-reference
                 (url "https://github.com/mjansson/rpmalloc.git")
                 (commit "b5bdc18051bb74a22f0bde4bcc90b01cf590b496")))
           (sha256
            (base32
             "0g9pls46iggg7rdm65vzfj8nyr3v2n5xkp54c4qbh9hhalpsw4ay"))))))
    (inputs
     `(("sdl" ,sdl)
       ("qtbase" ,qtbase)
       ("qtx11extras" ,qtx11extras)
       ("fltk" ,fltk)
       ("libogg" ,libogg)
       ("libsamplerate" ,libsamplerate)
       ("fluidsynth" ,fluidsynth)
       ("libvorbis" ,libvorbis)
       ("alsa-lib" ,alsa-lib)
       ("portaudio" ,portaudio)
       ("ladspa" ,ladspa)
       ("libsndfile1" ,libsndfile)
       ("libxft" ,libxft)
       ("freetype2" ,freetype)
       ("fftw3f" ,fftwf)))
    (home-page "https://lmms.io/")
    (synopsis "Music composition tool")
    (description "LMMS is a digital audio workstation.  It includes tools for sequencing
melodies and beats and for mixing and arranging songs.  LMMS includes instruments based on
audio samples and various soft sythesizers.  It can receive input from a MIDI keyboard.")
    (license license:gpl2+)))

(define-public musescore
  (package
    (name "musescore")
    (version "3.3")
    (source (origin
              (method git-fetch)
              (uri (git-reference
                    (url "https://github.com/musescore/MuseScore.git")
                    (commit (string-append "v" version))))
              (file-name (git-file-name name version))
              (sha256
               (base32
                "15ckjwvp3xigjkzmp1ddzvlm4d0vlk9i1axyfxg3hr2sia84yxvi"))
              (modules '((guix build utils)))
              (snippet
               ;; Un-bundle OpenSSL and remove unused libraries.
               '(begin
                  (substitute* "thirdparty/kQOAuth/CMakeLists.txt"
                    (("-I \\$\\{PROJECT_SOURCE_DIR\\}/thirdparty/openssl/include ")
                     ""))
                  (substitute* "thirdparty/kQOAuth/kqoauthutils.cpp"
                    (("#include <openssl/.*") ""))
                  (for-each delete-file-recursively
                            '("thirdparty/freetype"
                              "thirdparty/openssl"
                              "thirdparty/portmidi"))
                  #t))))
    (build-system cmake-build-system)
    (arguments
     `(#:configure-flags
       `("-DBUILD_WEBENGINE=OFF"
         "-DDOWNLOAD_SOUNDFONT=OFF"
         "-DUSE_SYSTEM_FREETYPE=ON")
       ;; There are tests, but no simple target to run.  The command used to
       ;; run them is:
       ;;
       ;;   make debug && sudo make installdebug && cd \
       ;;   build.debug/mtest && make && ctest
       ;;
       ;; Basically, it requires to start a whole new build process.
       ;; So we simply skip them.
       #:tests? #f))
    (inputs
     `(("alsa-lib" ,alsa-lib)
       ("freetype" ,freetype)
       ("gtk+-bin" ,gtk+ "bin")         ;for gtk-update-icon-cache
       ("jack" ,jack-1)
       ("lame" ,lame)
       ("libogg" ,libogg)
       ("libsndfile" ,libsndfile)
       ("libvorbis" ,libvorbis)
       ("portaudio" ,portaudio)
       ("portmidi" ,portmidi)
       ("pulseaudio" ,pulseaudio)
       ("qtbase" ,qtbase)
       ("qtdeclarative" ,qtdeclarative)
       ("qtscript" ,qtscript)
       ("qtsvg" ,qtsvg)
       ("qtxmlpatterns" ,qtxmlpatterns)))
    (native-inputs
     `(("pkg-config" ,pkg-config)
       ("qttools" ,qttools)))
    (synopsis "Music composition and notation software")
    (description "MuseScore is a music score typesetter.  Its main purpose is
the creation of high-quality engraved musical scores in a WYSIWYG environment.

It supports unlimited staves, linked parts and part extraction, tablature,
MIDI input, percussion notation, cross-staff beaming, automatic transposition,
lyrics (multiple verses), fretboard diagrams, and in general everything
commonly used in sheet music.  Style options and style sheets to change the
appearance and layout are provided.

MuseScore can also play back scores through the built-in sequencer and SoundFont
sample library.")
    (home-page "https://musescore.org")
    (license license:gpl2)))

(define-public muse-sequencer
  (package
    (name "muse-sequencer")
    (version "3.0.0")
    (source (origin
              (method git-fetch)
              (uri (git-reference
                    (url "https://github.com/muse-sequencer/muse.git")
                    (commit (string-append "muse_"
                                           (string-map (lambda (c)
                                                         (if (char=? c #\.)
                                                             #\_ c)) version)))))
              (file-name (string-append name "-" version "-checkout"))
              (sha256
               (base32
                "1nninz8qyqlxxjdnrm79y3gr3056pga9l2fsqh674jd3cjvafya3"))))
    (build-system cmake-build-system)
    (arguments
     `(#:tests? #f ; there is no test target
       #:configure-flags
       (list "-DENABLE_LV2_SUPPLIED=OFF"
             "-DENABLE_RTAUDIO=OFF"    ; FIXME: not packaged
             "-DENABLE_INSTPATCH=OFF"  ; FIXME: not packaged
             "-DENABLE_VST_NATIVE=OFF")
       #:phases
       (modify-phases %standard-phases
         (add-after 'unpack 'chdir
           (lambda _ (chdir "muse3"))))))
    (inputs
     `(("alsa-lib" ,alsa-lib)
       ("lash" ,lash)
       ("jack" ,jack-1)
       ("liblo" ,liblo)
       ("dssi" ,dssi)
       ("ladspa" ,ladspa)
       ("lv2" ,lv2)
       ("lilv" ,lilv)
       ("sord" ,sord)
       ("libsndfile" ,libsndfile)
       ("libsamplerate" ,libsamplerate)
       ("fluidsynth" ,fluidsynth)
       ("pcre" ,pcre)
       ("qtbase" ,qtbase)
       ("qtsvg" ,qtsvg)))
    (native-inputs
     `(("pkg-config" ,pkg-config)
       ("qttools" ,qttools)))
    (home-page "http://muse-sequencer.org")
    (synopsis "MIDI/Audio sequencer")
    (description "MusE is a MIDI/Audio sequencer with recording and editing
capabilities.  Its audio sequencer supports the LADSPA, DSSI, and LV2 audio
plugin formats; the MIDI sequencer provides a piano roll, a drum editor, a
list view, and a score editor.  MusE aims to be a complete multitrack virtual
studio.")
    (license license:gpl2+)))

(define-public dssi
  (package
    (name "dssi")
    (version "1.1.1")
    (source (origin
              (method url-fetch)
              (uri (string-append
                    "mirror://sourceforge/dssi/dssi/" version
                    "/dssi-" version ".tar.gz"))
              (sha256
               (base32
                "0kl1hzhb7cykzkrqcqgq1dk4xcgrcxv0jja251aq4z4l783jpj7j"))))
    (build-system gnu-build-system)
    (inputs
     `(("alsa-lib" ,alsa-lib)
       ("jack" ,jack-1)
       ("ladspa" ,ladspa)
       ("libsamplerate" ,libsamplerate)
       ("libsndfile" ,libsndfile)
       ("liblo" ,liblo)))
    (native-inputs
     `(("pkg-config" ,pkg-config)))
    (synopsis "Audio plugin API for soft synths and effects")
    (description "DSSI is a plugin API for software instruments with user
interfaces, permitting them to be hosted in-process by audio applications.
It is intended to be simple, GUI-toolkit-agnostic, and slightly biased
towards familiarity with MIDI.  The DSSI distribution package contains
a JACK/ALSA-sequencer reference host and some plugins as well as the
specification and header.")
    (home-page "http://dssi.sourceforge.net/")
    ;; The DSSI interface is LGPL2.1+, some tests and examples are GPL2+.
    ;; The vast majority of examples are in the public domain.
    (license (list license:lgpl2.1+ license:gpl2+))))

(define-public rosegarden
  (package
    (name "rosegarden")
    (version "18.12")
    (source (origin
              (method url-fetch)
              (uri (string-append
                    "mirror://sourceforge/rosegarden/rosegarden/"
                    version "/rosegarden-" version ".tar.bz2"))
              (sha256
               (base32
                "15i9fm0vkn3wsgahaxqi1j5zs0wc0j3wdwml0x49084gk2p328vb"))))
    (build-system cmake-build-system)
    (arguments
     `(#:configure-flags '("-DCMAKE_BUILD_TYPE=Release")
       #:phases
       (modify-phases %standard-phases
         (add-after 'unpack 'patch-tests
           (lambda _
             (substitute* "CMakeLists.txt"
               (("BUILD_TESTING OFF") "BUILD_TESTING ON")
               ;; Make tests work.
               ((" -fvisibility=hidden") ""))
             #t))
         (add-after 'unpack 'fix-references
           (lambda* (#:key inputs #:allow-other-keys)
             (substitute* "src/gui/general/ProjectPackager.cpp"
               (("\"flac\\>")
                (string-append "\"" (assoc-ref inputs "flac") "/bin/flac"))
               (("\"wavpack\\>")
                (string-append "\"" (assoc-ref inputs "wavpack") "/bin/wavpack"))
               (("\"wvunpack\\>")
                (string-append "\"" (assoc-ref inputs "wavpack") "/bin/wvunpack"))
               (("\"bash\\>")
                (string-append "\"" (assoc-ref inputs "bash") "/bin/bash"))
               (("\"tar\\>")
                (string-append "\"" (assoc-ref inputs "tar") "/bin/tar")))
             (substitute* "src/gui/general/LilyPondProcessor.cpp"
               (("\"convert-ly\\>")
                (string-append "\"" (assoc-ref inputs "lilypond") "/bin/convert-ly"))
               (("\"lilypond\\>")
                (string-append "\"" (assoc-ref inputs "lilypond") "/bin/lilypond")))
             #t))
         (add-after 'unpack 'make-reproducible
           (lambda _
             ;; Prevent Last-Modified from being written.
             ;; The "*.qm" files that are used in locale.qrc would have a new
             ;; mtime otherwise that is written into qrc_locale.cpp in the
             ;; end - except when we disable it.
             (substitute* "src/CMakeLists.txt"
               (("COMMAND [$][{]QT_RCC_EXECUTABLE[}]")
                "COMMAND ${QT_RCC_EXECUTABLE} --format-version 1")
               ;; Extraneous.
               ;(("qt5_add_resources[(]rg_SOURCES ../data/data.qrc[)]")
               ; "qt5_add_resources(rg_SOURCES ../data/data.qrc OPTIONS --format-version 1)")
                )
             ;; Make hashtable traversal order predicable.
             (setenv "QT_RCC_TEST" "1") ; important
             #t))
         (add-before 'check 'prepare-check
           (lambda _
             (setenv "QT_QPA_PLATFORM" "offscreen")
             ;; Tests create files in $HOME/.local/share/rosegarden .
             (mkdir-p "/tmp/foo")
             (setenv "HOME" "/tmp/foo")
             (setenv "XDG_RUNTIME_DIR" "/tmp/foo")
             #t)))))
    (inputs
     `(("alsa-lib" ,alsa-lib)
       ("bash" ,bash)
       ("dssi" ,dssi)
       ("flac" ,flac)
       ("fftwf" ,fftwf)
       ("jack" ,jack-1)
       ("ladspa" ,ladspa)
       ("liblo" ,liblo)
       ("libsamplerate" ,libsamplerate)
       ("lilypond" ,lilypond)
       ("lrdf" ,lrdf)
       ("qtbase" ,qtbase)
       ("tar" ,tar)
       ("lirc" ,lirc)
       ("wavpack" ,wavpack)
       ("zlib" ,zlib)))
    (native-inputs
     `(("pkg-config" ,pkg-config)
       ("qtlinguist" ,qttools)))
    (synopsis "Music composition and editing environment based around a MIDI
sequencer")
    (description "Rosegarden is a music composition and editing environment
based around a MIDI sequencer that features a rich understanding of music
notation and includes basic support for digital audio.")
    (home-page "https://www.rosegardenmusic.com/")
    (license license:gpl2)))

(define-public patchmatrix
  (package
    (name "patchmatrix")
    (version "0.16.0")
    (source (origin
              (method git-fetch)
              (uri (git-reference
                    (url "https://github.com/OpenMusicKontrollers/patchmatrix.git")
                    (commit version)))
              (file-name (git-file-name "patchmatrix" version))
              (sha256
               (base32
                "020vp7zzxxzzjfic57vkpg68dm8hi98ilr1bj88xjsv6i47xmjbn"))))
    (build-system meson-build-system)
    (arguments '(#:tests? #f))          ; no test target
    (inputs
     `(("jack" ,jack-1)
       ("lv2" ,lv2)
       ("mesa" ,mesa)))
    (native-inputs
     `(("pkg-config" ,pkg-config)))
    (home-page "https://github.com/OpenMusicKontrollers/patchmatrix")
    (synopsis "Simple JACK patch bay")
    (description "PatchMatrix is a patch bay for the JACK audio connection
kit.  It provides a patch bay in flow matrix style for audio, MIDI, CV, and
OSC connections.")
    (license license:artistic2.0)))

(define-public sorcer
  (package
    (name "sorcer")
    (version "1.1.3")
    (source (origin
              (method url-fetch)
              (uri (string-append "https://github.com/openAVproductions/"
                                  "openAV-Sorcer/archive/release-"
                                  version ".tar.gz"))
              (file-name (string-append name "-" version ".tar.gz"))
              (sha256
               (base32
                "07iyqj28wm0xc4arrq893bm12xjpz65db7ynrlmf6w8krg8wjmd0"))))
    (build-system cmake-build-system)
    (arguments
     `(#:tests? #f                      ; no tests included
       #:phases
       (modify-phases %standard-phases
         (add-after 'unpack 'remove-architecture-specific-flags
           (lambda _
             (substitute* "CMakeLists.txt"
               (("-msse2 -mfpmath=sse") ""))
             #t))
         (add-after 'unpack 'build-faust-sources
           (lambda* (#:key inputs #:allow-other-keys)
             (with-directory-excursion "faust"
               (delete-file "main.cpp")
               (invoke "faust" "-i"
                       "-a" "lv2synth.cpp"
                       "-o" "main.cpp" "main.dsp")))))))
    (inputs
     `(("boost" ,boost)
       ("lv2" ,lv2)
       ("ntk" ,ntk)))
    (native-inputs
     `(("faust" ,faust)
       ("pkg-config" ,pkg-config)))
    (home-page "http://openavproductions.com/sorcer/")
    (synopsis "Wavetable LV2 plugin synth")
    (description "Sorcer is a wavetable LV2 plugin synthesizer, targeted at
the electronic or dubstep genre.")
    (license license:gpl3+)))

(define-public sonivox-eas
  (package
    (name "sonivox-eas")
    (version "1.1.0")
    (source (origin
              (method git-fetch)
              (uri (git-reference
                    (url "https://github.com/pedrolcl/Linux-SonivoxEas.git")
                    (commit (string-append "v" version))))
              (file-name (string-append name "-" version "-checkout"))
              (sha256
               (base32
                "0l9gs00p5g4k4qy6i7nv1mfi2n2wnsycwjrgrh9hxzam4irf2mw2"))))
    (build-system cmake-build-system)
    (arguments '(#:tests? #f)) ; there are no tests
    (inputs
     `(("alsa-lib" ,alsa-lib)
       ("drumstick" ,drumstick)
       ("pulseaudio" ,pulseaudio)
       ("qtbase" ,qtbase)))
    (native-inputs
     `(("pkg-config" ,pkg-config)))
    (home-page "https://github.com/pedrolcl/Linux-SonivoxEas")
    (synopsis "MIDI synthesizer library")
    (description "This project is a real time General MIDI synthesizer based
on the Sonivox EAS Synthesizer by Google.  It does not need external
soundfonts, using embedded samples instead.")
    ;; Sonivox is released under the ASL2.0; the rest of the code is under
    ;; GPLv2+.
    (license (list license:gpl2+ license:asl2.0))))

(define-public whysynth
  (package
    (name "whysynth")
    (version "20170701")
    (source (origin
              (method url-fetch)
              (uri (string-append "http://smbolton.com/whysynth/whysynth-"
                                  version ".tar.bz2"))
              (sha256
               (base32
                "02qbn0hbvn1iym4zxv35b201blg31yjpgh71h8db0j5zls2xc0m6"))))
    (build-system gnu-build-system)
    (inputs
     `(("dssi" ,dssi)
       ("liblo" ,liblo)
       ("fftwf" ,fftwf)
       ("gtk+" ,gtk+-2)
       ("ladspa" ,ladspa)
       ("alsa-lib" ,alsa-lib)))
    (native-inputs
     `(("pkg-config" ,pkg-config)))
    (home-page "http://smbolton.com/whysynth.html")
    (synopsis "DSSI software synthesizer")
    (description "WhySynth is a versatile softsynth which operates as a plugin
for the DSSI Soft Synth Interface.  A brief list of features:

@enumerate
@item 4 oscillators, 2 filters, 3 LFOs, and 5 envelope generators per voice.
@item 11 oscillator modes: minBLEP, wavecycle, chorused wavecycle,
  asynchronous granular, three FM modes, waveshaper, noise, PADsynth, and phase
  distortion.
@item 10 filter modes.
@item flexible modulation and mixdown options, plus effects.
@end enumerate
")
    (license license:gpl2+)))

(define-public libdiscid
  (package
    (name "libdiscid")
    (version "0.6.2")
    (source
     (origin
       (method url-fetch)
       (uri (string-append
             "http://ftp.musicbrainz.org/pub/musicbrainz/libdiscid/libdiscid-"
             version ".tar.gz"))
       (sha256
        (base32
         "1f9irlj3dpb5gyfdnb1m4skbjvx4d4hwiz2152f83m0d9jn47r7r"))))
    (arguments `(#:test-target "check"))
    (build-system cmake-build-system)
    (home-page "https://musicbrainz.org/doc/libdiscid")
    (synopsis "Disc id reader library")
    (description "libdiscid is a C library for creating MusicBrainz and freedb
disc IDs from audio CDs.  It reads a CD's table of contents (TOC) and generates
an identifier which can be used to lookup the CD at MusicBrainz.  Additionally,
it provides a submission URL for adding the disc ID to the database and gathers
ISRCs and the MCN (=UPC/EAN) from disc.")
    (license license:lgpl2.1+)))

(define-public python-discid
  (package
    (name "python-discid")
    (version "1.1.1")
    (source
     (origin
       (method url-fetch)
       (uri (pypi-uri "discid" version))
       (sha256
        (base32
         "1fgp67nhqlbvhhwrcxq5avil7alpzw4s4579hlyvxzbphdnbz8vq"))))
    (build-system python-build-system)
    (inputs
     `(("libdiscid" ,libdiscid)))
    (arguments
     `(#:phases
       (modify-phases %standard-phases
         (add-before 'build 'set-libdiscid
           ;; Set path of libdiscid
           (lambda* (#:key inputs #:allow-other-keys)
             (let ((discid (assoc-ref inputs "libdiscid")))
               (substitute* "discid/libdiscid.py"
                 (("lib_name = (.*)$" all name)
                  (string-append "lib_name = \"" discid
                                 "/lib/libdiscid.so.0\"\n")))
               #t))))))
    (home-page "https://python-discid.readthedocs.io/")
    (synopsis "Python bindings for Libdiscid")
    (description
     "This package provides Python bindings for the Libdiscid library.  The
main purpose is the calculation of @url{https://musicbrainz.org/doc/Disc%20ID,
Disc IDs} for use with the MusicBrainz database.  Additionally the disc
@dfn{Media Catalog Number} (MCN) and track @dfn{International Standard
Recording Code} (ISRC) can be extracted.}")
    (license license:lgpl3+)))

(define-public libmusicbrainz
  (package
    (name "libmusicbrainz")
    (version "5.1.0")
    (source
     (origin
       (method url-fetch)
       (uri (string-append
             "https://github.com/metabrainz/libmusicbrainz/releases/download/release-"
             version "/libmusicbrainz-" version ".tar.gz"))
       (sha256
        (base32
         "0ikb9igyyk28jm34raxfzkw2qyn4nzzwsymdyprp7cmvi6g2ajb7"))))
    (build-system cmake-build-system)
    (arguments
     `(#:phases
       (modify-phases %standard-phases
         (replace 'check
           (lambda _
             ;; requires network connections
             ;; (invoke "tests/mbtest")
             (invoke "tests/ctest")
             #t)))))
    (inputs `(("neon" ,neon)
              ("libxml2" ,libxml2)))
    (native-inputs `(("pkg-config" ,pkg-config)))
    (home-page "https://musicbrainz.org/doc/libmusicbrainz")
    (synopsis "MusicBrainz client library")
    (description "The MusicBrainz Client Library (libmusicbrainz), also known as
mb_client, is a development library geared towards developers who wish to add
MusicBrainz lookup capabilities to their applications.")
    (license license:lgpl2.1+)))

(define-public perl-musicbrainz-discid
  (package
    (name "perl-musicbrainz-discid")
    (version "0.04")
    (source (origin
              (method url-fetch)
              (uri (string-append
                    "mirror://cpan/authors/id/N/NJ/NJH/MusicBrainz-DiscID-"
                    version ".tar.gz"))
              (sha256
               (base32
                "1i4qk1qfcmxdibqkyfjrrjdq2zk42vjcz590qgiyc47fi9p6xx1j"))))
    (build-system perl-build-system)
    (native-inputs `(("pkg-config" ,pkg-config)
                     ("which" ,which)))
    (inputs `(("libdiscid" ,libdiscid)))
    (home-page "https://metacpan.org/release/MusicBrainz-DiscID")
    (synopsis "Perl interface to the MusicBrainz libdiscid library")
    (description
     "The @code{MusicBrainz::DiscID} module is a Perl interface to the
MusicBrainz libdiscid library, allowing you to manipulate digital audio
compact disc (CDDA) identifiers.")
    (license license:gpl2)))

(define-public perl-webservice-musicbrainz
  (package
    (name "perl-webservice-musicbrainz")
    (version "1.0.5")
    (source (origin
              (method url-fetch)
              (uri (string-append
                    "mirror://cpan/authors/id/B/BF/BFAIST/WebService-MusicBrainz-"
                    version ".tar.gz"))
              (sha256
               (base32
                "16chs1l58cf000d5kalkyph3p31ci73p1rlyx98mfv10d2cq6fsj"))))
    (build-system perl-build-system)
    (arguments
     ;; Tests try to connect to http://musicbrainz.org.
     '(#:tests? #f))
    (native-inputs
     `(("perl-module-build" ,perl-module-build)))
    (propagated-inputs
     `(("perl-mojolicious" ,perl-mojolicious)))
    (home-page "https://metacpan.org/release/WebService-MusicBrainz")
    (synopsis "Web service API to the MusicBrainz database")
    (description
     "This module searches the MusicBrainz database through their web service
at @code{musicbrainz.org}.")
    (license license:perl-license)))

(define-public clyrics
  (package
    (name "clyrics")
    (version "0.11")
    (source
     (origin
       (method git-fetch)
       (uri (git-reference
             (url "https://github.com/trizen/clyrics.git")
             (commit version)))
       (file-name (git-file-name name version))
       (sha256
        (base32
         "0vfjy555achgi5zwa34x4q7r692nc6bq4jx518a5w4m7k5fvm71j"))))
    (build-system trivial-build-system)
    (inputs
     `(("bash" ,bash)                   ; for the wrapped program
       ("perl" ,perl)
       ("perl-www-mechanize" ,perl-www-mechanize)
       ("perl-lwp-protocol-https" ,perl-lwp-protocol-https)
       ;; Required or else LWP will fail with "GET https://www.google.com/ ==>
       ;; 500 Can't verify SSL peers without knowing which Certificate
       ;; Authorities to trust".
       ("perl-mozilla-ca" ,perl-mozilla-ca)))
    (arguments
     `(#:modules ((guix build utils))
       #:builder (begin
                   (use-modules (guix build utils)
                                (ice-9 match)
                                (srfi srfi-26))
                   (let* ((source (assoc-ref %build-inputs "source"))
                          (output (assoc-ref %outputs "out")))
                     (setenv "PATH"
                             (string-append
                              (assoc-ref %build-inputs "bash") "/bin" ":"
                              (assoc-ref %build-inputs "perl") "/bin" ":"))
                     (copy-recursively source (getcwd))
                     (patch-shebang "clyrics")
                     (substitute* "clyrics"
                       (("/usr/share") output))
                     (install-file "clyrics" (string-append output "/bin"))
                     (wrap-program (string-append output "/bin/clyrics")
                       `("PERL5LIB" ":" =
                         ,(delete
                           ""
                           (map (match-lambda
                                 (((?  (cut string-prefix? "perl-" <>) name) . dir)
                                  (string-append dir "/lib/perl5/site_perl"))
                                 (_ ""))
                                %build-inputs))))
                     (copy-recursively "plugins" (string-append output "/clyrics"))
                     #t))))
    (home-page "https://github.com/trizen/clyrics")
    (synopsis "Extensible lyrics fetcher")
    (description
     "Clyrics is an extensible command-line tool to fetch the lyrics of songs.
It can be used in daemon mode along with the Music-on-Console (MOC) and cmus
console music players.")
    (license license:gpl3+)))

(define-public demlo
  (let ((commit "fe9ec4c8ac2fa995ec18e6ac86d50d46df06ec01")
        (revision "0"))
    (package
      (name "demlo")
      (version (git-version "3.8" revision commit))
      (source
       (origin
         (method git-fetch)
         (uri (git-reference
               (url
                "https://gitlab.com/ambrevar/demlo")
               (commit commit)))
         (file-name (git-file-name name version))
         (sha256
          (base32
           "1afkbqhzn6da7zaf5ab7dvyqj1izqhzprwfb4hw448fllda9bdvk"))))
      (build-system go-build-system)
      (native-inputs
       `(("lua" ,lua)
         ("go-github-com-mattn-go-isatty" ,go-github-com-mattn-go-isatty)
         ("go-github-com-mattn-go-colorable" ,go-github-com-mattn-go-colorable)
         ("go-github-com-aarzilli-golua" ,go-github-com-aarzilli-golua)
         ("go-gitlab-com-ambrevar-damerau" ,go-gitlab-com-ambrevar-damerau)
         ("go-gitlab-com-ambrevar-golua-unicode" ,go-gitlab-com-ambrevar-golua-unicode)
         ("go-github-com-mgutz-ansi" ,go-github-com-mgutz-ansi)
         ("go-github-com-michiwend-gomusicbrainz" ,go-github-com-michiwend-gomusicbrainz)
         ("go-github-com-stevedonovan-luar" ,go-github-com-stevedonovan-luar)
         ("go-github-com-wtolson-go-taglib" ,go-github-com-wtolson-go-taglib)
         ("go-github-com-yookoala-realpath" ,go-github-com-yookoala-realpath)))
      (inputs
       `(("chromaprint" ,chromaprint)
         ("ffmpeg" ,ffmpeg)))
      (arguments
       `(#:import-path "gitlab.com/ambrevar/demlo"
         #:phases
         (modify-phases %standard-phases
           (add-after 'install 'wrap-program
             (lambda* (#:key inputs outputs #:allow-other-keys)
               (let ((out (assoc-ref outputs "out"))
                     (ffmpeg (assoc-ref inputs "ffmpeg"))
                     (chromaprint (assoc-ref inputs "chromaprint")))
                 (wrap-program (string-append out "/bin/demlo")
                   `("XDG_DATA_DIRS" ":" prefix (,out))
                   `("PATH" ":" prefix
                     ,(map (lambda (dir)
                             (string-append dir "/bin:"
                                            dir "/sbin"))
                           (list ffmpeg chromaprint))))
                 #t)))
           (add-after 'install 'install-scripts
             (lambda* (#:key outputs #:allow-other-keys)
               (let* ((out (assoc-ref outputs "out"))
                      (root (string-append out "/src/gitlab.com/ambrevar/demlo"))
                      (xdg-data-dirs (string-append out "/demlo")))
                 (copy-recursively (string-append root "/actions")
                                   (string-append xdg-data-dirs "/actions"))
                 (copy-recursively (string-append root "/scripts")
                                   (string-append xdg-data-dirs "/scripts"))
                 (install-file (string-append root "/config.lua") xdg-data-dirs)
                 ;; TODO: Test fish completion.
                 (install-file (string-append root "/completion/demlo.fish")
                               (string-append out "/share/fish/vendor_completions.d"))
                 #t))))))
      (home-page "https://gitlab.com/ambrevar/demlo")
      (synopsis "Dynamic and extensible music library organizer")
      (description "Demlo is a music library organizer.  It can encode, fix
case, change folder hierarchy according to tags or file properties, tag from
an online database, copy covers while ignoring duplicates or those below a
quality threshold, and much more.  It makes it possible to manage your
libraries uniformly and dynamically.  You can write your own rules to fit your
needs best.

Demlo can address any of these recurring music library issues (and much more):

@itemize
@item Fix the lack of folder structure.
@item Normalize tags, fix their case, chose which tags to keep and which to
discard.
@item Handle lossy and lossless audio differently.
@item Handle mp3 id3tags hell...
@item Handle multiple covers, whether embedded and/or external, resize covers,
discard bad quality ones.
@end itemize\n")
      (license license:expat))))

(define-public lpd8editor
  (package
    (name "lpd8editor")
    (version "0.0.13")
    (source (origin
              (method git-fetch)
              (uri (git-reference
                     (url "https://github.com/charlesfleche/lpd8editor.git")
                     (commit (string-append "v" version))))
              (file-name (git-file-name name version))
              (sha256
               (base32
                "0lsz3v493ilq2zr016m7kvymrplxd0n3pqv1pjglpq1h7sjw9764"))))
    (build-system gnu-build-system)
    (arguments
     '(#:phases
       (modify-phases %standard-phases
         (add-after 'unpack 'setenv
           (lambda _
             (setenv "INSTALL_PREFIX"
                     (assoc-ref %outputs "out"))))
         (delete 'configure) ; no configure script
         (add-before 'build 'qmake
           (lambda _ (invoke "qmake"))))))
    (native-inputs
     `(("pkg-config" ,pkg-config)))
    (inputs
     `(("alsa" ,alsa-lib)
       ("qtbase" ,qtbase)
       ("qtsvg" ,qtsvg)))
    (synopsis "Graphical editor for the Akai LPD8 MIDI controller")
    (description "lpd8editor is a graphical patch editor for the Akai LPD8 MIDI
controller.")
    (home-page "https://github.com/charlesfleche/lpd8editor")
    (license license:expat)))

(define-public fmit
  (package
    (name "fmit")
    (version "1.2.13")
    (source (origin
	      (method git-fetch)
	      (uri (git-reference
		    (url "https://github.com/gillesdegottex/fmit/")
		    (commit (string-append "v" version))))
              (file-name (git-file-name name version))
	      (sha256
               (base32
                "1qyskam053pvlap1av80rgp12pzhr92rs88vqs6s0ia3ypnixcc6"))))
    (build-system gnu-build-system)
    (arguments
     '(#:phases
       (modify-phases %standard-phases
	 (delete 'configure)
	 (add-before 'build 'qmake
	   (lambda _
	     (let ((out (assoc-ref %outputs "out")))
               (invoke "qmake"
                       "fmit.pro"
                       (string-append "PREFIX=" out)
                       (string-append "PREFIXSHORTCUT=" out)
                       "CONFIG+=acs_qt acs_alsa acs_jack acs_portaudio"))))
         (add-after 'install 'wrap-executable
           (lambda* (#:key inputs outputs #:allow-other-keys)
             (let ((out (assoc-ref outputs "out")))
               (wrap-program (string-append out "/bin/fmit")
                 `("QT_PLUGIN_PATH" ":" prefix
                   ,(map (lambda (label)
                           (string-append (assoc-ref inputs label)
                                          "/lib/qt5/plugins"))
                         '("qtbase" "qtmultimedia" "qtsvg")))
                 `("QML2_IMPORT_PATH" ":" prefix
                   ,(map (lambda (label)
                           (string-append (assoc-ref inputs label)
                                          "/lib/qt5/qml"))
                         '("qtmultimedia"))))
               #t))))))
    (inputs
     `(("alsa-lib" ,alsa-lib)
       ("fftw" ,fftw)
       ("jack" ,jack-1)
       ("portaudio" ,portaudio)
       ("qtbase" ,qtbase)
       ("qtmultimedia" ,qtmultimedia)
       ("qtsvg" ,qtsvg)))
    (native-inputs
     `(("gettext" ,gnu-gettext)
       ("hicolor-icon-theme" ,hicolor-icon-theme)
       ("itstool" ,itstool)
       ("qttools" ,qttools)))
    (synopsis "Musical instrument tuner")
    (description "FMIT is a graphical utility for tuning musical instruments,
with error and volume history, and advanced features.")
    (home-page "https://gillesdegottex.github.io/fmit/")
    ;; Most of the code is under GPL2+, but some abstract or helper classes
    ;; are under LGPL2.1.
    (license (list license:gpl2+ license:lgpl2.1))))

(define-public mloop
  (let ((commit "adebff98b0b4dc5872a03acb82e89c77cb29c127")
        (revision "0"))
    (package
      (name "mloop")
      (version (git-version "0.0.1" revision commit))
      (source (origin
                (method git-fetch)
                (uri (git-reference
                      (url "http://git.fuzzle.org/mloop")
                      (commit commit)))
                (file-name (git-file-name name version))
                (sha256
                 (base32
                  "175gxvg5slq0bllcx1c381rjlq3xpxww8c3kpiw5i2kfr4m52myz"))))
      (build-system waf-build-system)
      (arguments
       `(#:python ,python-2
         #:tests? #f))                     ; no "check" target
      (inputs
       `(("jack" ,jack-1)
         ("ncurses" ,ncurses)))
      (native-inputs
       `(("pkg-config" ,pkg-config)))
      (home-page "https://fuzzle.org/~petern/mloop.html")
      (synopsis "Live MIDI looper")
      (description "mloop is a live MIDI looping system, using jack-midi.
Loops are recorded, optionally with beat quantization, and can then be played
back, either once or looping.  A 'note cache' system is implemented to
remember which notes are pressed and their velocities.  This allows for a loop
to start off with the currently pressed notes, making seamless loops much
easier to perform.  Features include:

@itemize
@item Quantisation; end a loop on a beat exactly.
@item Delayed recording; wait for a MIDI event before starting a loop record.
@item Adjust tempo; Playback speed of loops can be adjusted on the fly.
@end itemize\n")
      (license license:gpl2))))

(define-public pragha
  (package
    (name "pragha")
    (version "1.3.4")
    (source (origin
              (method url-fetch)
              (uri (string-append "https://github.com/pragha-music-player/pragha/"
                                  "releases/download/v" version "/pragha-" version
                                  ".tar.bz2"))
              (sha256
               (base32
                "19kbhq99bkimx3aqrdzln0vlr4slkpx6kq66j731jvqyq76nlkp5"))))
    (build-system glib-or-gtk-build-system)
    (native-inputs
     `(("intltool" ,intltool)
       ("pkg-config" ,pkg-config)))
    (inputs
     `(("glib" ,glib)
       ("grilo" ,grilo)
       ("gstreamer" ,gstreamer)
       ("gst-plugins-base" ,gst-plugins-base)
       ("gst-plugins-good" ,gst-plugins-good)
       ("gtk+" ,gtk+)
       ("libcddb" ,libcddb)
       ("libcdio" ,libcdio)
       ("libcdio-paranoia" ,libcdio-paranoia)
       ("libgudev" ,libgudev)
       ("libnotify" ,libnotify)
       ("libpeas" ,libpeas)
       ("libsoup" ,libsoup)
       ("sqlite" ,sqlite)
       ("taglib" ,taglib)))
    (arguments
     `(#:phases
       (modify-phases %standard-phases
         (add-after 'install 'wrap-program
           (lambda* (#:key inputs outputs #:allow-other-keys)
             (let ((out (assoc-ref outputs "out"))
                   (gst-plugin-path (getenv "GST_PLUGIN_SYSTEM_PATH")))
               (wrap-program (string-append out "/bin/pragha")
                 `("GST_PLUGIN_SYSTEM_PATH" ":" prefix (,gst-plugin-path)))
               #t))))))
    (home-page "https://pragha-music-player.github.io")
    (synopsis "Music player")
    (description "Pragha is a lightweight music player based on Gtk and
sqlite.  It is constructed to be fast, light, and simultaneously tries to be
complete without obstructing your daily work.")
    (license license:gpl3+)))

(define-public playerctl
  (package
    (name "playerctl")
    (version "2.0.2")
    (source (origin
              (method git-fetch)
              (uri (git-reference
                    (url "https://github.com/altdesktop/playerctl.git")
                    (commit (string-append "v" version))))
              (file-name (git-file-name name version))
              (sha256
               (base32
                "1f3njnpd52djx3dmhh9a8p5a67f0jmr1gbk98icflr2q91149gjz"))))
    (build-system meson-build-system)
    (arguments
     `(#:configure-flags '("-Dintrospection=false" "-Dgtk-doc=false")))
    (inputs `(("python-pygobject" ,python-pygobject)))
    (native-inputs
     `(("glib:bin" ,glib "bin")
       ("pkg-config" ,pkg-config)))
    (synopsis "Control MPRIS-supporting media player applications")
    (description
     "Playerctl is a command-line utility and library for controlling media
players that implement the MPRIS D-Bus Interface Specification.  Playerctl
makes it easy to bind player actions, such as play and pause, to media keys.
You can also get metadata about the playing track such as the artist and title
for integration into status line generators or other command-line tools.")
    (home-page "https://github.com/altdesktop/playerctl")
    (license license:lgpl3+)))

(define-public artyfx
  (package
    (name "artyfx")
    (version "1.3")
    (source (origin
              (method git-fetch)
              (uri (git-reference
                    (url
                     "https://github.com/openAVproductions/openAV-ArtyFX.git")
                    (commit (string-append "release-" version))))
              (file-name (git-file-name name version))
              (sha256
               (base32
                "012hcy1mxl7gs2lipfcqp5x0xv1azb9hjrwf0h59yyxnzx96h7c9"))))
    (build-system cmake-build-system)
    (arguments
     `(#:tests? #f                                ; no tests included
       #:phases
       (modify-phases %standard-phases
         (add-after 'unpack 'remove-architecture-specific-flags
           (lambda _
             (substitute* "CMakeLists.txt"
               (("-msse2 -mfpmath=sse") ""))
             #t)))))
    (inputs
     `(("cairo" ,cairo)
       ("libsndfile" ,libsndfile)))
    (native-inputs
     `(("pkg-config" ,pkg-config)
       ("lv2" ,lv2)))
    (home-page "http://openavproductions.com/artyfx/")
    (synopsis "Audio effect LV2 plugin bundle")
    (description "ArtyFX is an LV2 plugin bundle of artistic real-time audio
effects.  It contains a bitcrusher, delay, distortion, equalizer, compressor,
and reverb.")
<<<<<<< HEAD
=======
    (license license:gpl2+)))

(define-public sherlock-lv2
  (package
    (name "sherlock-lv2")
    (version "0.20.0")
    (source
     (origin
       (method url-fetch)
       (uri (string-append
             "https://git.open-music-kontrollers.ch/lv2/"
             "sherlock.lv2/snapshot/sherlock.lv2-"
             version ".tar.xz"))
       (sha256
        (base32
         "1c5xajpss9h8lbyx160bbzg8va50n2d74qwnxig9sf468rzmha1y"))))
    (build-system meson-build-system)
    (inputs
     `(("libx11" ,libx11)
       ("mesa" ,mesa)
       ("sratom" ,sratom)))
    (native-inputs
     `(("flex" ,flex)
       ("pkg-config" ,pkg-config)))
    (synopsis "Investigative LV2 plugin bundle")
    (description "The Sherlock plugin bundle contains LV2 plugins for
visualizing LV2 atom, MIDI and OSC events.  They can be used for monitoring
and debugging of event signal flows inside plugin graphs.")
    (home-page "https://open-music-kontrollers.ch/lv2/sherlock/")
    (license license:artistic2.0)))

(define-public x42-plugins
  (package
    (name "x42-plugins")
    (version "20191013")
    (source
     (origin
       (method url-fetch)
       (uri
        (string-append "http://gareus.org/misc/x42-plugins/x42-plugins-"
                       version ".tar.xz"))
       (sha256
        (base32
         "18kn1bmc0s6dp834kc51ibifzzn3bxwya4p8s8yq9f4mpmkghi24"))))
    (build-system gnu-build-system)
    (arguments
     `(#:tests? #f                      ; no "check" target
       #:make-flags
       (list (string-append "PREFIX=" (assoc-ref %outputs "out"))
             "LIBZITACONVOLVER=-lzita-convolver"
             (string-append "FONTFILE="
                            (assoc-ref %build-inputs "font-dejavu")
                            "/share/fonts/truetype/DejaVuSans-Bold.ttf"))
       #:phases
       (modify-phases %standard-phases
         (add-before 'build 'set-CC-variable
           (lambda _
             (setenv "CC" "gcc")
             #t))
         (delete 'configure))))
    (inputs
     `(("cairo" ,cairo)
       ("fftwf" ,fftwf)
       ("ftgl" ,ftgl)
       ("glib" ,glib)
       ("glu" ,glu)
       ("hicolor-icon-theme" ,hicolor-icon-theme)
       ("jack" ,jack-1)
       ("libltc" ,libltc)
       ("libsamplerate" ,libsamplerate)
       ("libx11" ,libx11)
       ("pango" ,pango)
       ("zita-convolver" ,zita-convolver)))
    (native-inputs
     `(("help2man" ,help2man)
       ("liblo" ,liblo)
       ("lv2" ,lv2)
       ("font-dejavu" ,font-dejavu)
       ("pkg-config" ,pkg-config)))
    (synopsis "Collection of LV2/JACK audio/MIDI processing plugins")
    (description "x42-plugins is a collection of over 80 cross-platform LV2
audio and MIDI plugins that can also run as standalone JACK applications.")
    (home-page "https://x42-plugins.com/x42/")
    (license license:gpl2+)))

(define-public zam-plugins
  (package
    (name "zam-plugins")
    (version "3.11")
    (source
     (origin
       (method git-fetch)
       (uri
        (git-reference
         (url "https://github.com/zamaudio/zam-plugins.git")
         (commit version)
         ;; Recursive to fetch the DISTRHO plugin framework. This
         ;; framework is intended to be included in the sources
         ;; and not to be used as a library.
         (recursive? #t)))
       (file-name (git-file-name name version))
       (sha256
        (base32
         "0jlbxm0g93plgd3g4r9rsr0c7868ms49bs0ljpqb6kw6132hsapp"))))
    (build-system gnu-build-system)
    (arguments
     `(#:tests? #f                      ;no "check" target
       #:make-flags
       (list (string-append "PREFIX=" (assoc-ref %outputs "out"))
             "HAVE_ZITA_CONVOLVER=true")
       #:phases
       (modify-phases %standard-phases
         (add-before 'build 'set-CC-variable
           (lambda _
             (setenv "CC" "gcc") #t))
         (delete 'configure))))
    (inputs
     `(("fftwf" ,fftwf)
       ("jack" ,jack-1)                 ;for the standalone JACK application
       ("liblo" ,liblo)
       ("libsamplerate" ,libsamplerate)
       ("mesa" ,mesa)
       ("zita-convolver" ,zita-convolver)))
    (native-inputs
     `(("ladspa" ,ladspa)
       ("lv2" ,lv2)
       ("pkg-config" ,pkg-config)))
    (synopsis "Collection of audio processing plugins")
    (description
     "Zam plugins is a collection of audio processing plugins in the LADSPA,
LV2 and VST2 formats, as well as standalone JACK versions.  The collection
includes ZaMaximX2, ZamAutoSat, ZamComp, ZamCompX2, ZamEQ2, ZamGEQ31,
ZamHeadX2, ZamPhono, ZamGate, ZamGateX2, ZamTube, ZamDelay, ZamDynamicEQ,
ZaMultiComp, ZaMultiCompX2 and ZamSynth.")
    (home-page "http://www.zamaudio.com/?p=976")
    (license license:gpl2+)))

(define-public geonkick
  (package
    (name "geonkick")
    (version "1.9.0")
    (source
     (origin
       (method git-fetch)
       (uri (git-reference
             (url "https://gitlab.com/geontime/geonkick.git")
             (commit (string-append "v" version))))
       (file-name (git-file-name name version))
       (sha256
        (base32
         "17mwxnmxszdm2wjbigciwh8qx0487q9qhf4sl92y6nqdb0dlghnl"))))
    (build-system cmake-build-system)
    (arguments
     `(#:tests? #f                      ;no tests included
       #:configure-flags
       (list (string-append "-DGKICK_REDKITE_SDK_PATH="
                            (assoc-ref %build-inputs "redkite"))
             (string-append "-DCMAKE_INSTALL_PREFIX="
                            (assoc-ref %outputs "out")))))
    (inputs
     `(("cairo" ,cairo)
       ("hicolor-icon-theme" ,hicolor-icon-theme)
       ("jack" ,jack-1)                 ;for the standalone JACK application
       ("libsndfile" ,libsndfile)
       ("libx11" ,libx11)
       ("redkite" ,redkite)
       ("rapidjson" ,rapidjson)))
    (native-inputs
     `(("lv2" ,lv2)
       ("pkg-config" ,pkg-config)
       ("sord" ,sord)))
    (synopsis "Percussion synthesizer")
    (description "Geonkick is a synthesizer that can synthesize elements
of percussion such as kicks, snares, hit-hats, shakers, claps and sticks.
It can also play and mix samples.")
    (home-page "https://gitlab.com/geontime/geonkick")
    (license license:gpl3+)))

(define-public dpf-plugins
  (package
    (name "dpf-plugins")
    (version "1.3")
    (source
     (origin
       (method git-fetch)
       (uri
        (git-reference
         (url "https://github.com/DISTRHO/DPF-Plugins.git")
         (commit (string-append "v" version))))
       (file-name (git-file-name name version))
       (sha256
        (base32
         "1hsfmpv3kvpiwk8nfw9xpaipzy0n27i83y2v1yr93lznwm5rqrbs"))))
    (build-system gnu-build-system)
    (arguments
     `(#:tests? #f                      ; no "check" target
       #:make-flags
       (list (string-append "PREFIX=" (assoc-ref %outputs "out")))
       #:phases
       (modify-phases %standard-phases
         (add-before 'build 'set-CC-variable
           (lambda _ (setenv "CC" "gcc") #t))
         (delete 'configure))))
    (inputs
     `(("cairo" ,cairo)
       ("liblo" ,liblo)                 ; for dssi plugins
       ("jack" ,jack-1)                 ; for standalone applications
       ("mesa" ,mesa)))
    (native-inputs
     `(("pkg-config" ,pkg-config)
       ("dssi" ,dssi)
       ("lv2" ,lv2)))
    (home-page "https://github.com/DISTRHO/DPF-Plugins")
    (synopsis "Audio plugin collection")
    (description "Collection of audio plugins built with the DISTRHO Plugin
Framework (DPF) available in LADSPA, DSSI, LV2 and VST2 formats.  This
package includes the following plugins: glBars, Kars, Max-Gen examples
(MaBitcrush, MaFreeverb, MaGigaverb, MaPitchshift), Mini-Series (3BandEQ,
3BandSplitter, PingPongPan), ndc-Plugs (Amplitude Imposer, Cycle Shifter,
Soul Force), MVerb, Nekobi, and ProM.")
    ;; This package consists of several plugins refactored to use the
    ;; DISTHRO Plugin Framework (DPF). Different copyrights and licenses
    ;; apply to different plugins. The root LICENSE file has a table with
    ;; license information for each plugin and paths to each license
    (license (list license:isc license:gpl3 license:lgpl3 license:expat license:gpl2))))

(define-public avldrums-lv2
  (package
    (name "avldrums-lv2")
    (version "0.4.0")
    (source
     (origin
       (method git-fetch)
       (uri (git-reference
             (url "https://github.com/x42/avldrums.lv2.git")
             (commit (string-append "v" version))
             ;; This plugin expects the robtk submodule's source files to be
             ;; there in order to build.
             (recursive? #t)))
       (file-name (git-file-name name version))
       (sha256
        (base32
         "1z70rcq6z3gkb4fm8dm9hs31bslwr97zdh2n012fzki9b9rdj5qv"))))
    (build-system gnu-build-system)
    (arguments
     `(#:tests? #f                      ; no "check" target
       #:make-flags
       (list (string-append "PREFIX=" (assoc-ref %outputs "out")))
       #:phases
       (modify-phases %standard-phases
         (add-before 'build 'set-CC-variable
           (lambda _
             (setenv "CC" "gcc") #t))
         (delete 'configure))))
    (inputs
     `(("cairo" ,cairo)
       ("dssi" ,dssi)
       ("glu" ,glu)
       ("mesa" ,mesa)
       ("pango" ,pango)))
    (native-inputs
     `(("pkg-config" ,pkg-config)
       ("lv2" ,lv2)))
    (home-page "https://x42-plugins.com/x42/x42-avldrums")
    (synopsis "Drum sample player LV2 plugin dedicated to the AVLinux Drumkits")
    (description "AVLdrums is a drum sample player LV2 plugin dedicated to Glen
MacArthur's AVLdrums.  This plugin provides a convenient way to sequence and mix
MIDI drums and comes as two separate drumkits: Black Pearl and Red Zeppelin.")
>>>>>>> 37d473c5
    (license license:gpl2+)))<|MERGE_RESOLUTION|>--- conflicted
+++ resolved
@@ -4736,8 +4736,6 @@
     (description "ArtyFX is an LV2 plugin bundle of artistic real-time audio
 effects.  It contains a bitcrusher, delay, distortion, equalizer, compressor,
 and reverb.")
-<<<<<<< HEAD
-=======
     (license license:gpl2+)))
 
 (define-public sherlock-lv2
@@ -5006,5 +5004,4 @@
     (description "AVLdrums is a drum sample player LV2 plugin dedicated to Glen
 MacArthur's AVLdrums.  This plugin provides a convenient way to sequence and mix
 MIDI drums and comes as two separate drumkits: Black Pearl and Red Zeppelin.")
->>>>>>> 37d473c5
-    (license license:gpl2+)))+    (license license:gpl2+)))
