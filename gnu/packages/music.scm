;;; GNU Guix --- Functional package management for GNU
;;; Copyright © 2014, 2019 Eric Bavier <bavier@member.fsf.org>
;;; Copyright © 2015-2023 Ricardo Wurmus <rekado@elephly.net>
;;; Copyright © 2015 Paul van der Walt <paul@denknerd.org>
;;; Copyright © 2016 Al McElrath <hello@yrns.org>
;;; Copyright © 2016, 2017, 2019, 2021, 2022 Efraim Flashner <efraim@flashner.co.il>
;;; Copyright © 2016, 2018, 2021 Leo Famulari <leo@famulari.name>
;;; Copyright © 2016, 2017, 2019 Kei Kebreau <kkebreau@posteo.net>
;;; Copyright © 2016 John J. Foerch <jjfoerch@earthlink.net>
;;; Copyright © 2016 Alex Griffin <a@ajgrf.com>
;;; Copyright © 2017 nikita <nikita@n0.is>
;;; Copyright © 2017 Rodger Fox <thylakoid@openmailbox.org>
;;; Copyright © 2017–2023 Nicolas Goaziou <mail@nicolasgoaziou.fr>
;;; Copyright © 2017, 2018, 2019, 2021 Pierre Langlois <pierre.langlois@gmx.com>
;;; Copyright © 2017 Arun Isaac <arunisaac@systemreboot.net>
;;; Copyright © 2017–2022 Tobias Geerinckx-Rice <me@tobias.gr>
;;; Copyright © 2018 nee <nee.git@hidamari.blue>
;;; Copyright © 2018, 2021 Stefan Reichör <stefan@xsteve.at>
;;; Copyright © 2018 Pierre Neidhardt <mail@ambrevar.xyz>
;;; Copyright © 2018-2019, 2021-2022 Ludovic Courtès <ludo@gnu.org>
;;; Copyright © 2018 Björn Höfling <bjoern.hoefling@bjoernhoefling.de>
;;; Copyright © 2019 Gabriel Hondet <gabrielhondet@gmail.com>
;;; Copyright © 2019 Timotej Lazar <timotej.lazar@araneo.si>
;;; Copyright © 2019 Jakob L. Kreuze <zerodaysfordays@sdf.org>
;;; Copyright © 2019 raingloom <raingloom@protonmail.com>
;;; Copyright © 2019 David Wilson <david@daviwil.com>
;;; Copyright © 2019, 2020, 2021 Alexandros Theodotou <alex@zrythm.org>
;;; Copyright © 2020 Vincent Legoll <vincent.legoll@gmail.com>
;;; Copyright © 2020 Lars-Dominik Braun <lars@6xq.net>
;;; Copyright © 2020 Giacomo Leidi <goodoldpaul@autistici.org>
;;; Copyright © 2020, 2022, 2023 Michael Rohleder <mike@rohleder.de>
;;; Copyright © 2020 Tanguy Le Carrour <tanguy@bioneland.org>
;;; Copyright © 2020, 2022 Marius Bakke <marius@gnu.org>
;;; Copyright © 2019 Riku Viitanen <riku.viitanen0@gmail.com>
;;; Copyright © 2020 Ryan Prior <rprior@protonmail.com>
;;; Copyright © 2021 Liliana Marie Prikler <liliana.prikler@gmail.com>
;;; Copyright © 2021, 2022, 2023 Vinicius Monego <monego@posteo.net>
;;; Copyright © 2021 Brendan Tildesley <mail@brendan.scot>
;;; Copyright © 2021 Bonface Munyoki Kilyungi <me@bonfacemunyoki.com>
;;; Copyright © 2021 Frank Pursel <frank.pursel@gmail.com>
;;; Copyright © 2021 Rovanion Luckey <rovanion.luckey@gmail.com>
;;; Copyright © 2021 Justin Veilleux <terramorpha@cock.li>
;;; Copyright © 2021, 2022 Felix Gruber <felgru@posteo.net>
;;; Copyright © 2021 Simon Streit <simon@netpanic.org>
;;; Copyright © 2021 Xinglu Chen <public@yoctocell.xyz>
;;; Copyright © 2021 Thomas Albers Raviola <thomas@thomaslabs.org>
;;; Copyright © 2022, 2023 Sughosha <sughosha@disroot.org>
;;; Copyright © 2022 Remco van 't Veer <remco@remworks.net>
;;; Copyright © 2022, 2023 Maxim Cournoyer <maxim.cournoyer@gmail.com>
;;; Copyright © 2022 Wamm K. D. <jaft.r@outlook.com>
;;; Copyright © 2022 Jose G Perez Taveras <josegpt27@gmail.com>
;;; Copyright © 2022 jgart <jgart@dismail.de>
;;; Copyright © 2023 Jonathan Brielmaier <jonathan.brielmaier@web.de>
;;; Copyright © 2023 Antero Mejr <antero@mailbox.org>
;;; Copyright © 2023 Sharlatan Hellseher <sharlatanus@gmail.com>
;;; Copyright © 2023 Yovan Naumovski <yovan@gorski.stream>
;;;
;;; This file is part of GNU Guix.
;;;
;;; GNU Guix is free software; you can redistribute it and/or modify it
;;; under the terms of the GNU General Public License as published by
;;; the Free Software Foundation; either version 3 of the License, or (at
;;; your option) any later version.
;;;
;;; GNU Guix is distributed in the hope that it will be useful, but
;;; WITHOUT ANY WARRANTY; without even the implied warranty of
;;; MERCHANTABILITY or FITNESS FOR A PARTICULAR PURPOSE.  See the
;;; GNU General Public License for more details.
;;;
;;; You should have received a copy of the GNU General Public License
;;; along with GNU Guix.  If not, see <http://www.gnu.org/licenses/>.

(define-module (gnu packages music)
  #:use-module ((guix licenses) #:prefix license:)
  #:use-module (guix build-system ant)
  #:use-module (guix build-system cmake)
  #:use-module (guix build-system glib-or-gtk)
  #:use-module (guix build-system gnu)
  #:use-module (guix build-system go)
  #:use-module (guix build-system meson)
  #:use-module (guix build-system perl)
  #:use-module (guix build-system pyproject)
  #:use-module (guix build-system python)
  #:use-module (guix build-system qt)
  #:use-module (guix build-system scons)
  #:use-module (guix build-system trivial)
  #:use-module (guix build-system waf)
  #:use-module (guix download)
  #:use-module (guix gexp)
  #:use-module (guix git-download)
  #:use-module (guix packages)
  #:use-module (guix utils)
  #:use-module (gnu packages)
  #:use-module (gnu packages admin)
  #:use-module (gnu packages algebra)
  #:use-module (gnu packages apr)
  #:use-module (gnu packages assembly)
  #:use-module (gnu packages audio)
  #:use-module (gnu packages autotools)
  #:use-module (gnu packages backup)
  #:use-module (gnu packages base) ;libbdf
  #:use-module (gnu packages bash)
  #:use-module (gnu packages benchmark)
  #:use-module (gnu packages bison)
  #:use-module (gnu packages boost)
  #:use-module (gnu packages build-tools)
  #:use-module (gnu packages cdrom)
  #:use-module (gnu packages check)
  #:use-module (gnu packages cmake)
  #:use-module (gnu packages code)
  #:use-module (gnu packages compression)
  #:use-module (gnu packages cpp)
  #:use-module (gnu packages crypto)
  #:use-module (gnu packages curl)
  #:use-module (gnu packages cyrus-sasl)
  #:use-module (gnu packages datastructures)
  #:use-module (gnu packages digest)
  #:use-module (gnu packages docbook)
  #:use-module (gnu packages documentation)
  #:use-module (gnu packages emacs)
  #:use-module (gnu packages file)
  #:use-module (gnu packages flex)
  #:use-module (gnu packages fltk)
  #:use-module (gnu packages fonts)
  #:use-module (gnu packages fontutils)
  #:use-module (gnu packages freedesktop)
  #:use-module (gnu packages game-development)
  #:use-module (gnu packages gcc)
  #:use-module (gnu packages gettext)
  #:use-module (gnu packages ghostscript)
  #:use-module (gnu packages gl)
  #:use-module (gnu packages glib)
  #:use-module (gnu packages gnome)
  #:use-module (gnu packages gnunet)
  #:use-module (gnu packages gnupg)
  #:use-module (gnu packages golang)
  #:use-module (gnu packages gpodder)
  #:use-module (gnu packages graphics)
  #:use-module (gnu packages graphviz)
  #:use-module (gnu packages gstreamer)
  #:use-module (gnu packages gtk)
  #:use-module (gnu packages guile)
  #:use-module (gnu packages haskell)
  #:use-module (gnu packages icu4c)
  #:use-module (gnu packages image)
  #:use-module (gnu packages image-viewers)
  #:use-module (gnu packages imagemagick)
  #:use-module (gnu packages java)
  #:use-module (gnu packages kde-frameworks)
  #:use-module (gnu packages libevent)
  #:use-module (gnu packages libffi)
  #:use-module (gnu packages libusb)
  #:use-module (gnu packages linux) ; for alsa-utils
  #:use-module (gnu packages lirc)
  #:use-module (gnu packages llvm)
  #:use-module (gnu packages lua)
  #:use-module (gnu packages man)
  #:use-module (gnu packages mp3)
  #:use-module (gnu packages mpd)
  #:use-module (gnu packages ncurses)
  #:use-module (gnu packages netpbm)
  #:use-module (gnu packages pcre)
  #:use-module (gnu packages pdf)
  #:use-module (gnu packages perl)
  #:use-module (gnu packages perl-check)
  #:use-module (gnu packages perl-web)
  #:use-module (gnu packages php)
  #:use-module (gnu packages pkg-config)
  #:use-module (gnu packages protobuf)
  #:use-module (gnu packages pulseaudio) ;libsndfile
  #:use-module (gnu packages python)
  #:use-module (gnu packages python-build)
  #:use-module (gnu packages python-check)
  #:use-module (gnu packages python-compression)
  #:use-module (gnu packages python-web)
  #:use-module (gnu packages python-xyz)
  #:use-module (gnu packages qt)
  #:use-module (gnu packages rdf)
  #:use-module (gnu packages readline)
  #:use-module (gnu packages rsync)
  #:use-module (gnu packages ruby)
  #:use-module (gnu packages sdl)
  #:use-module (gnu packages serialization)
  #:use-module (gnu packages sphinx)
  #:use-module (gnu packages sqlite)
  #:use-module (gnu packages stb)
  #:use-module (gnu packages tcl)
  #:use-module (gnu packages terminals)
  #:use-module (gnu packages tex)
  #:use-module (gnu packages texinfo)
  #:use-module (gnu packages time)
  #:use-module (gnu packages tls)
  #:use-module (gnu packages version-control)
  #:use-module (gnu packages video)
  #:use-module (gnu packages vim)       ;for 'xxd'
  #:use-module (gnu packages web)
  #:use-module (gnu packages webkit)
  #:use-module (gnu packages wm)
  #:use-module (gnu packages wxwidgets)
  #:use-module (gnu packages xdisorg)
  #:use-module (gnu packages xiph)
  #:use-module (gnu packages xml)
  #:use-module (gnu packages xorg)
  #:use-module ((srfi srfi-1) #:select (last)))

(define-public audacious
  (package
    (name "audacious")
    (version "4.3")
    (source
     (origin
       (method url-fetch)
       (uri (string-append "https://distfiles.audacious-media-player.org/"
                           "audacious-" version ".tar.bz2"))
       (sha256
        (base32 "14chrsh1dacw5r2qpzw0rhg2lchpbya90y96r6w0vry78p44sn17"))))
    (build-system gnu-build-system)
    (arguments
     `(#:configure-flags
       (list (string-append "LDFLAGS=-Wl,-rpath=" %output "/lib")
             "--disable-gtk")
       #:tests? #f                      ; no check target
       #:phases
       (modify-phases %standard-phases
         (add-after 'install 'unpack-plugins
           (lambda* (#:key inputs #:allow-other-keys)
             (let ((plugins (assoc-ref inputs "audacious-plugins")))
               (invoke "tar" "xvf" plugins))))
         (add-after 'unpack-plugins 'configure-plugins
           (lambda* (#:key configure-flags outputs #:allow-other-keys)
             (let ((out (assoc-ref outputs "out")))
               (with-directory-excursion
                   (string-append "audacious-plugins-" ,version)
                 (substitute* "configure"
                   (("/bin/sh") (which "sh")))
                 (apply invoke "./configure"
                        (append configure-flags
                                ;; audacious-plugins requires audacious to build.
                                (list (string-append "PKG_CONFIG_PATH="
                                                     out "/lib/pkgconfig:"
                                                     (getenv "PKG_CONFIG_PATH"))
                                      (string-append "--prefix=" out))))))))
         (add-after 'configure-plugins 'build-plugins
           (lambda _
             (with-directory-excursion
                 (string-append "audacious-plugins-" ,version)
               (invoke "make" "-j" (number->string (parallel-job-count))))))
         (add-after 'build-plugins 'install-plugins
           (lambda _
             (with-directory-excursion
                 (string-append "audacious-plugins-" ,version)
               (invoke "make" "install")))))))
    (native-inputs
     `(("audacious-plugins"
        ,(origin
           (method url-fetch)
           (uri (string-append "https://distfiles.audacious-media-player.org/"
                               "audacious-plugins-" version ".tar.bz2"))
           (sha256
            (base32 "1ilzz2fv0mirlfhzhrcbccv996slj65z1ifibzrx0w5xqk4gcbk6"))))
       ("gettext" ,gettext-minimal)
       ("glib:bin" ,glib "bin")         ; for gdbus-codegen
       ("pkg-config" ,pkg-config)))
    (inputs
     (list dbus
           qtbase-5
           qtmultimedia-5
           ;; Plugin dependencies
           alsa-lib
           curl
           faad2
           ffmpeg
           flac
           fluidsynth
           lame
           libbs2b
           libcddb
           libcdio-paranoia
           libcue
           libnotify
           libogg
           libopenmpt
           libsamplerate
           libsndfile
           libvorbis
           libxcomposite
           libxml2
           libxrender
           lirc
           jack-1
           mesa
           mpg123
           neon
           opusfile
           pulseaudio
           sdl2
           soxr
           wavpack))
    (home-page "https://audacious-media-player.org")
    (synopsis "Modular and skinnable audio player")
    (description
     "Audacious is an audio player descended from XMMS.  Drag and drop
folders and individual song files, search for artists and albums in
your entire music library, or create and edit your own custom
playlists.  Listen to CD’s or stream music from the Internet.  Tweak
the sound with the graphical equalizer or experiment with LADSPA
effects.  Enjoy the modern GTK-themed interface or change things up
with Winamp Classic skins.  Use the plugins included with Audacious to
fetch lyrics for your music, to set an alarm in the morning, and
more.")
    ;; According to COPYING, Audacious and its plugins are licensed
    ;; under the BSD 2-clause license and libguess is licensed under
    ;; the BSD 3-clause license.
    (license (list license:bsd-2
                   license:bsd-3
                   ;; Plugin licenses that aren't BSD 2- or 3-clause.
                   license:lgpl2.1
                   license:gpl2
                   license:gpl3
                   license:expat
                   license:isc
                   license:lgpl2.0))))

(define-public aria-maestosa
  (package
    (name "aria-maestosa")
    (version "1.4.13")
    (source (origin
              (method url-fetch)
              (uri (string-append "mirror://sourceforge/ariamaestosa/ariamaestosa/"
                                  version "/AriaSrc-" version ".tar.bz2"))
              (sha256
               (base32
                "1cs3z6frx2ch7rm5ammx9p0rxcjrbj1vq14hvcbimpaw39rdsn3d"))))
    (build-system scons-build-system)
    (arguments
     `(#:tests? #f  ;no tests
       #:scons-flags
       (list (string-append "prefix=" (assoc-ref %outputs "out")))
       #:scons ,scons-python2
       #:phases
       (modify-phases %standard-phases
         (delete 'configure)
         (add-after 'unpack 'scons-propagate-environment
           (lambda _
             ;; By design, SCons does not, by default, propagate
             ;; environment variables to subprocesses.  See:
             ;; <http://comments.gmane.org/gmane.linux.distributions.nixos/4969>
             ;; Here, we modify the SConstruct file to arrange for
             ;; environment variables to be propagated.
             (substitute* "SConstruct"
               (("env = Environment\\(\\)")
                "env = Environment(ENV=os.environ)")
               ;; Scons errors out when copying subdirectories from Resources,
               ;; so we move them instead.
               (("Copy") "Move")
               ;; We move the "score" and "Documentation" directories at once,
               ;; so we have to ignore files contained therein.
               (("if \".svn\" in file" line)
                (string-append line
                               " or \"score/\" in file"
                               " or \"Documentation/\" in file")))
             #t))
         (add-after 'install 'fix-directory-permissions
           (lambda* (#:key outputs #:allow-other-keys)
             (let ((out (assoc-ref outputs "out")))
               (chmod (string-append out "/share/Aria/Documentation") #o555)
               (chmod (string-append out "/share/Aria/score") #o555)
               #t))))))
    (inputs
     (list wxwidgets glib alsa-lib))
    (native-inputs
     (list pkg-config))
    (home-page "https://ariamaestosa.sourceforge.net/")
    (synopsis "MIDI sequencer and editor")
    (description
     "Aria Maestosa is a MIDI sequencer and editor.  It lets you compose, edit
and play MIDI files with a few clicks in a user-friendly interface offering
score, keyboard, guitar, drum and controller views.")
    (license license:gpl3+)))

(define-public clementine
  (package
    (name "clementine")
    (version "1.4.0rc1-450-g2725ef99d")
    (source (origin
              (method git-fetch)
              (uri (git-reference
                    (url "https://github.com/clementine-player/Clementine")
                    (commit version)))
              (file-name (git-file-name name version))
              (sha256
               (base32
                "1pcwwi9b2qcfjn748577gqx6d1hgg7cisw2dn43npwafdvvkdb90"))
              (modules '((guix build utils)
                         (ice-9 regex)))
              (snippet
               '(begin
                  (use-modules ((ice-9 regex)))
                  (for-each
                   (lambda (dir)
                     ;; TODO: The following dependencies are still bundled:
                     ;; - "qxt": Appears to be unmaintained upstream.
                     ;; - "qsqlite"
                     ;; - "qtsingleapplication"
                     ;; - "qocoa"
                     ;; - "qtiocompressor"
                     (let ((bundled '("qsqlite"
                                      "qtsingleapplication"
                                      "qxt"
                                      "qocoa"
                                      "qtiocompressor")))
                       (if (not
                            (string-match
                              (string-append ".?*(" (string-join bundled "|") ")")
                              dir))
                           (delete-file-recursively dir))))
                   (find-files "3rdparty"
                               (lambda (file stat)
                                 (string-match "^3rdparty/[^/]*$" file))
                               #:directories? #t))
                  #t))))
    (build-system cmake-build-system)
    (arguments
     '(#:test-target "clementine_test"
       #:configure-flags
       (list ;; Requires unpackaged "projectm"
             "-DENABLE_VISUALISATIONS=OFF"
             ;; Otherwise it may try to download a non-free library at run-time.
             ;; TODO In an origin snippet, remove the code that performs the
             ;; download.
             "-DHAVE_SPOTIFY_DOWNLOADER=FALSE"
             ;; Clementine checks that the taglib version is higher than 1.11,
             ;; because of https://github.com/taglib/taglib/issues/864. Remove
             ;; this flag when 1.12 is released.
             "-DUSE_SYSTEM_TAGLIB=TRUE")
       #:phases
       (modify-phases %standard-phases
         (add-after 'install 'wrap-program
           (lambda* (#:key inputs outputs #:allow-other-keys)
             (let ((out             (assoc-ref outputs "out"))
                   (gst-plugin-path (getenv "GST_PLUGIN_SYSTEM_PATH")))
               (wrap-program (string-append out "/bin/clementine")
                 `("GST_PLUGIN_SYSTEM_PATH" ":" prefix (,gst-plugin-path)))
               #t))))))
    (native-inputs
     `(("gettext" ,gettext-minimal)
       ("googletest" ,googletest)
       ("pkg-config" ,pkg-config)
       ("qtlinguist" ,qttools-5)))
    (inputs
     (list boost
           chromaprint
           fftw
           glib
           glu
           gstreamer
           gst-plugins-base
           gst-plugins-good
           gst-libav
           libcdio
           libmygpo-qt
           ;; TODO: Package libgpod.
           libmtp
           libxml2
           protobuf
           pulseaudio
           qtbase-5
           qtx11extras
           sqlite
           sparsehash
           taglib))
    (home-page "https://clementine-player.org")
    (synopsis "Music player and library organizer")
    (description "Clementine is a multiplatform music player.  It is inspired
by Amarok 1.4, focusing on a fast and easy-to-use interface for searching and
playing your music.")
    (license (list
               ;; clementine and qtiocompressor are under GPLv3.
               license:gpl3+
               ;; qxt is under CPL1.0.
               license:cpl1.0
               ;; qsqlite and qtsingleapplication are under LGPL2.1+.
               license:lgpl2.1+
               ;; qocoa is under MIT and CC by-sa for the icons.
               license:cc-by-sa3.0))))

(define-public ctrlr
  ;; The latest release from 2021 does not have a build system.
  (let ((commit "8aa00d82127acda42ad9ac9b7b479461e9436aa4")
        (revision "1"))
    (package
      (name "ctrlr")
      (version (git-version "5.5.9" revision commit))
      (source (origin
                (method git-fetch)
                (uri (git-reference
                      (url "https://github.com/RomanKubiak/ctrlr")
                      (commit commit)))
                (file-name (git-file-name name version))
                (sha256
                 (base32
                  "1lpfkjp9y0wh2kj02isv8ixnxn3wyvrxhkx0rybwzswfiz5kqdlm"))))
      (build-system cmake-build-system)
      (arguments
       (list
        #:cmake cmake                   ;needs 3.25
        #:tests? #false                 ;there are none
        #:phases
        #~(modify-phases %standard-phases
            (add-after 'unpack 'pre-configure
              (lambda _
                ;; Override default location of fonts.conf.  Without this no
                ;; fonts will be rendered at all.
                (substitute* "JUCE/modules/juce_graphics/native/juce_linux_Fonts.cpp"
                  (("/usr/share/fonts/fonts.conf")
                   "/run/current-system/profile/etc/fonts/fonts.conf"))
                ;; Do not build the VST or AU plugins, because these require
                ;; external proprietary SDKs.
                (substitute* "CMakeLists.txt"
                  (("juce_set_vst2_sdk_path.*") "")
                  (("FORMATS VST3 VST AU Standalone")
                   "FORMATS Standalone")
                  ;; BFD also need -liberty.
                  (("list\\(APPEND ctrlrLibs \"bfd\"\\)" m)
                   (string-append m "
list(APPEND ctrlrLibs \"iberty\")")))))
            ;; The install target doesn't install ctrlr but JUCE helpers.
            (replace 'install
              (lambda _
                (install-file "ctrlr_artefacts/RelWithDebInfo/Standalone/ctrlr"
                              (string-append #$output "/bin")))))))
      (inputs
       (list alsa-lib
             boost
             eudev
             freetype
             libiberty
             libx11
             webkitgtk))
      (native-inputs
       (list pkg-config))
      (home-page "https://ctrlr.org/")
      (synopsis "Control any MIDI-enabled hardware")
      (description "This package provides a tool to control any MIDI-enabled
hardware such as synthesizers, drum machines, samplers, or effects.  It lets
you create custom user interfaces for your MIDI hardware.")
      (license (list license:gpl2+
                     license:gpl3       ;JUCE
                     license:bsd-3)))))

(define-public strawberry
  (package
    (name "strawberry")
    (version "1.0.17")
    (source (origin
              (method git-fetch)
              (uri (git-reference
                    (url "https://github.com/strawberrymusicplayer/strawberry")
                    (commit version)))
              (file-name (git-file-name name version))
              (sha256
               (base32
                "1xcf9jighb759kdh4p32wib2pipgcx3qdf5x7da6cjhxjbzgfrk7"))
              (modules '((guix build utils)
                         (ice-9 regex)))
              (snippet
               '(begin
                  (use-modules ((ice-9 regex)))
                  (for-each
                   (lambda (dir)
                     ;; TODO: The following dependencies are still bundled:
                     ;; - "singleapplication"
                     (let ((bundled '("singleapplication")))
                       (if (not
                            (string-match
                             (string-append ".?*(" (string-join bundled "|") ")")
                             dir))
                           (delete-file-recursively dir))))
                   (find-files "3rdparty"
                               (lambda (file stat)
                                 (string-match "^3rdparty/[^/]*$" file))
                               #:directories? #t))))))
    (build-system cmake-build-system)
    (arguments
     `(#:test-target "run_strawberry_tests"
       #:phases
       (modify-phases %standard-phases
         (add-after 'install 'wrap-program
           (lambda* (#:key outputs #:allow-other-keys)
             (wrap-program (search-input-file outputs "bin/strawberry")
               `("GST_PLUGIN_SYSTEM_PATH" ":" prefix
                 (,(getenv "GST_PLUGIN_SYSTEM_PATH"))))))
         (add-before 'check 'pre-check
           (lambda* (#:key native-inputs inputs #:allow-other-keys)
             (system (format #f "~a :1 &"
                             (search-input-file (or native-inputs inputs)
                                                "bin/Xvfb")))
             (setenv "DISPLAY" ":1")
             (setenv "HOME" (getcwd)))))))
    (native-inputs
     (list gettext-minimal
           googletest
           pkg-config
           qttools
           xorg-server-for-tests))
    (inputs
     (list alsa-lib
           boost
           chromaprint
           dbus
           fftw
           gdk-pixbuf
           glib
           gnutls
           gstreamer
           gst-plugins-base
           gst-plugins-good
           icu4c
           libcdio
           libmtp
           protobuf
           pulseaudio
           qtbase
           sqlite
           taglib))
    (home-page "https://www.strawberrymusicplayer.org/")
    (synopsis "Music player and library organizer")
    (description "Strawberry is a music player and music collection organizer.
It is a fork of Clementine aimed at music collectors and audiophiles.")
    (license (list
              ;; strawberry.
              license:gpl3+
              ;; singleapplication
              license:expat
              ;; icons.
              license:cc-by-sa3.0))))

(define-public cmus
  (package
    (name "cmus")
    (version "2.10.0")
    (source (origin
              (method git-fetch)
              (uri (git-reference
                    (url "https://github.com/cmus/cmus")
                    (commit (string-append "v" version))))
              (file-name (git-file-name name version))
              (sha256
               (base32
                "0csj59q2n7hz9zihq92kb4kzvb51rgzl65y6vd0chq6j3li1pb8x"))))
    (build-system gnu-build-system)
    (arguments
     `(#:tests? #f ; cmus does not include tests
       #:phases
       (modify-phases %standard-phases
         (replace 'configure
           (lambda* (#:key outputs #:allow-other-keys)
             (let ((out (assoc-ref outputs "out")))
               ;; It's an idiosyncratic configure script that doesn't
               ;; understand --prefix=..; it wants prefix=.. instead.
               (invoke "./configure"
                       (string-append "prefix=" out))
               #t))))))
    ;; TODO: cmus optionally supports the following formats, which haven't yet
    ;; been added to Guix:
    ;;
    ;; - Roar, libroar
    ;;
    ;; - DISCID_LIBS, apparently different from cd-discid which is included in
    ;;   Guix.  See <http://sourceforge.net/projects/discid/>
    (native-inputs
     (list pkg-config))
    (inputs
     (list alsa-lib
           ao
           elogind ;for MPRIS support
           faad2
           ffmpeg
           flac
           jack-1
           libcddb
           libcdio-paranoia
           libcue
           libmad
           libmodplug
           libmpcdec
           libsamplerate
           libvorbis
           ncurses
           opusfile
           pulseaudio
           wavpack))
     (home-page "https://cmus.github.io/")
     (synopsis "Small console music player")
     (description "Cmus is a small and fast console music player.  It supports
many input formats and provides a customisable Vi-style user interface.")
     (license license:gpl2+)))

(define-public denemo
  (package
    (name "denemo")
    (version "2.6.0")
    (source
     (origin
       (method url-fetch)
       (uri (string-append "mirror://gnu/denemo/denemo-" version ".tar.gz"))
       (sha256
        (base32 "0pdmjij2635jbw2a24ivk1y4w0z58jbmq9vnz3qrfzw4d469grab"))))
    (build-system gnu-build-system)
    (arguments
     (list
      #:phases
      #~(modify-phases %standard-phases
          (replace 'check
            (lambda* (#:key inputs tests? #:allow-other-keys)
              ;; Tests require to write $HOME.
              (when tests?
                (setenv "HOME" (getcwd))
                ;; Replace hard-coded diff file name.
                (substitute* "tests/integration.c"
                  (("/usr/bin/diff")
                   (search-input-file inputs "/bin/diff")))
                ;; Denemo's documentation says to use this command to run its
                ;; test suite.
                (invoke "make" "-C" "tests" "check"))))
          (add-before 'build 'set-lilypond
            ;; This phase sets the default path for lilypond to its current
            ;; location in the store.
            (lambda* (#:key inputs #:allow-other-keys)
              (let* ((lilypond (search-input-file inputs "/bin/lilypond")))
                (substitute* "src/core/prefops.c"
                  (("g_string_new \\(\"lilypond\"\\);")
                   (string-append "g_string_new (\""
                                  lilypond
                                  "\");")))))))))
    (native-inputs
     (list diffutils
           `(,glib "bin")               ; for gtester
           gtk-doc
           intltool
           libtool
           pkg-config))
    (inputs
     (list alsa-lib
           aubio
           evince
           fftw
           fluidsynth
           glib
           gtk+
           gtksourceview-3
           guile-2.0
           librsvg
           libsndfile
           libxml2
           lilypond
           portaudio
           portmidi
           rubberband))
    (synopsis "Graphical music notation, front-end to GNU Lilypond")
    (description
     "GNU Denemo is a music notation editor that provides a convenient
interface to the powerful music engraving program Lilypond.  Music can be
typed in using the computer keyboard, played in using a MIDI keyboard, or
even input via a microphone connected to the sound card.  The final product
is publication-quality music notation that is continuously generated in the
background while you work.")
    (home-page "http://www.denemo.org")
    (license license:gpl3+)))

(define-public dumb
  (package
    (name "dumb")
    (version "2.0.3")
    (source
     (origin
       (method git-fetch)
       (uri (git-reference
             (url "https://github.com/kode54/dumb")
             (commit version)))
       (sha256
        (base32 "1cnq6rb14d4yllr0yi32p9jmcig8avs3f43bvdjrx4r1mpawspi6"))
       (file-name (git-file-name name version))))
    (build-system cmake-build-system)
    (arguments
     '(#:tests? #f ; no check target
       #:configure-flags
       (list "-DBUILD_ALLEGRO4=OFF"
             "-DBUILD_SHARED_LIBS=ON"
             "-DBUILD_EXAMPLES=OFF")))
    (home-page "https://github.com/kode54/dumb")
    (synopsis "Module audio renderer library")
    (description
     "DUMB is a tracker library with support for IT, XM, S3M and MOD files.  It
targets maximum accuracy to the original formats, with low-pass resonant filters
for the IT files, accurate timing and pitching, and three resampling quality
settings (aliasing, linear interpolation and cubic interpolation).")
    ;; The DUMB license is a bit peculiar.
    ;; Clause 8 states that clauses 4, 5 and 6 are null and void, leaving only
    ;; the first three clauses for genuine consideration.
    ;; Clauses 1, 2 and 3 are analogous to clauses 1, 2 and 3 of the zlib
    ;; license, a known free software license.
    ;; Therefore, the DUMB license may be considered a free software license.
    (license (license:fsf-free "file://LICENSE"))))

(define-public dumb-allegro4
  (package
    (inherit dumb)
    (name "dumb-allegro4")
    (arguments
     (substitute-keyword-arguments (package-arguments dumb)
       ((#:configure-flags flags)
        `(cons "-DBUILD_ALLEGRO4=ON" ,(delete "-DBUILD_ALLEGRO4=OFF" flags)))))
    (inputs
     (list allegro-4))))

(define-public hydrogen
  (package
    (name "hydrogen")
    (version "1.2.0")
    (source
     (origin
       (method git-fetch)
       (uri (git-reference
             (url "https://github.com/hydrogen-music/hydrogen")
             (commit version)))
       (file-name (git-file-name name version))
       (sha256
        (base32 "0v4ir1my8zndw5rvz6jr42ysprwycgxrlsc53070y3620n699nha"))))
    (build-system cmake-build-system)
    (arguments
     `(#:test-target "tests"
       #:phases
       (modify-phases %standard-phases
         (add-after 'unpack 'fix-data-directory
           (lambda* (#:key outputs #:allow-other-keys)
             (substitute* "CMakeLists.txt"
               (("/usr/share/pixmaps")
                (string-append (assoc-ref outputs "out")
                               "/share/pixmaps"))))))))
    (native-inputs
     (list cppunit
           pkg-config
           qttools-5))
    (inputs
     (list alsa-lib
           jack-1
           ;; ("ladspa" ,ladspa) ; require LADSPA_PATH to be set
           libarchive
           liblo
           libsndfile
           lrdf
           pulseaudio
           qtbase-5
           qtsvg-5
           qtxmlpatterns
           zlib))
    (home-page "http://hydrogen-music.org/")
    (synopsis "Drum machine")
    (description
     "Hydrogen is an advanced drum machine for GNU/Linux.  Its main goal is to
enable professional yet simple and intuitive pattern-based drum programming.")
    (license license:gpl2+)))

(define-public easytag
  (package
    (name "easytag")
    (version "2.4.3")
    (source (origin
             (method url-fetch)
              (uri (string-append "mirror://gnome/sources/easytag/2.4/easytag-"
                     version ".tar.xz"))
             (sha256
              (base32
               "1mbxnqrw1fwcgraa1bgik25vdzvf97vma5pzknbwbqq5ly9fwlgw"))))
    (build-system glib-or-gtk-build-system)
    (native-inputs
     `(("desktop-file-utils" ,desktop-file-utils)
       ("glib" ,glib "bin")
       ("intltool" ,intltool)
       ("itstool" ,itstool)
       ("pkg-config" ,pkg-config)
       ("xmllint" ,libxml2)))
    (inputs
     (list flac
           gtk+
           id3lib
           libid3tag
           libvorbis
           opusfile
           speex
           taglib
           wavpack
           yelp))
    (arguments
     '(#:phases
       (modify-phases %standard-phases
         (add-before 'configure 'configure-libid3tag
           (lambda* (#:key inputs #:allow-other-keys)
             ;; libid3tag does not provide a .pc file and EasyTAG's configure
             ;; script healivy relies on pkg-config.  Providing a temporary
             ;; local .pc file is easier than patching the configure script.
             (let* ((libid3tag (assoc-ref inputs "libid3tag")))
               (mkdir-p "pkgconfig")
               (with-output-to-file
                 "pkgconfig/id3tag.pc"
                 (lambda _
                   (format #t
                     "prefix=~@*~a~@
                      libdir=${prefix}/lib~@
                      includedir=${prefix}/include~@

                      Name: libid3tag~@
                      Description:~@
                      Version:~@
                      Libs: -L${libdir} -lid3tag -lz~@
                      Cflags: -I${includedir}~%"
                     libid3tag)))
               (setenv "PKG_CONFIG_PATH"
                 (string-append (getenv "PKG_CONFIG_PATH")
                   ":" (getcwd) "/pkgconfig"))
               #t)))
         (add-after 'unpack 'patch-makefile
           (lambda _
             (substitute* "Makefile.in"
               ;; The Makefile generates a test-desktop-file-validate.sh
               ;; script with /bin/sh hard-coded.
               (("/bin/sh") (which "sh"))
               ;; Don't create 'icon-theme.cache'.
               (("gtk-update-icon-cache") "true"))
             #t)))))
    (home-page "https://wiki.gnome.org/Apps/EasyTAG")
    (synopsis "Simple application for viewing and editing tags in audio files")
    (description
      "EasyTAG is an application for viewing and editing tags in audio files.
It supports MP3, MP2, MP4/AAC, FLAC, Ogg Opus, Ogg Speex, Ogg Vorbis,
MusePack, Monkey's Audio, and WavPack files.")
    (license license:gpl2+)))

(define-public extempore
  (package
    (name "extempore")
    (version "0.8.9")
    (source (origin
              (method git-fetch)
              (uri (git-reference
                    (url "https://github.com/digego/extempore")
                    (commit (string-append "v" version))))
              (sha256
               (base32
                "16i12zl3g1zpx6lhg5pg821xirdf9rxx5m11b68inf83wn6hknhb"))
              (file-name (git-file-name name version))
              (patches (search-patches
                        "extempore-unbundle-external-dependencies.patch"))
              (modules '((guix build utils)))
              (snippet
               '(begin
                  ;; Remove bundled sources.
                  (map delete-file-recursively
                       '("src/pcre"))
                  #t))))
    (build-system cmake-build-system)
    (arguments
     `(#:configure-flags (list "-DJACK=ON"
                               "-DPACKAGE=ON"
                               (string-append "-DEXT_SHARE_DIR="
                                              (assoc-ref %outputs "out")
                                              "/share"))
       #:modules ((ice-9 match)
                  (guix build cmake-build-system)
                  (guix build utils))
       #:phases
       (modify-phases %standard-phases
         (add-after 'build 'build-aot-libs
           (lambda _
             (for-each (lambda (target)
                         (invoke "make" target))
                       '("aot_base"
                         "aot_math"
                         "aot_instruments"))
             #t))
         (add-after 'unpack 'patch-install-locations
           (lambda* (#:key outputs #:allow-other-keys)
             (substitute* "CMakeLists.txt"
               (("EXT_SHARE_DIR=\"\\.\"\\)")
                "EXT_SHARE_DIR=\"${EXT_SHARE_DIR}/extempore\")")
               (("DESTINATION \"\\.\"\\)") "DESTINATION bin)")
               (("DESTINATION \"\\.\"\n") "DESTINATION share/extempore\n"))
             #t))
         (add-after 'unpack 'patch-directories
           (lambda* (#:key outputs #:allow-other-keys)
             (substitute* "extras/extempore.el"
               (("\\(runtime-directory \\(concat default-directory \"runtime\"\\)\\)")
                (string-append "(runtime-directory \""
                               (assoc-ref outputs "out")
                               "/share/extempore/runtime"
                               "\")")))
             #t))
         (add-after 'unpack 'link-with-additional-libs
           (lambda _
             ;; The executable must be linked with libffi and zlib.
             (substitute* "CMakeLists.txt"
               (("target_link_libraries\\(extempore PRIVATE dl" line)
                (string-append line " ffi z")))
             #t))
         ;; FIXME: All examples that are used as tests segfault for some
         ;; unknown reason.
         (add-after 'unpack 'disable-broken-tests
           (lambda _
             (substitute* "CMakeLists.txt"
               (("extempore_add_example_as_test\\(.*") ""))
             #t))
         (add-after 'unpack 'hardcode-external-lib-paths
           (lambda* (#:key inputs #:allow-other-keys)
             (use-modules (ice-9 match))
             (for-each
              (match-lambda
                ((file-name lib pkg-name)
                 (substitute* (string-append "libs/external/" file-name ".xtm")
                   ((lib) (string-append (assoc-ref inputs pkg-name)
                                         "/lib/" lib)))))
              '(("assimp"    "libassimp.so"    "assimp")
                ("portmidi"  "libportmidi.so"  "portmidi")
                ("sndfile"   "libsndfile.so"   "libsndfile")
                ("fft"       "libkiss_fft.so"  "kiss-fft")
                ("stb_image" "libstb_image.so" "stb-image")
                ("nanovg"    "libnanovg.so"    "nanovg")
                ("glext"     "libGL.so"        "mesa")
                ("glfw3"     "libglfw.so"      "glfw")
                ("gl/glcore-directbind"   "libGL.so" "mesa")
                ("gl/glcompat-directbind" "libGL.so" "mesa")))
             #t))
         (add-after 'unpack 'use-own-llvm
           (lambda* (#:key inputs #:allow-other-keys)
             (setenv "EXT_LLVM_DIR" (assoc-ref inputs "llvm"))
             ;; Our LLVM builds shared libraries, so Extempore should use
             ;; those.
             (substitute* "CMakeLists.txt"
               (("CMAKE_STATIC_LIBRARY") "CMAKE_SHARED_LIBRARY"))
             #t))
         (add-after 'unpack 'fix-aot-compilation
           (lambda* (#:key outputs #:allow-other-keys)
             (substitute* "CMakeLists.txt"
               ;; Extempore needs to be told where the runtime is to be found.
               ;; While we're at it we disable automatic tuning for a specific
               ;; CPU to make binary substitution possible.
               (("COMMAND extempore" prefix)
                (string-append prefix " --sharedir " (getcwd)
                               " --mcpu=generic --attr=none")))
             #t))
         (add-after 'unpack 'symlink-assets
           (lambda* (#:key inputs #:allow-other-keys)
             (let ((assets (assoc-ref inputs "extempore-assets")))
               (symlink assets "assets")
               #t))))))
    (inputs
     `(("llvm"
        ,(package
           (inherit llvm-3.8)
           (name "llvm-for-extempore")
           (source
            (origin
              (method url-fetch)
              (uri (string-append "http://extempore.moso.com.au/extras/"
                                  "llvm-3.8.0.src-patched-for-extempore.tar.xz"))
              (sha256
               (base32
                "1svdl6fxn8l01ni8mpm0bd5h856ahv3h9sdzgmymr6fayckjvqzs"))))))
       ("extempore-assets"
        ,(let ((commit "0c9f32c18169b3fbc24bc1ad66283125b54a0c85")
               (revision "0")
               (version "0.0.0"))
           (origin
             (method git-fetch)
             (uri (git-reference
                   (url "https://github.com/extemporelang/extempore-assets")
                   (commit commit)))
             (file-name (git-file-name "extempore-assets"
                                       (git-version version revision commit)))
             (sha256
              (base32 "1pxmcbngd9qx8m71d5rfsmf4h31jnsnd3wjh8vb0rwskif22xz8l")))))
       ("libffi" ,libffi)
       ("jack" ,jack-1)
       ("libsndfile" ,libsndfile)
       ("glfw" ,glfw)
       ("apr" ,apr)
       ("stb-image"
        ,(let ((revision "1")
               (commit "152a250a702bf28951bb0220d63bc0c99830c498"))
           (package
             (inherit stb-image)
             (name "stb-image-for-extempore")
             (version (git-version "0" revision commit))
             (source
              (origin (method git-fetch)
                      (uri (git-reference
                            (url "https://github.com/extemporelang/stb")
                            (commit commit)))
                      (sha256
                       (base32
                        "0y0aa20pj9311x2ii06zg8xs34idg14hfgldqc5ymizc6cf1qiqv"))
                      (file-name (git-file-name name version))))
             (build-system cmake-build-system)
             (arguments `(#:tests? #f)) ;no tests included
             (inputs '()))))
       ("kiss-fft" ,kiss-fft-for-extempore)
       ("nanovg" ,nanovg-for-extempore)
       ("portmidi"
        ,(let ((version "217")
               (revision "0")
               (commit "8602f548f71daf5ef638b2f7d224753400cb2158"))
           (package
             (inherit portmidi)
             (name "portmidi-for-extempore")
             (version (git-version version revision commit))
             (source (origin
                       (method git-fetch)
                       (uri (git-reference
                             (url "https://github.com/extemporelang/portmidi")
                             (commit commit)))
                       (file-name (git-file-name name version))
                       (sha256
                        (base32
                         "1qidzl1s3kzhczzm96rcd2ppn27a97k2axgfh1zhvyf0s52d7m4w"))))
             (build-system cmake-build-system)
             (arguments `(#:tests? #f)) ;no tests
             (native-inputs '()))))
       ("assimp" ,assimp)
       ("alsa-lib" ,alsa-lib)
       ("portaudio" ,portaudio)
       ("mesa" ,mesa)
       ("pcre" ,pcre)
       ("zlib" ,zlib)))
    (native-inputs
     `(("perl" ,perl)
       ("emacs" ,emacs-no-x)))
    ;; Extempore refuses to build on architectures other than x86_64
    (supported-systems '("x86_64-linux"))
    (home-page "https://github.com/digego/extempore")
    (synopsis "Programming environment for live coding of multimedia")
    (description
     "Extempore is a programming language and runtime environment designed
with live programming in mind.  It supports interactive programming in a REPL
style, compiling and binding code just-in-time.  Although Extempore has its
roots in 'live coding' of audiovisual media art, it is suitable for any task
domain where dynamic run-time modifiability and good numerical performance are
required.  Extempore also has strong timing and concurrency semantics, which
are helpful when working in problem spaces where timing is important (such as
audio and video).")
    (license license:bsd-2)))

(define-public fluida-lv2
  (package
   (name "fluida-lv2")
   (version "0.6")
   (source
    (origin
      (method git-fetch)
      (uri
       (git-reference
        (url "https://github.com/brummer10/Fluida.lv2")
        (commit (string-append "v" version))
        (recursive? #t))) ; references specific commit of libxputty
      (file-name (git-file-name name version))
      (sha256
       (base32
        "1v0bh4wcx79y832qigc3my8ixq0r4ica6z5fg2rg946pkh20x1a2"))))
   (build-system gnu-build-system)
   (arguments
    `(#:tests? #f  ; no "check" target
      #:make-flags
      (list (string-append "INSTALL_DIR="
                           (assoc-ref %outputs "out") "/lib/lv2")
            "CC=gcc")
      #:phases
      (modify-phases %standard-phases
        (delete 'configure))))
   (inputs
    (list cairo libx11 lv2 fluidsynth))
   (native-inputs
    (list pkg-config))
   (home-page "https://github.com/brummer10/Fluida.lv2")
   (synopsis "Fluidsynth as an LV2 audio plugin")
   (description "Fluida is an audio plugin in the LV2 format that acts as
a frontend for fluidsynth.")
   (license license:gpl2+)))

(define-public surge-synth
  (package
   (name "surge-synth")
   (version "1.7.1")
   (source
     (origin
       (method git-fetch)
        (uri (git-reference
               (url "https://github.com/surge-synthesizer/surge")
               (commit (string-append "release_" version))
               (recursive? #t))) ; build system expects modules to be there
        (file-name (git-file-name name version))
        (sha256
         (base32
          "1jhk8iaqh89dnci4446b47315v2lc8gclraygk8m9jl20zpjxl0l"))))
   (build-system cmake-build-system)
   (arguments
    `(#:tests? #f ; no tests included
      #:phases
      (modify-phases %standard-phases
        (add-after 'unpack 'replace-python
          (lambda* (#:key inputs outputs #:allow-other-keys)
            (substitute* "CMakeLists.txt"
              ((" python ")
               (string-append " " (assoc-ref inputs "python")
                              "/bin/python3 ")))
            #t))
        (add-after 'unpack 'fix-data-directory-name
          (lambda* (#:key inputs outputs #:allow-other-keys)
            (substitute* "src/common/SurgeStorage.cpp"
              (("/usr") (assoc-ref outputs "out")))
            #t))
        (replace 'install ; no install target
          (lambda* (#:key inputs outputs #:allow-other-keys)
            (let* ((src (assoc-ref inputs "source"))
                   (out (assoc-ref outputs "out"))
                   (share (string-append out "/share"))
                   (lib (string-append out "/lib"))
                   (lv2 (string-append lib "/lv2"))
                   (vst3 (string-append lib "/vst3")))
              (mkdir-p lv2)
              (mkdir-p vst3)
              ;; Install LV2 plugin.
              (copy-recursively "surge_products/Surge.lv2"
                                (string-append lv2 "/Surge.lv2"))
              ;; Install VST3 plugin.
              (copy-recursively "surge_products/Surge.vst3"
                                (string-append vst3 "/Surge.vst3"))
              ;; Install data.
              (copy-recursively (string-append src "/resources/data")
                                (string-append share "/Surge"))
              #t))))))
   (inputs
    (list cairo
          libxkbcommon
          python
          xcb-util
          xcb-util-cursor
          xcb-util-keysyms))
   (native-inputs
    (list pkg-config))
   (home-page "https://surge-synthesizer.github.io/")
   (synopsis "Synthesizer plugin")
   (description
    "Surge is a subtractive hybrid digital synthesizer.  Each patch contains
two @dfn{scenes} which are separate instances of the entire synthesis
engine (except effects) that can be used for layering or split patches.")
   (license license:gpl3+)))

(define-public klick
  (package
    (name "klick")
    (version "0.12.2")
    (source (origin
              (method url-fetch)
              (uri (string-append "http://das.nasophon.de/download/klick-"
                                  version ".tar.gz"))
              (sha256
               (base32
                "0hmcaywnwzjci3pp4xpvbijnnwvibz7gf9xzcdjbdca910y5728j"))))
    (build-system scons-build-system)
    (arguments
     `(#:scons-flags (list (string-append "PREFIX=" %output))
       #:scons ,scons-python2
       #:tests? #f ; no "check" target
       #:phases
       (modify-phases %standard-phases
         (add-after 'unpack 'be-permissive
           (lambda _
             (substitute* "SConstruct"
               (("'-Wall'") "'-Wall', '-fpermissive'"))
             #t))
         (add-after 'unpack 'replace-removed-scons-syntax
           (lambda _
             (substitute* "SConstruct"
               (("BoolOption") "BoolVariable")
               (("PathOption") "PathVariable")
               (("Options") "Variables"))
             #t)))))
    (inputs
     (list boost
           jack-1
           libsndfile
           libsamplerate
           liblo
           rubberband))
    (native-inputs
     (list pkg-config))
    (home-page "http://das.nasophon.de/klick/")
    (synopsis "Metronome for JACK")
    (description
     "klick is an advanced command-line based metronome for JACK.  It allows
you to define complex tempo maps for entire songs or performances.")
    (license license:gpl2+)))

(define-public glyr
  (package
    (name "glyr")
    (version "1.0.10")
    (source (origin
              (method git-fetch)
              (uri (git-reference
                    (url "https://github.com/sahib/glyr")
                    (commit version)))
              (file-name (git-file-name name version))
              (sha256
               (base32
                "1miwbqzkhg0v3zysrwh60pj9sv6ci4lzq2vq2hhc6pc6hdyh8xyr"))))
    (build-system cmake-build-system)
    (arguments
     '(#:configure-flags '("-DTEST=true")
       #:phases
       (modify-phases %standard-phases
         (add-after 'unpack 'patch-tests
           (lambda _
             (substitute* "spec/capi/check_api.c"
               (("fail_unless \\(c != NULL,\"Could not load www.google.de\"\\);")
                ""))
             #t))
         (replace 'check
           (lambda* (#:key tests? #:allow-other-keys)
             (when tests?
               ;; capi tests
               (invoke "bin/check_api")
               ;; (invoke "bin/check_opt") TODO Very dependent on the network
               (invoke "bin/check_dbc"))

             ;; TODO Work out how to run the spec/providers Python tests
             #t)))))
    (inputs
     (list glib curl sqlite))
    (native-inputs
     (list pkg-config check))
    (home-page "https://github.com/sahib/glyr")
    (synopsis "Search engine for music related metadata")
    (description
     "Glyr comes both in a command-line interface tool (@command{glyrc}) and
as a C library (libglyr).

The sort of metadata glyr is searching (and downloading) is usually the data
you see in your musicplayer.  And indeed, originally it was written to serve
as internally library for a musicplayer, but has been extended to work as a
standalone program which is able to download cover art, lyrics, photos,
biographies, reviews and more.")
    (license license:lgpl3+)))

(define-public lingot
  (package
    (name "lingot")
    (version "1.1.1")
    (source
     (origin
       (method git-fetch)
       (uri (git-reference
             (url "https://github.com/ibancg/lingot")
             (commit (string-append "v" version))))
       (file-name (git-file-name name version))
       (sha256
        (base32 "04lcjzfhddbyskxr2068z609y6x0s2gjx1wl78w0dkxdi459zrn9"))))
    (build-system gnu-build-system)
    (native-inputs
     (list autoconf
           automake
           cunit
           `(,glib "bin") ; for glib-compile-resources
           intltool
           libtool
           pkg-config))
    (inputs
     (list alsa-lib
           fftw
           gtk+
           jack-2
           json-c
           pulseaudio))
    (home-page "https://lingot.nongnu.org/")
    (synopsis "Accurate & configurable musical instrument tuner")
    (description
     "LINGOT is a musical instrument tuner.  It's accurate, easy to use, and
highly configurable.  Originally conceived to tune electric guitars, it can now
be used to tune other instruments.

It looks like an analogue tuner, with a gauge indicating the relative shift to a
certain note, determined automatically as the closest note to the estimated
frequency.")
    (license license:gpl2+)))

(define-public ninjas2
  (package
    (name "ninjas2")
    (version "0.2.0")
    (source
     (origin
       (method git-fetch)
       (uri
        (git-reference
         (url "https://github.com/clearly-broken-software/ninjas2")
         (commit (string-append "v" version))
         ;; Bundles a specific commit of the DISTRHO plugin framework.
         (recursive? #t)))
       (file-name (git-file-name name version))
       (sha256
        (base32 "1kwp6pmnfar2ip9693gprfbcfscklgri1k1ycimxzlqr61nkd2k9"))))
    (build-system gnu-build-system)
    (arguments
     `(#:tests? #f                      ;no tests
       #:make-flags
       (list (string-append "PREFIX=" (assoc-ref %outputs "out"))
             (string-append "CC=" ,(cc-for-target)))
       #:phases
       (modify-phases %standard-phases
         (delete 'configure)            ;no configure target
         (replace 'install              ;no install target
           (lambda* (#:key outputs #:allow-other-keys)
             (let* ((out (assoc-ref outputs "out"))
                    (bin (string-append out "/bin"))
                    (lv2 (string-append out "/lib/lv2")))
               ;; Install LV2.
               (for-each
                (lambda (file)
                  (copy-recursively file
                                    (string-append lv2 "/" (basename file))))
                (find-files "bin" "\\.lv2$" #:directories? #t))
               ;; Install executables.
               (for-each
                 (lambda (file)
                   (install-file file bin))
                 (find-files "bin"
                             (lambda (name stat)
                               (and
                                 (equal? (dirname name) "bin")
                                 (not (string-suffix? ".so" name))
                                 (not (string-suffix? ".lv2" name))))))
               #t))))))
    (inputs
     (list fftwf
           jack-1 ; for the standalone JACK application
           libsamplerate
           mesa
           libsndfile))
    (native-inputs
     (list ladspa lv2 pkg-config))
    (synopsis "Sample slicer audio plugin")
    (description
     "Ninjas 2 is a rewrite of the Ninjas sample slicer audio plugin.
Its goal is to be an easy to use sample slicer with quick slicing of samples
and auto-mapping slices to MIDI note numbers.")
    (home-page "https://github.com/clearly-broken-software/ninjas2")
    (license license:gpl3+)))

(define-public lilypond
  (package
    (name "lilypond")
    (version "2.24.1")
    (source
     (origin
       (method url-fetch)
       (uri (string-append "http://lilypond.org/download/sources/"
                           "v" (version-major+minor version) "/"
                           "lilypond-" version ".tar.gz"))
       (sha256
        (base32 "028m31fjcfgsq3f8ahz4hp2r36shsvkq1fjjibqdcp2aas3r1ifm"))))
    (build-system gnu-build-system)
    (arguments
      (list #:tests? #f                      ;out-test/collated-files.html fails
            #:out-of-source? #t
            #:configure-flags
            #~(list "--disable-documentation" "GUILE_FLAVOR=guile-3.0")
            #:phases
            #~(modify-phases %standard-phases
                (add-after 'unpack 'fix-path-references
                  (lambda* (#:key inputs #:allow-other-keys)
                    (substitute* "scm/backend-library.scm"
                      (("\\(search-executable '\\(\"gs\"\\)\\)")
                       (string-append "\"" (search-input-file inputs "bin/gs") "\""))
                      (("\"/bin/sh\"")
                       (string-append "\"" (search-input-file inputs "bin/sh") "\""))))))))
    (inputs
     (list extractpdfmark
           font-dejavu
           font-tex-gyre
           fontconfig
           freetype
           ghostscript
           guile-3.0
           pango
           python))
    (native-inputs
     (list bison
           dblatex
           flex
           fontforge
           gettext-minimal
           imagemagick
           netpbm
           perl
           pkg-config
           rsync
           texinfo
           texi2html-1.82
           (texlive-updmap.cfg
            (list texlive-epsf
                  texlive-fontinst
                  texlive-latex-cyrillic
                  texlive-lh
                  texlive-lm
                  texlive-metapost))
           zip))
    (home-page "https://lilypond.org")
    (synopsis "Music typesetting")
    (description
     "GNU LilyPond is a music typesetter, which produces high-quality sheet
music.  Music is input in a text file containing control sequences which are
interpreted by LilyPond to produce the final document.  It is extendable with
Guile.")
    (license license:gpl3+)

    ;; On armhf and mips64el, building the documentation sometimes leads to
    ;; more than an hour of silence, so double the max silent time.
    (properties `((max-silent-time . 7200)))))

(define-public music21
  (package
    (name "music21")
    (version "7.1.0")
    (source
      (origin
        (method url-fetch)
        (uri (pypi-uri "music21" version))
        (sha256
          (base32 "17v2id8qm99xqymqsdczq173fmbdha4w109ahh8j1d9l5a7mqc86"))))
    (build-system python-build-system)
    (arguments
     `(#:phases
       (modify-phases %standard-phases
         (replace 'check
           (lambda* (#:key tests? inputs outputs #:allow-other-keys)
             (when tests?
               (add-installed-pythonpath inputs outputs)
               ;; See: https://github.com/cuthbertLab/music21/issues/1164
               (invoke "python" "-m" "music21.stream.tests")))))))
    (propagated-inputs
      (list python-chardet python-joblib python-more-itertools
            python-webcolors))
    (home-page "https://web.mit.edu/music21/")
    (synopsis "Toolkit for Computational Musicology")
    (description
     "Music21 is a set of tools for helping scholars and other active
listeners answer questions about music quickly and simply.")
    ;; Software is dual-licensed.
    (license (list license:bsd-3 license:lgpl3+))))

(define-public abjad
  (package
    (name "abjad")
    ;; XXX: The latest version which supports current Guix's Python 3.9.9.
    (version "3.4")
    (source
     (origin
       (method git-fetch)
       (uri (git-reference
             (url "https://github.com/Abjad/abjad")
             (commit (string-append "v" version))))
       (file-name (git-file-name name version))
       (sha256
        (base32 "0s63vk9fifp0im9c31kb9ck39mbaxhrls993d8fvg0nkg41z1jnz"))))
    (build-system pyproject-build-system)
    (arguments
     (list
      #:phases
      #~(modify-phases %standard-phases
          ;; XXX. Permit newer version of uqbar, remove for >3.4. Remove in
          ;; the next update.
          (add-after 'unpack 'loosen-requirements
            (lambda _
              (substitute* "setup.py"
                ((", <0\\.5\\.0") ""))))
          ;; FIXME: Check why it's failing with this: Note: compilation failed
          ;; and \version outdated, did you update input syntax with
          ;; convert-ly?
          (add-before 'check 'disable-failing-tests
            (lambda _
              (substitute* "tests/test_ext_sphinx.py"
                (("def test_ext_sphinx_01") "def __off_test_ext_sphinx_01")))))))
    (inputs
     (list lilypond))
    (native-inputs
     (list python-flake8
           python-isort
           python-mypy
           python-pytest
           python-pytest-cov
           python-pytest-helpers-namespace
           python-six
           python-sphinx-autodoc-typehints))
    (propagated-inputs
     (list python-quicktions
           python-ply
           python-roman
           python-uqbar))
    (home-page "https://abjad.github.io")
    (synopsis "Python API for building LilyPond files")
    (description
     "Abjad helps composers build up complex pieces of music notation in iterative
and incremental ways.  Use Abjad to create a symbolic representation of all the notes,
rests, chords, tuplets, beams and slurs in any score.  Because Abjad extends the Python
programming language, you can use Abjad to make systematic changes to music as you work.
Because Abjad wraps the LilyPond music notation package, you can use Abjad to control the
typographic detail of symbols on the page.")
    (license license:expat)))

(define-public abjad-ext-rmakers
  (package
    (name "abjad-ext-rmakers")
    (version "3.4")
    (source
     (origin
       (method git-fetch)
       (uri (git-reference
         (url "https://github.com/Abjad/abjad-ext-rmakers")
         (commit (string-append "v" version))))
       (file-name (git-file-name name version))
       (sha256
        (base32
         "0wma9vzn42h1rhbzh2dwjsrzjhsi1yqdgn6wx1dfk78vaki6prd8"))))
    (build-system python-build-system)
    (arguments
     `(#:phases
       (modify-phases %standard-phases
         (replace 'check
           (lambda* (#:key tests? #:allow-other-keys)
             (when tests?
               (invoke "python" "-m" "pytest" ".")
               #t))))))
    (native-inputs
     (list lilypond
           python-black
           python-flake8
           python-iniconfig
           python-isort
           python-mypy
           python-pytest
           python-pytest-cov
           python-pytest-helpers-namespace))
    (propagated-inputs
     (list abjad))
    (home-page "https://abjad.github.io")
    (synopsis "Abjad rhythm-maker extension package")
    (description
     "@code{abjad-ext-rmakers} includes a collection of classes for creating and
and manipulating rhythms such as accelerandi, taleas, and more.")
    (license license:expat)))

(define-public abjad-ext-nauert
  (package
    (name "abjad-ext-nauert")
    (version "3.4")
    (source
     (origin
       (method git-fetch)
       (uri (git-reference
         (url "https://github.com/Abjad/abjad-ext-nauert")
         (commit (string-append "v" version))))
       (file-name (git-file-name name version))
       (sha256
        (base32
         "05hr2lr6myzi493k8vc19cqzraxxnbdwlckwbnras19l5g5ns38x"))))
    (build-system python-build-system)
    (arguments
     `(#:phases
       (modify-phases %standard-phases
         (replace 'check
           (lambda* (#:key tests? #:allow-other-keys)
             (when tests?
               (invoke "python" "-m" "pytest" "tests")
               #t))))))
    (native-inputs
     (list lilypond
           python-black
           python-flake8
           python-iniconfig
           python-isort
           python-mypy
           python-pytest
           python-pytest-cov
           python-pytest-helpers-namespace))
    (propagated-inputs
     (list abjad))
    (home-page "https://abjad.github.io")
    (synopsis "Abjad quantization extension, based on Paul Nauert's Q-Grids")
    (description
     "@code{abjad-ext-nauert} provides classes for dealing with composer and
music theorist Paul Nauert's quantization grids or Q-Grids, for short.")
    (license license:expat)))

(define-public abjad-ext-ipython
  (package
    (name "abjad-ext-ipython")
    (version "3.3")
    (source
     (origin
       (method git-fetch)
       (uri (git-reference
         (url "https://github.com/Abjad/abjad-ext-ipython")
         (commit (string-append "v" version))))
       (file-name (git-file-name name version))
       (sha256
        (base32
         "1vv0alpiz0gf5lgjfvlh4km72dvrxfqkwzxl3k4amzci3i0jzbs2"))))
    (build-system python-build-system)
    (arguments
     ;; UnboundLocalError: local variable 'output_path' referenced before assignment
     `(#:tests? #f
       #:phases
       (modify-phases %standard-phases
         (add-after 'unpack 'loosen-requirements
           (lambda _
             (substitute* "setup.py"
               ;; Don't require a specific version of abjad.
               (("abjad==")
                "abjad>="))))
         (replace 'check
           (lambda* (#:key tests? inputs outputs #:allow-other-keys)
             (when tests?
               (setenv "HOME" (getcwd))
               (add-installed-pythonpath inputs outputs)
               ;; From 'make jupyter-test'
               (invoke "jupyter" "nbconvert" "--to=html"
               "--ExecutePreprocessor.enabled=True" "tests/test.ipynb")))))))
    (native-inputs
     (list lilypond
           python-black
           python-flake8
           python-iniconfig
           python-isort
           python-mypy
           python-pytest
           python-pytest-cov
           python-pytest-helpers-namespace))
    (propagated-inputs
     (list abjad jupyter))
    (home-page "https://abjad.github.io")
    (synopsis "Abjad IPython Extension")
    (description
     "@code{abjad-ext-ipython} makes it possible to embed music notation in
@code{jupyter} notebooks.")
    (license license:expat)))

(define-public non-sequencer
  ;; The latest tagged release is three years old and uses a custom build
  ;; system, so we take the last commit.
  (let ((commit "257ec5951e7d4086344d98c99ebbe569f7c31211")
        (revision "5"))
    (package
      (name "non-sequencer")
      (version (git-version "1.9.5" revision commit))
      (source (origin
                (method git-fetch)
                (uri (git-reference
                      (url "https://github.com/falkTX/non/")
                      (commit commit)))
                (sha256
                 (base32
                  "0h6ycm3nbb5lvjvhymz5xlj8wqm3z3ggzn4ghmw6xyzd0l7c3m8b"))
                (file-name (git-file-name name version))))
      (build-system waf-build-system)
      (arguments
       `(#:tests? #f ;no "check" target
         #:configure-flags
         (list "--project=sequencer"
               ;; Disable the use of SSE unless on x86_64.
               ,@(if (not (string-prefix? "x86_64" (or (%current-target-system)
                                                       (%current-system))))
                     '("--disable-sse")
                     '()))
         #:phases
         (modify-phases %standard-phases
           (add-before 'configure 'setup-waf
             (lambda* (#:key inputs #:allow-other-keys)
               (let ((waf (assoc-ref inputs "python-waf")))
                 (copy-file (string-append waf "/bin/waf") "waf")))))))
      (inputs
       (list jack-1 libsigc++-2 liblo ntk))
      (native-inputs
       (list python-waf pkg-config))
      (home-page "https://non.tuxfamily.org/wiki/Non%20Sequencer")
      (synopsis "Pattern-based MIDI sequencer")
      (description
       "The Non Sequencer is a powerful, lightweight, real-time,
pattern-based MIDI sequencer.  It utilizes the JACK Audio Connection Kit for
MIDI I/O and the NTK GUI toolkit for its user interface.  Everything in Non
Sequencer happens on-line, in real-time.  Music can be composed live, while the
transport is rolling.")
      (license license:gpl2+))))

(define-public new-session-manager
  (package
    (name "new-session-manager")
    (version "1.6.0")
    (source (origin
              (method git-fetch)
              (uri (git-reference
                    (url "https://github.com/jackaudio/new-session-manager")
                    (commit (string-append "v" version))))
              (file-name (git-file-name name version))
              (sha256
               (base32
                "0ihngqbnc50izfy6x7nhgaah00byk8nl6n5smxbyb8fkhm2s8p21"))))
    (build-system meson-build-system)
    (native-inputs (list pkg-config))
    (inputs (list fltk jack-2 liblo libx11))
    (home-page "https://new-session-manager.jackaudio.org/")
    (synopsis "Music production session management tool")
    (description "New Session Manager (NSM) is a tool to assist music
production by grouping standalone programs into sessions.  It can be used
create a session, or project, and add programs to it and then use commands to
save, start/stop, hide/show all programs at once, or individually.  The
session can be interrupted and easily resumed at a later time.")
    (license license:gpl3+)))

(define-public non-session-manager
  (package (inherit non-sequencer)
    (name "non-session-manager")
    (arguments
     (substitute-keyword-arguments (package-arguments non-sequencer)
       ((#:configure-flags flags)
        `(cons "--project=session-manager"
               (delete "--project=sequencer" ,flags)))))
    (inputs
     (list jack-1 liblo ntk))
    (native-inputs
     (list python-waf pkg-config))
    (home-page "https://non.tuxfamily.org/nsm/")
    (synopsis "Audio session management")
    (description
     "The Non Session Manager is an API and an implementation for audio
session management.  NSM clients use a well-specified OSC protocol to
communicate with the session management daemon.")
    (license license:gpl2+)
    (properties `((superseded . ,new-session-manager)))))

(define-public non-mixer
  (package (inherit non-sequencer)
    (name "non-mixer")
    (arguments
     (substitute-keyword-arguments (package-arguments non-sequencer)
       ((#:configure-flags flags)
        `(cons "--project=mixer"
               (delete "--project=sequencer" ,flags)))))
    (inputs
     (list jack-1 liblo ladspa lrdf ntk lv2 lilv))
    (native-inputs
     (list python-waf pkg-config))
    (home-page "https://non.tuxfamily.org/wiki/Non%20Mixer")
    (synopsis "Modular digital audio mixer")
    (description
     "The Non Mixer is a powerful, reliable and fast modular digital audio
mixer.  It utilizes JACK for inter-application audio I/O and the NTK GUI
toolkit for a fast and lightweight user interface.  Non Mixer can be used
alone or in concert with Non Timeline and Non Sequencer to form a complete
studio.")
    (license license:gpl2+)))

(define-public non-timeline
  (package (inherit non-sequencer)
    (name "non-timeline")
    (arguments
     (substitute-keyword-arguments (package-arguments non-sequencer)
       ((#:configure-flags flags)
        `(cons "--project=timeline"
               (delete "--project=sequencer" ,flags)))))
    (inputs
     (list jack-1 liblo libsndfile ntk))
    (native-inputs
     (list python-waf pkg-config))
    (home-page "https://non.tuxfamily.org/wiki/Non%20Timeline")
    (synopsis "Modular digital audio timeline arranger")
    (description
     "The Non Timeline is a powerful, reliable and fast modular digital audio
timeline arranger.  It utilizes JACK for inter-application audio I/O and the
NTK GUI toolkit for a fast and lightweight user interface.  Non Timeline can
be used alone or in concert with Non Mixer and Non Sequencer to form a
complete studio.")
    (license license:gpl2+)))

(define-public tascam-gtk
  ;; This commit represents the latest version at the time of this writing.
  (let ((commit "17b8575ff88dfd2ede0f7ef9c5c5597ab8a00702")
        (revision "0"))
    (package
      (name "tascam-gtk")
      (version (git-version "0.4" revision commit))
      (source (origin
                (method git-fetch)
                (uri (git-reference
                      (url "https://github.com/onkelDead/tascam-gtk")
                      (commit commit)))
                (file-name (git-file-name name version))
                (sha256
                 (base32
                  "07k7rccqqg7lnygkh97a200l1i6s1rl92n01v0q6n4257sinir6f"))))
      (build-system gnu-build-system)
      (inputs
       (list liblo gtkmm-3 alsa-lib libxml++-2))
      (native-inputs
       (list `(,glib "bin") pkg-config))
      (home-page "https://github.com/onkelDead/tascam-gtk")
      (synopsis "GTK+ based application to control Tascam US-16x08 DSP mixer")
      (description "This is a mixer application to control the Tascam US-16x08
audio interface.  This device contains about 280 control elements and this
mixer application aims to provide comfortable access to the DSP effects the
device supports.")
      (license license:expat))))

(define-public bsequencer
  (package
    (name "bsequencer")
    (version "1.8.10")
    (source (origin
              (method git-fetch)
              (uri (git-reference
                    (url "https://github.com/sjaehn/BSEQuencer")
                    (commit version)))
              (file-name (git-file-name name version))
              (sha256
               (base32
                "0w3m7x0619iq8rafcy0bal4gwh9m9h7iq93q7gkpxhv6dq58ix6l"))))
    (build-system gnu-build-system)
    (arguments
     `(#:make-flags
       (list (string-append "CC=" ,(cc-for-target))
             (string-append "PREFIX=" (assoc-ref %outputs "out")))
       #:tests? #f                      ; there are none
       #:phases
       (modify-phases %standard-phases
         (delete 'configure))))
    (inputs
     (list cairo lv2 libx11))
    (native-inputs
     (list pkg-config))
    (home-page "https://github.com/sjaehn/BSEQuencer")
    (synopsis "Multi-channel MIDI step sequencer LV2 plugin")
    (description
     "This package provides a multi-channel MIDI step sequencer LV2 plugin
with a selectable pattern matrix size.")
    (license license:gpl3+)))

(define-public bchoppr
  (package
    (inherit bsequencer)
    (name "bchoppr")
    (version "1.12.0")
    (source
     (origin
       (method git-fetch)
       (uri (git-reference
             (url "https://github.com/sjaehn/BChoppr")
             (commit version)))
       (file-name (git-file-name name version))
       (sha256
        (base32 "1jfp98qa0frmdybrg71fn8wxn1b3ginkbkcg9cz9y83j1m0jqrif"))))
    (synopsis "Audio stream-chopping LV2 plugin")
    (description "B.Choppr cuts the audio input stream into a repeated
sequence of up to 16 chops.  Each chop can be leveled up or down (gating).
B.Choppr is the successor of B.Slizr.")
    (home-page "https://github.com/sjaehn/BChoppr")
    (license license:gpl3+)))

(define-public bshapr
  (package
    (inherit bsequencer)
    (name "bshapr")
    (version "0.13")
    (source
     (origin
       (method git-fetch)
       (uri (git-reference
             (url "https://github.com/sjaehn/BShapr")
             (commit (string-append "v" version))))
       (file-name (git-file-name name version))
       (sha256
        (base32 "1qr3fxqcplgb6iqi2vxc27jghhv6qsidww2by15zb2vs34yh73pl"))))
    (synopsis "Beat/envelope shaper LV2 plugin")
    (description "B.Shapr is a beat/envelope shaper LV2 plugin.")
    (home-page "https://github.com/sjaehn/BShapr")
    (license license:gpl3+)))

(define-public bjumblr
  (package
    (inherit bsequencer)
    (name "bjumblr")
    (version "1.6.8")
    (source
     (origin
       (method git-fetch)
       (uri (git-reference
             (url "https://github.com/sjaehn/BJumblr")
             (commit version)))
       (file-name (git-file-name name version))
       (sha256
        (base32 "00fgax8aqqggs54pjpagw5pc30kgxaghh8mrzpqwhs06cnchcam9"))))
    (inputs
     (list cairo libsndfile lv2))
    (synopsis "Pattern-controlled audio stream/sample re-sequencer LV2 plugin")
    (description "B.Jumblr is a pattern-controlled audio stream / sample
re-sequencer LV2 plugin.")
    (home-page "https://github.com/sjaehn/BJumblr")
    (license license:gpl3+)))

(define-public bschaffl
  (package
    (inherit bsequencer)
    (name "bschaffl")
    (version "1.4.8")
    (source
     (origin
       (method git-fetch)
       (uri (git-reference
             (url "https://github.com/sjaehn/BSchaffl")
             (commit version)))
       (file-name (git-file-name name version))
       (sha256
        (base32 "1kfc75xhj365fwl8cbvhg5chwz1snzcvf4929flds02ljylc7k6d"))))
    (inputs
     `(("cairo" ,cairo)
       ("fontconfig" ,fontconfig)
       ("libsndfile" ,libsndfile)
       ("libx11" ,libx11)
       ("lv2" ,lv2)))
    (home-page "https://github.com/sjaehn/BSchaffl")
    (synopsis "Pattern-controlled MIDI amp & time stretch LV2 plugin")
    (description "This package provides an LV2 plugin that allows for
pattern-controlled MIDI amp & time stretching to produce shuffle / swing
effects.

Key features include:

@enumerate
@item MIDI velocity amplification and timing manipulation plugin
@item Swing and shuffle rhythms
@item Pre-generator dynamics
@item Tempo rubato
@item Pattern (sliders) or shape-controlled
@item MIDI filters
@item Smart quantization
@end itemize
")
    (license license:gpl3+)))

(define-public solfege
  (package
    (name "solfege")
    (version "3.23.5pre2")
    (source (origin
              (method git-fetch)
              (uri (git-reference
                    (url "https://git.savannah.gnu.org/git/solfege.git")
                    (commit version)))
              (file-name (git-file-name name version))
              (sha256
               (base32
                "1lmzp4kn0xh58yc8gzriz1i34g5qaa2xxrxzpmr7v9jyk19dqmcm"))))
    (build-system gnu-build-system)
    (arguments
     (list
      #:tests? #f                       ;xmllint attempts to download DTD
      #:test-target "test"
      #:phases
      #~(modify-phases %standard-phases
          (add-after 'unpack 'set-version
            (lambda _
              (substitute* "autogen.sh"
                (("python3 -c \"import tools.*create_versions_file.*")
                 (string-append "echo \"version_info = '"
                                #$version "' > solfege/_version.py\"\n")))
              (substitute* "Makefile.in"
                (("\\$\\(PYTHON) -c \"import tools.*create_versions_file.*")
                 "true\n"))
              (substitute* "solfege/buildinfo.py.in"
                (("from solfege._version import version_info")
                 "version_info = {'git_sha': 'N/A'}"))))
          (add-after 'unpack 'fix-configuration
            (lambda* (#:key inputs #:allow-other-keys)
              (substitute* "default.config"
                (("/usr/bin/aplay") "aplay")
                (("/usr/bin/timidity") "timidity")
                (("/usr/bin/mpg123") "mpg123")
                (("/usr/bin/ogg123") "ogg123"))))
          (add-before 'build 'patch-python-shebangs
            (lambda* (#:key inputs #:allow-other-keys)
              ;; Two python scripts begin with a Unicode BOM, so patch-shebang
              ;; has no effect.
              (substitute* '("solfege/parsetree.py"
                             "solfege/presetup.py")
                (("#!/usr/bin/python")
                 (string-append "#!" search-input-file inputs "bin/python")))))
          (add-before 'build 'add-sitedirs
            ;; .pth files are not automatically interpreted unless the
            ;; directories containing them are added as "sites".  The
            ;; directories are then added to those in the PYTHONPATH.  This is
            ;; required for the operation of pygtk and pygobject.
            (lambda _
              (substitute* "run-solfege.py"
                (("import os")
                 "import os, site
for path in [path for path in sys.path if 'site-packages' in path]: site.addsitedir(path)"))))
          (add-before 'build 'adjust-config-file-prefix
            (lambda _
              (substitute* "run-solfege.py"
                (("prefix = os.path.*$")
                 (string-append "prefix = " #$output)))))
          (add-after 'install 'wrap-program
            (lambda* (#:key outputs #:allow-other-keys)
              ;; Make sure 'solfege' runs with the correct PYTHONPATH.
              (let ((path (getenv "GUIX_PYTHONPATH")))
                (wrap-program (search-input-file outputs "bin/solfege")
                  `("GUIX_PYTHONPATH" ":" prefix (,path)))))))))
    (inputs
     (list python-wrapper
           python-pygobject
           gettext-minimal
           gtk+
           lilypond))
    (native-inputs
     (list autoconf
           automake
           pkg-config
           txt2man
           libxml2                      ; for tests
           ghostscript
           texinfo))
    (home-page "https://www.gnu.org/software/solfege/")
    (synopsis "Ear training")
    (description
     "GNU Solfege is a program for practicing musical ear-training.  With it,
you can practice your recognition of various musical intervals and chords.  It
features a statistics overview so you can monitor your progress across several
sessions.  Solfege is also designed to be extensible so you can easily write
your own lessons.")
    (license license:gpl3+)))

(define-public powertabeditor
  (package
    (name "powertabeditor")
    (version "2.0.0-alpha14")
    (source (origin
              (method git-fetch)
              (uri (git-reference
                    (url "https://github.com/powertab/powertabeditor")
                    (commit version)))
              (file-name (git-file-name name version))
              (sha256
               (base32
                "1wsvni2aa9h2bpndlic7ckch4n600ahwm56n521y5vxivwjx3jmj"))))
    (build-system cmake-build-system)
    (arguments
     `(#:phases
       (modify-phases %standard-phases
         (replace 'check (lambda _ (invoke "bin/pte_tests")))
         (add-after 'unpack 'fix-pugixml-detection
           (lambda _
             (substitute* "cmake/third_party/pugixml.cmake"
               (("add_library") "#add_library"))
             #t)))))
    (inputs
     `(("alsa-lib" ,alsa-lib)
       ("boost" ,boost)
       ("minizip" ,minizip)
       ("pugixml" ,pugixml)
       ("qtbase" ,qtbase-5)
       ("rapidjson" ,rapidjson)
       ("rtmidi" ,rtmidi)
       ("timidity" ,timidity++)
       ("zlib" ,zlib)))
    (native-inputs
     (list doctest pkg-config))
    (home-page "https://github.com/powertab/powertabedito")
    (synopsis "Guitar tablature editor")
    (description
     "Power Tab Editor 2.0 is the successor to the famous original Power Tab
Editor.  It is compatible with Power Tab Editor 1.7 and Guitar Pro.")
    (license license:gpl3+)))

(define-public jalv-select
  (package
    (name "jalv-select")
    (version "1.3")
    (source (origin
              (method git-fetch)
              (uri (git-reference
                    (url "https://github.com/brummer10/jalv_select")
                    (commit (string-append "v" version))))
              (file-name (git-file-name name version))
              (sha256
               (base32
                "15yanq1wra0hyh6x72ji7pk562iddg476g3vksj495x91zhnl6vm"))))
    (build-system gnu-build-system)
    (arguments
     `(#:make-flags
       (list (string-append "PREFIX=" (assoc-ref %outputs "out")))
       #:phases
       (modify-phases %standard-phases
         (delete 'configure)
         (add-after 'unpack 'ignore-PATH
           (lambda* (#:key inputs #:allow-other-keys)
             (substitute* "jalv.select.cpp"
               (("echo \\$PATH.*tr ':'.*xargs ls")
                (string-append "ls -1 " (assoc-ref inputs "jalv") "/bin"))))))))
    (inputs
     (list lilv lv2 jalv gtkmm-2))
    (native-inputs
     (list pkg-config))
    (home-page "https://github.com/brummer10/jalv_select")
    (synopsis "GUI to select LV2 plugins and run them with jalv")
    (description
     "The jalv.select package provides a graphical user interface allowing
users to select LV2 plugins and run them with jalv.")
    (license license:public-domain)))

(define-public petri-foo
  (package
    (name "petri-foo")
    (version "0.1.87")
    (source (origin
              (method url-fetch)
              (uri (string-append "mirror://sourceforge/petri-foo/Source"
                                  "/petri-foo-" version ".tar.bz2"))
              (sha256
                (base32
                 "0b25iicgn8c42487fdw32ycfrll1pm2zjgy5djvgw6mfcaa4gizh"))
              (modules '((guix build utils)))
              ;; https://github.com/petri-foo/Petri-Foo/pull/43
              (snippet '(begin
                          (substitute* "gui/gui.c"
                            (("#include \\\"waveform\\.h\\\"")
                             (string-append
                               "#include \"waveform.h\""
                               "\n\nGtkRecentManager *recent_manager;")))
                          (substitute* "gui/gui.h"
                            (("GtkRecentManager \\*recent_manager;")
                             "extern GtkRecentManager *recent_manager;"))))))
    (build-system cmake-build-system)
    (arguments (list #:tests? #f)) ;no test target
    (native-inputs (list pkg-config))
    (inputs (list alsa-lib
                  glib
                  jack-1
                  libgnomecanvas
                  liblo
                  libsamplerate
                  libsndfile
                  libxml2
                  openssl))
    (home-page "https://petri-foo.sourceforge.net/")
    (synopsis "Audio sampler for JACK")
    (description
     "Petri-Foo is a fork of the Specimen sampler project intended to run under
a JACK session.")
    (license license:gpl2)))

(define-public mixxx
  (package
    (name "mixxx")
    (version "2.3.5")
    (source
     (origin
       (method git-fetch)
       (uri (git-reference
             (url "https://github.com/mixxxdj/mixxx")
             (commit version)))
       (file-name (git-file-name name version))
       (patches
        (search-patches "mixxx-link-qtscriptbytearray-qtscript.patch"
                        "mixxx-system-googletest-benchmark.patch"))
       (sha256
        (base32 "0142xcq5ahk50kzc06s13xilj8m4p0spmd5hqd8s08qjhr37n2il"))
       (modules '((guix build utils)))
       (snippet
        ;; Delete libraries that we already have or don't need.
        ;; TODO: try to unbundle more (see lib/).
        `(begin
           (let ((third-parties '("apple" "benchmark" "googletest" "hidapi"
                                  "libebur128")))
             (with-directory-excursion "lib"
               (map (lambda (third-party)
                      (delete-file-recursively third-party))
                    third-parties)))
           #t))))
    (build-system qt-build-system)
    (arguments
     `(#:phases
       (modify-phases %standard-phases
         ;; Tests need a running X server.
         (add-before 'check 'prepare-x-for-test
           (lambda _
             (system "Xvfb &")
             (setenv "DISPLAY" ":0")))
         (add-after 'install 'wrap-executable
           (lambda* (#:key inputs outputs #:allow-other-keys)
             (let* ((out (assoc-ref outputs "out"))
                    (faad2 (assoc-ref inputs "faad2")))
               (wrap-program (string-append out "/bin/mixxx")
                 `("LD_LIBRARY_PATH" ":" prefix
                   ,(list (string-append faad2 "/lib"))))))))))
    (native-inputs
     (list benchmark
           googletest
           python-wrapper
           qttools-5
           xorg-server-for-tests))
    (inputs
     (list bash-minimal
           chromaprint
           faad2
           ffmpeg
           fftw
           flac
           glu
           hidapi
           jack-1
           lame
           libdjinterop
           libebur128
           libid3tag
           libkeyfinder
           libmad
           libmp4v2
           libmodplug
           libsndfile
           libshout
           ;; XXX: Mixxx complains the libshout-idjc package suffers from bug
           ;; lp1833225 and refuses to use it.  Use the bundle for now.
           ;; libshout-idjc
           libusb
           libvorbis
           lilv
           mp3guessenc
           openssl
           opusfile
           portaudio
           portmidi
           protobuf
           qtbase-5
           qtdeclarative-5
           qtkeychain
           qtscript
           qtsvg-5
           qtx11extras
           rubberband
           soundtouch
           sqlite
           taglib
           upower
           vamp
           wavpack))
    (home-page "https://mixxx.org/")
    (synopsis "DJ software to perform live mixes")
    (description "Mixxx is a DJ software.  It integrates the tools DJs need to
perform creative live mixes with digital music files.")
    (license license:gpl2+)))

(define-public synthv1
  (package
    (name "synthv1")
    (version "0.9.27")
    (source (origin
              (method url-fetch)
              (uri
               (string-append "mirror://sourceforge/synthv1/synthv1/" version
                              "/synthv1-" version ".tar.gz"))
              (sha256
               (base32
                "13qcig5j69qzcxqs9w5x9shrbb6vyj00g2fz1jw1kxramppyvcvg"))))
    (build-system cmake-build-system)
    (arguments
     `(#:tests? #f))                    ; there are no tests
    (inputs
     (list jack-1
           lv2
           alsa-lib
           new-session-manager
           liblo
           qtbase
           qtsvg))
    (native-inputs
     (list pkg-config qttools))
    (home-page "https://synthv1.sourceforge.io")
    (synopsis "Polyphonic subtractive synthesizer")
    (description
     "Synthv1 is an old-school subtractive polyphonic synthesizer with four
oscillators and stereo effects.")
    (license license:gpl2+)))

(define-public drumkv1
  (package
    (name "drumkv1")
    (version "0.9.27")
    (source (origin
              (method url-fetch)
              (uri
               (string-append "mirror://sourceforge/drumkv1/drumkv1/" version
                              "/drumkv1-" version ".tar.gz"))
              (sha256
               (base32
                "0j96z5bqh1mnldsda6dyp0jqp01mf7p55yr956rzkzg6jivj8fs3"))))
    (build-system cmake-build-system)
    (arguments
     `(#:tests? #f))                    ; there are no tests
    (inputs
     (list jack-1
           lv2
           libsndfile
           alsa-lib
           new-session-manager
           liblo
           qtbase
           qtsvg))
    (native-inputs
     (list pkg-config qttools))
    (home-page "https://drumkv1.sourceforge.io")
    (synopsis "Drum-kit sampler synthesizer with stereo effects")
    (description
     "Drumkv1 is an old-school drum-kit sampler synthesizer with stereo
effects.")
    (license license:gpl2+)))

(define-public samplv1
  (package
    (name "samplv1")
    (version "0.9.27")
    (source (origin
              (method url-fetch)
              (uri
               (string-append "mirror://sourceforge/samplv1/samplv1/" version
                              "/samplv1-" version ".tar.gz"))
              (sha256
               (base32
                "0wxdcw5qs58kjfnnl4lnmafj8qim8qmdfdzrgnxggyhjg5mrpyby"))))
    (build-system cmake-build-system)
    (arguments
     `(#:tests? #f))                    ; there are no tests
    (inputs
     (list jack-1
           lv2
           libsndfile
           alsa-lib
           new-session-manager
           liblo
           qtbase
           qtsvg))
    (native-inputs
     (list pkg-config qttools))
    (home-page "https://samplv1.sourceforge.io")
    (synopsis "Polyphonic sampler synthesizer with stereo effects")
    (description
     "Samplv1 is an old-school polyphonic sampler synthesizer with stereo
effects.")
    (license license:gpl2+)))

(define-public padthv1
  (package
    (name "padthv1")
    (version "0.9.27")
    (source (origin
              (method url-fetch)
              (uri
               (string-append "mirror://sourceforge/padthv1/padthv1/" version
                              "/padthv1-" version ".tar.gz"))
              (sha256
               (base32
                "0ydm09g0ibvp1nf4fzzj6bkwlxx46pjxqgg8h76hwi6l8k0rz5m4"))))
    (build-system cmake-build-system)
    (arguments
     `(#:tests? #f))                    ; there are no tests
    (inputs
     (list jack-1
           lv2
           alsa-lib
           new-session-manager
           liblo
           fftwf
           qtbase
           qtsvg))
    (native-inputs
     (list pkg-config qttools))
    (home-page "https://padthv1.sourceforge.io")
    (synopsis "Polyphonic additive synthesizer")
    (description
     "Padthv1 is an old-school polyphonic additive synthesizer with stereo
effects.  Padthv1 is based on the PADsynth algorithm by Paul Nasca, as a
special variant of additive synthesis.")
    (license license:gpl2+)))

(define-public amsynth
  (package
    (name "amsynth")
    (version "1.12.4")
    (source
     (origin
       (method url-fetch)
       (uri (string-append "https://github.com/amsynth/amsynth/releases/"
                           "download/release-" version
                           "/amsynth-" version ".tar.gz"))
       (sha256
        (base32 "1fabxx4nv5rsi4kjqachzh2r6zb40lszbv09gcz41ql8qslrw842"))))
    (build-system gnu-build-system)
    (arguments
     (list #:phases
           #~(modify-phases %standard-phases
               (add-after 'unpack 'patch-file-names
                 (lambda* (#:key inputs #:allow-other-keys)
                   (substitute* "src/GUI/editor_pane.c"
                     (("/usr/bin/unzip")
                      (search-input-file inputs "bin/unzip")))
                   (substitute* "src/GUI/MainMenu.cpp"
                     (("/usr/bin/which")
                      (search-input-file inputs "bin/which"))))))))
    (inputs
     (list alsa-lib
           gtk+-2
           jack-1
           libsndfile
           lv2
           ;; External commands invoked at run time.
           unzip
           which))
    (propagated-inputs
     ;; avoid runtime error:
     ;; GLib-GIO-ERROR **: 22:14:48.344: Settings schema
     ;;   'org.gnome.desktop.interface' is not installed
     (list gsettings-desktop-schemas))
    (native-inputs
     (list intltool pkg-config))
    (home-page "https://amsynth.github.io")
    (synopsis "Analog modeling synthesizer")
    (description
     "amsynth is an easy-to-use software synthesizer with a classic
subtractive synthesizer topology.  Its features include: dual
oscillators (sine, saw, square, noise) with hard sync; 12 and 24 dB/oct
resonant filters (low-pass, high-pass, band-pass, notch); mono, poly, legato
keyboard modes; dual ADSR envelope generators for filter and amplitude; LFO
which can modulate the oscillators, filter, and amplitude; distortion and
reverb effects.")
    (license license:gpl2+)))

(define-public paulxstretch
  (package
    (name "paulxstretch")
    (version "1.6.0")
    (source (origin
              (method git-fetch)
              (uri (git-reference
                    (url "https://github.com/essej/paulxstretch")
                    (commit (string-append "v" version))))
              (file-name (git-file-name name version))
              (sha256
               (base32
                "1pff51imfgmgqzc6mdgwd1v9fci0a8hj85fnkdsvkdzbnxdzvs9r"))))
    (build-system cmake-build-system)
    (arguments
     (list
      #:tests? #f                       ;no test suite
      #:phases
      #~(modify-phases %standard-phases
          (add-after 'unpack 'patch-paths
            (lambda* (#:key inputs #:allow-other-keys)
              (substitute* "deps/juce/extras/Projucer/Source/ProjectSaving/\
jucer_ProjectExport_CodeBlocks.h"
                (("/usr/include/freetype2")
                 (search-input-directory inputs "/include/freetype2")))
              (substitute*
                  "deps/juce/modules/juce_graphics/native/juce_linux_Fonts.cpp"
                (("/etc/fonts")
                 (search-input-directory inputs "/etc/fonts")))
              (substitute*
                  "deps/juce/modules/juce_gui_basics/native/x11/\
juce_linux_XWindowSystem.cpp"
                (("/usr/bin/dconf")
                 (search-input-file inputs "/bin/dconf"))
                (("/usr/bin/gsettings")
                 (search-input-file inputs "/bin/gsettings")))))
          (replace 'install
            (lambda _
              (let* ((lib (string-append #$output "/lib"))
                     (share (string-append #$output "/share"))
                     (clap (string-append lib "/clap"))
                     (vst3 (string-append lib "/vst3")))
                (with-directory-excursion
                    "PaulXStretch_artefacts/RelWithDebInfo"
                  (install-file "Standalone/paulxstretch"
                                (string-append #$output "/bin"))
                  (install-file "CLAP/PaulXStretch.clap" clap)
                  (mkdir-p vst3)
                  (copy-recursively "VST3" vst3)
                  (install-file (string-append
                                 #$source
                                 "/linux/paulxstretch.desktop")
                                (string-append share "/applications"))
                  (install-file (string-append
                                 #$source
                                 "/images/paulxstretch_icon_1024_rounded.png")
                                (string-append share "/pixmaps")))))))))
    (home-page "https://sonosaurus.com/paulxstretch/")
    (native-inputs (list pkg-config))
    (inputs (list alsa-lib
                  curl
                  dconf
                  fftwf
                  fontconfig
                  freetype
                  `(,glib "bin")
                  jack-1
                  libx11
                  libxcursor
                  libxext
                  libxinerama
                  libxrandr))
    (supported-systems '("x86_64-linux")) ;pffft.c uses SIMD code
    (synopsis "Audio timestretching application and plugin")
    (description
     "PaulXStretch is an application/plugin is based on the PaulStretch
algorithm (Paul’s Extreme Time Stretch, originally developed by Nasca Octavian
Paul), and specifically the PaulXStretch version from Xenakios.")
    (license license:gpl3+)))

(define-public setbfree
  (package
    (name "setbfree")
    (version "0.8.11")
    (source (origin
              (method git-fetch)
              (uri (git-reference
                    (url "https://github.com/pantherb/setBfree")
                    (commit (string-append "v" version))))
              (file-name (git-file-name name version))
              (sha256
               (base32
                "1s3ps3cjwlm63ml4izb7mizy8ci5pl9a19lvz62xf0br089h3afc"))))
    (build-system gnu-build-system)
    (arguments
     `(#:tests? #f                      ; no "check" target
       #:make-flags
       (list (string-append "PREFIX=" (assoc-ref %outputs "out"))
             (string-append "FONTFILE="
                            (assoc-ref %build-inputs "font-bitstream-vera")
                            "/share/fonts/truetype/VeraBd.ttf")
             ;; Disable unsupported optimization flags on non-x86
             ,@(let ((system (or (%current-target-system)
                                 (%current-system))))
                 (if (or (string-prefix? "x86_64" system)
                         (string-prefix? "i686" system))
                     '()
                     '("OPTIMIZATIONS=-ffast-math -fomit-frame-pointer -O3"))))
       #:phases
       (modify-phases %standard-phases
         (add-before 'build 'set-CC-variable
           (lambda _ (setenv "CC" "gcc") #t))
         (delete 'configure))))
    (inputs
     (list jack-1
           lv2
           zita-convolver
           glu
           ftgl
           font-bitstream-vera))
    (native-inputs
     (list help2man pkg-config))
    (home-page "https://setbfree.org")
    (synopsis "Tonewheel organ")
    (description
     "setBfree is a MIDI-controlled, software synthesizer designed to imitate
the sound and properties of the electromechanical organs and sound
modification devices that brought world-wide fame to the names and products of
Laurens Hammond and Don Leslie.")
    (license license:gpl2+)))

(define-public bristol
  (package
    (name "bristol")
    (version "0.60.11")
    (source (origin
              (method url-fetch)
              (uri (string-append "mirror://sourceforge/bristol/bristol/"
                                  (version-major+minor version)
                                  "/bristol-" version ".tar.gz"))
              (sha256
               (base32
                "1fi2m4gmvxdi260821y09lxsimq82yv4k5bbgk3kyc3x1nyhn7vx"))))
    (build-system gnu-build-system)
    (arguments
     `(#:phases
       (modify-phases %standard-phases
         (add-after 'unpack 'remove-sse-flags
           (lambda* (#:key system #:allow-other-keys)
             (when (not (or (string-prefix? "x86_64" system)
                            (string-prefix? "i686" system)))
               (substitute* "bristol/Makefile.in"
                 (("-msse -mfpmath=sse") "")))))
         ;; This is needed to build brighton
         (add-after 'unpack 'add-fcommon
           (lambda _
             (setenv "CFLAGS" "-fcommon")))
         ;; alsa-lib 1.1.x no longer provides iatomic.h.  That's okay because
         ;; bristol actually doesn't use it.
         (add-after 'unpack 'do-not-use-alsa-iatomic
           (lambda _
             (substitute* "libbristolaudio/audioEngineJack.c"
               (("#include <alsa/iatomic.h>") ""))))
         ;; We know that Bristol has been linked with JACK and we don't have
         ;; ldd, so we can just skip this check.
         (add-after 'unpack 'do-not-grep-for-jack
           (lambda _
             (substitute* "bin/startBristol.in"
               (("ldd `which bristol` | grep jack") "echo guix")))))))
    (inputs
     (list alsa-lib jack-2 liblo libx11))
    (native-inputs
     (list pkg-config))
    (home-page "https://bristol.sourceforge.net/")
    (synopsis "Synthesizer emulator")
    (description
     "Bristol is an emulation package for a number of different @code{classic}
synthesizers including additive and subtractive and a few organs.  The
application consists of the engine, which is called bristol, and its own GUI
library called brighton that represents all the emulations.  There are
currently more than twenty different emulations; each does sound different
although the author maintains that the quality and accuracy of each emulation
is subjective.")
    (license license:gpl3+)))

(define-public tuxguitar
  (package
    (name "tuxguitar")
    (version "1.5.5")
    (source (origin
              (method url-fetch)
              (uri (string-append
                    "mirror://sourceforge/tuxguitar/TuxGuitar/TuxGuitar-"
                    version "/tuxguitar-" version "-src.tar.gz"))
              (sha256
               (base32
                "1613aiq3x48l2nx1zxqh1cif6i5izkixfld8c9wri9nfv405b19f"))))
    (build-system ant-build-system)
    (arguments
     `(#:build-target "build"
       #:jdk ,icedtea-8
       #:tests? #f                      ; no tests
       #:phases
       (modify-phases %standard-phases
         (replace 'build
           (lambda* (#:key inputs outputs #:allow-other-keys)
             (let* ((initial-classpath (getenv "CLASSPATH"))
                    (build-dir (lambda (dir)
                                 (setenv
                                  "CLASSPATH"
                                  (string-join (cons initial-classpath
                                                     (find-files (getcwd) "\\.jar$"))
                                               ":"))
                                 (with-directory-excursion dir
                                   (if (file-exists? "build.xml")
                                       ((assoc-ref %standard-phases 'build)
                                        #:build-target "build")
                                       (begin
                                         ;; Generate default build.xml.
                                         ((@@ (guix build ant-build-system)
                                              default-build.xml)
                                          (string-append (string-downcase dir) ".jar")
                                          (string-append (assoc-ref outputs "out")
                                                         "/share/java"))
                                         ((assoc-ref %standard-phases 'build))))))))
               (map build-dir '("TuxGuitar-lib"
                                "TuxGuitar-editor-utils"
                                "TuxGuitar-ui-toolkit"
                                "TuxGuitar-ui-toolkit-swt"
                                "TuxGuitar-viewer"
                                "TuxGuitar"
                                "TuxGuitar-gm-utils"
                                "TuxGuitar-alsa"
                                "TuxGuitar-midi"
                                "TuxGuitar-midi-ui")))))
         (add-after 'build 'build-jni
           (lambda _
             (setenv "CC" "gcc")
             (setenv "CFLAGS" (string-append
                               "-fpic -I"
                               (getcwd)
                               "/build-scripts/native-modules/common-include"))
             (invoke "make" "-C" "./TuxGuitar-alsa/jni" "-f" "GNUmakefile")))
         (replace 'install
           (lambda* (#:key inputs outputs #:allow-other-keys)
             (let* ((out   (assoc-ref outputs "out"))
                    (bin   (string-append out "/bin"))
                    (share (string-append out "/share"))
                    (jni-lib (string-append out "/lib"))
                    (lib   (string-append share "/java"))
                    (swt   (assoc-ref inputs "java-swt"))
                    (mime  (string-append share "/mime/packages"))
                    (app   (string-append share "/applications"))
                    (man   (string-append share "/man/man1")))

               (mkdir-p bin)
               ;; Install all jars.
               (for-each (lambda (file)
                           (install-file file lib))
                         (find-files "." "\\.jar$"))

               ;; Install jni libraries
               (for-each (lambda (file)
                           (install-file file jni-lib))
                         (find-files "." "\\-jni.so$"))

               ;; Install all resources.
               (copy-recursively "./TuxGuitar/share" share)

               ;; Install desktop and mime files
               (install-file "./misc/tuxguitar.xml" mime)
               (install-file "./misc/tuxguitar.desktop" app)

               ;; Install manaual
               (install-file "./misc/tuxguitar.1" man)

               ;; Create wrapper.
               (call-with-output-file (string-append bin "/tuxguitar")
                 (lambda (port)
                   (let ((classpath (string-join (append  (find-files lib "\\.jar$")
                                                          (find-files swt "\\.jar$"))
                                                 ":")))
                     (format
                      port
                      (string-append "#!/bin/sh\n"
                                     (which "java")
                                     " -cp " classpath
                                     " -Dtuxguitar.home.path=" out
                                     " -Dtuxguitar.share.path=" out "/share"
                                     " -Dswt.library.path=" swt "/lib"
                                     " -Djava.library.path=" out "/lib"
                                     " org.herac.tuxguitar.app.TGMainSingleton"
                                     " \"$1\" \"$2\"")))))
               (chmod (string-append bin "/tuxguitar") #o555)))))))
    (inputs
     (list alsa-lib java-swt))
    (home-page "http://tuxguitar.com.ar/")
    (synopsis "Multitrack tablature editor and player")
    (description
     "TuxGuitar is a guitar tablature editor with player support through midi.
It can display scores and multitrack tabs.  TuxGuitar provides various
additional features, including autoscrolling while playing, note duration
management, bend/slide/vibrato/hammer-on/pull-off effects, support for
tuplets, time signature management, tempo management, gp3/gp4/gp5 import and
export.")
    (license license:lgpl2.1+)))

(define-public pd
  (package
    (name "pd")
    (version "0.53-1")
    (source (origin
              (method url-fetch)
              (uri
               (string-append "http://msp.ucsd.edu/Software/pd-"
                              version ".src.tar.gz"))
              (sha256
               (base32
                "0g0ks2h55p0kwz2cc5n7d6vcl6crg299zfwwwwnzc6fibclaqksl"))))
    (build-system gnu-build-system)
    (arguments
     (let ((wish (string-append "wish" (version-major+minor
                                        (package-version tk)))))
       (list
        #:tests? #f                     ; no "check" target
        #:configure-flags
        #~(list
           "--disable-oss"
           "--enable-jack"
           "--without-local-portaudio"
           (string-append "--with-wish="
                          (search-input-file %build-inputs
                                             (string-append "/bin/" #$wish))))
        #:phases
        #~(modify-phases %standard-phases
            (add-before 'configure 'fix-wish-path
              (lambda _
                (substitute* "tcl/pd-gui.tcl"
                  (("exec wish ")
                   (string-append "exec " (which #$wish) " ")))))))))
    (native-inputs
     (list autoconf automake libtool gettext-minimal pkg-config))
    (inputs
     (list tk alsa-lib jack-1 portaudio))
    (home-page "https://puredata.info")
    (synopsis "Visual programming language for artistic performances")
    (description
     "Pure Data (aka Pd) is a visual programming language.  Pd enables
musicians, visual artists, performers, researchers, and developers to create
software graphically, without writing lines of code.  Pd is used to process
and generate sound, video, 2D/3D graphics, and interface sensors, input
devices, and MIDI.  Pd can easily work over local and remote networks to
integrate wearable technology, motor systems, lighting rigs, and other
equipment.  Pd is suitable for learning basic multimedia processing and visual
programming methods as well as for realizing complex systems for large-scale
projects.")
    (license license:bsd-3)))

(define-public libpd
  (package
    (name "libpd")
    (version "0.11.0")
    (source (origin
              (method git-fetch)
              (uri (git-reference
                    (url "https://github.com/libpd/libpd")
                    (commit version)
                    (recursive? #t)))   ; for the 'pure-data' submodule
              (file-name (string-append name "-" version "-checkout"))
              (sha256
               (base32
                "1bcg1d9iyf9n37hwwphmih0c8rd1xcqykil5z1cax6xfs76552nk"))))
    (build-system gnu-build-system)
    (arguments
     '(#:tests? #f                      ; no tests
       #:make-flags '("CC=gcc")
       #:phases
       (modify-phases %standard-phases
         (delete 'configure)            ; no configure script
         (replace 'install
           (lambda* (#:key outputs #:allow-other-keys)
             (let ((out (assoc-ref outputs "out")))
               (invoke "make" "install"
                       (string-append "prefix=" out)
                       ;; XXX: Fix the last 2 lines of 'install' target.
                       "LIBPD_IMPLIB=NO"
                       "LIBPD_DEF=NO")))))))
    (home-page "http://libpd.cc/")
    (synopsis "Pure Data as an embeddable audio synthesis library")
    (description
     "Libpd provides Pure Data as an embeddable audio synthesis library.  Its
main purpose is to liberate raw audio rendering from audio and MIDI drivers.")
    (license license:bsd-3)))

(define-public portmidi
  (package
    (name "portmidi")
    (version "217")
    (source (origin
              (method url-fetch)
              (uri (string-append "mirror://sourceforge/portmedia/portmidi/"
                                  version "/portmidi-src-" version ".zip"))
              (sha256
               (base32
                "03rfsk7z6rdahq2ihy5k13qjzgx757f75yqka88v3gc0pn9ais88"))
              (patches (list (search-patch "portmidi-modular-build.patch")))))
    (build-system cmake-build-system)
    (arguments
     `(#:tests? #f                      ; tests cannot be linked
       #:build-type "Release"           ; needed to have PMALSA set
       #:configure-flags
       (list "-DPORTMIDI_ENABLE_JAVA=Off"
             "-DPORTMIDI_ENABLE_TEST=Off") ; tests fail linking
       #:phases
       (modify-phases %standard-phases
         ;; Some packages, e.g., MuseScore, expect "libporttime.so" instead of
         ;; "libportmidi.so".  Distributions get away with it by creating an
         ;; appropriate symlink.
         (add-after 'install 'add-porttime
           (lambda* (#:key outputs #:allow-other-keys)
             (let* ((out (assoc-ref outputs "out"))
                    (lib (string-append out "/lib")))
               (with-directory-excursion lib
                 (symlink "libportmidi.so" "libporttime.so")))))
         (add-after 'install 'install-pkg-config
           (lambda* (#:key outputs #:allow-other-keys)
             (let* ((out (assoc-ref outputs "out"))
                    (pkg-config-dir (string-append out "/lib/pkgconfig")))
               (mkdir-p pkg-config-dir)
               (with-output-to-file (string-append pkg-config-dir "/portmidi.pc")
                 (lambda _
                   (format #t
                           "prefix=~@*~a~@
                           libdir=${prefix}/lib~@
                           includedir=${prefix}/include~@

                           Name: portmidi~@
                           Description:~@
                           Version: ~a~@
                           Libs: -L${libdir} -lportmidi~@
                           Cflags: -I${includedir}~%"
                           out ,version)))))))))
    (inputs
     (list alsa-lib))
    (native-inputs
     (list unzip))
    (home-page "https://portmedia.sourceforge.net/portmidi/")
    (synopsis "Library for MIDI I/O")
    (description
     "PortMidi is a library supporting real-time input and output of MIDI data
using a system-independent interface.")
    (license license:expat)))

(define-public python-pyportmidi
  (package
    (name "python-pyportmidi")
    (version (package-version portmidi))
    (source (package-source portmidi))
    (build-system python-build-system)
    (arguments
     `(#:tests? #f ; no tests included
       #:phases
       (modify-phases %standard-phases
         (add-after 'unpack 'enter-dir
           (lambda _ (chdir "pm_python") #t))
         (add-after 'enter-dir 'fix-setup.py
           (lambda _
             (substitute* "setup.py"
               ;; Use Python 3 syntax
               (("print (\".*\")" _ text)
                (string-append "print(" text ")\n"))
               ;; TODO.txt and CHANGES.txt don't exist
               (("CHANGES =.*") "CHANGES = \"\"\n")
               (("TODO =.*") "TODO = \"\"\n"))
             #t)))))
    (inputs
     (list portmidi alsa-lib))
    (native-inputs
     (list python-cython unzip))
    (home-page "https://portmedia.sourceforge.net/portmidi/")
    (synopsis "Python bindings to PortMidi")
    (description
     "This package provides Python bindings to the PortMidi library.")
    (license license:expat)))

(define-public frescobaldi
  (package
    (name "frescobaldi")
    (version "3.3.0")
    (source
     (origin
       (method url-fetch)
       (uri (string-append
             "https://github.com/wbsoft/frescobaldi/releases/download/v"
             version "/frescobaldi-" version ".tar.gz"))
       (sha256
        (base32 "1n60gfnf6x0l1bac088g9adzx0lskbl9knd4y1ynr3y0zcs0kfcz"))))
    (build-system python-build-system)
    (arguments
     (list
      #:tests? #f                       ;no tests included
      #:phases
      #~(modify-phases %standard-phases
          (add-before 'build 'generate-translations
            (lambda _
              (invoke "make" "-C" "i18n")))
          (add-before 'build 'generate-metadata
            (lambda _
              (invoke "make" "-C" "linux"))))))
    (inputs
     (list lilypond
           poppler
           portmidi
           python-ly
           python-poppler-qt5
           python-pyportmidi
           python-pyqt
           python-sip
           qpageview))
    (home-page "https://www.frescobaldi.org/")
    (synopsis "LilyPond sheet music text editor")
    (description
     "Frescobaldi is a LilyPond sheet music text editor with syntax
highlighting and automatic completion.  Among other things, it can render
scores next to the source, can capture input from MIDI or read MusicXML and
ABC files, has a MIDI player for proof-listening, and includes a documentation
browser.")
    (license license:gpl2+)))

(define-public drumstick
  (package
    (name "drumstick")
    (version "2.3.1")
    (source (origin
              (method url-fetch)
              (uri (string-append "mirror://sourceforge/drumstick/"
                                  version "/drumstick-" version ".tar.bz2"))
              (sha256
               (base32
                "1rs248pkgn6d29nkvw9ab6dvi1vsz220jdmz1ddzr29cpyc0adfh"))))
    (build-system cmake-build-system)
    (arguments
     `(#:tests? #f                      ; no test target
       #:phases
       (modify-phases %standard-phases
         (add-before 'configure 'fix-docbook
           (lambda* (#:key inputs #:allow-other-keys)
             (substitute* "cmake_admin/CreateManpages.cmake"
               (("http://docbook.sourceforge.net/release/xsl/current/manpages/docbook.xsl")
                (string-append (assoc-ref inputs "docbook-xsl")
                               "/xml/xsl/docbook-xsl-"
                               ,(package-version docbook-xsl)
                               "/manpages/docbook.xsl")))
             #t)))))
    (inputs
     (list qtbase-5 qtsvg-5 qttools-5 alsa-lib))
    (native-inputs
     (list pkg-config
           libxslt ; for xsltproc
           docbook-xsl
           doxygen
           graphviz)) ; for dot
    (home-page "https://drumstick.sourceforge.io/")
    (synopsis "C++ MIDI library")
    (description
     "Drumstick is a set of MIDI libraries using C++/Qt5 idioms and style.  It
includes a C++ wrapper around the ALSA library sequencer interface.  A
complementary library provides classes for processing SMF (Standard MIDI
files: .MID/.KAR), Cakewalk (.WRK), and Overture (.OVE) file formats.  A
multiplatform realtime MIDI I/O library is also provided with various output
backends, including ALSA, OSS, Network and FluidSynth.")
    (license license:gpl2+)))

(define-public vmpk
  (package
    (name "vmpk")
    (version "0.8.4")
    (source (origin
              (method url-fetch)
              (uri (string-append "mirror://sourceforge/vmpk/vmpk/"
                                  version "/vmpk-" version ".tar.bz2"))
              (sha256
               (base32
                "0kh8pns9pla9c47y2nwckjpiihczg6rpg96aignsdsd7vkql69s9"))))
    (build-system cmake-build-system)
    (arguments
     `(#:tests? #f  ; no test target
       #:phases
       (modify-phases %standard-phases
         (add-before 'configure 'fix-docbook
           (lambda* (#:key inputs #:allow-other-keys)
             (substitute* "cmake_admin/CreateManpages.cmake"
               (("http://docbook.sourceforge.net/release/xsl/current/manpages/docbook.xsl")
                (string-append (assoc-ref inputs "docbook-xsl")
                               "/xml/xsl/docbook-xsl-"
                               ,(package-version docbook-xsl)
                               "/manpages/docbook.xsl")))
             #t)))))
    (inputs
     (list drumstick qtbase-5 qtsvg-5 qtx11extras))
    (native-inputs
     (list libxslt ;for xsltproc
           docbook-xsl qttools-5 pkg-config))
    (home-page "https://vmpk.sourceforge.io/")
    (synopsis "Virtual MIDI piano keyboard")
    (description
     "Virtual MIDI Piano Keyboard is a MIDI events generator and receiver.  It
doesn't produce any sound by itself, but can be used to drive a MIDI
synthesizer (either hardware or software, internal or external).  You can use
the computer's keyboard to play MIDI notes, and also the mouse.  You can use
the Virtual MIDI Piano Keyboard to display the played MIDI notes from another
instrument or MIDI file player.")
    (license license:gpl3+)))

(define-public zynaddsubfx
  (package
    (name "zynaddsubfx")
    (version "3.0.6")
    (source (origin
              (method url-fetch)
              (uri (string-append
                    "mirror://sourceforge/zynaddsubfx/zynaddsubfx/"
                    version "/zynaddsubfx-" version ".tar.bz2"))
              (sha256
               (base32
                "1bkirvcg0lz1i7ypnz3dyh218yhrqpnijxs8n3wlgwbcixvn1lfb"))))
    (build-system cmake-build-system)
    (arguments
     `(#:phases
       (modify-phases %standard-phases
         ;; Move SSE compiler optimization flags from generic target to
         ;; athlon64 and core2 targets, because otherwise the build would fail
         ;; on non-Intel machines.
         (add-after 'unpack 'remove-sse-flags-from-generic-target
          (lambda _
            (substitute* "src/CMakeLists.txt"
              (("-msse -msse2 -mfpmath=sse") "")
              (("-march=(athlon64|core2)" flag)
               (string-append flag " -msse -msse2 -mfpmath=sse"))))))))
    (inputs
     (list liblo
           ntk
           mesa
           alsa-lib
           jack-1
           fftw
           fftwf
           minixml
           libxpm
           zlib))
    (native-inputs
     (list pkg-config
           ruby))
    (home-page "https://zynaddsubfx.sf.net/")
    (synopsis "Software synthesizer")
    (description
     "ZynAddSubFX is a feature heavy realtime software synthesizer.  It offers
three synthesizer engines, multitimbral and polyphonic synths, microtonal
capabilities, custom envelopes, effects, etc.")
    (license license:gpl2)))

(define-public yoshimi
  (package
    (name "yoshimi")
    (version "2.2.2.1")
    (source
     (origin
       (method url-fetch)
       (uri (string-append "mirror://sourceforge/yoshimi/"
                           (version-major+minor version)
                           "/yoshimi-" version ".tar.bz2"))
       (sha256
        (base32 "1axrbk1qwsiq77g5957db744481zb2v158psnk2w530wxhls2442"))))
    (build-system cmake-build-system)
    (arguments
     (list
      #:tests? #f                       ; there are no tests
      #:configure-flags
      #~(list (string-append "-DCMAKE_INSTALL_DATAROOTDIR="
                             #$output "/share"))
      #:phases
      #~(modify-phases %standard-phases
          (add-before 'configure 'enter-dir
            (lambda _ (chdir "src")))
          (add-after 'unpack 'fix-paths
            (lambda _
              (substitute* (list "src/Interface/InterChange.cpp"
                                 "src/Misc/Bank.cpp"
                                 "src/Misc/Config.cpp")
                (("/usr/share") (string-append #$output "/share")))))
          ;; Move SSE compiler optimization flags from generic target to
          ;; athlon64 and core2 targets, because otherwise the build would fail
          ;; on non-Intel machines.
          (add-after 'unpack 'remove-sse-flags-from-generic-target
            (lambda _
              (substitute* "src/CMakeLists.txt"
                (("-msse -msse2 -mfpmath=sse") "")
                (("-march=(athlon64|core2)" flag)
                 (string-append flag " -msse -msse2 -mfpmath=sse"))))))))
    (inputs
     (list alsa-lib
           boost
           cairo
           fftwf
           fltk
           fontconfig
           jack-2
           lv2
           mesa
           minixml
           ncurses
           readline
           zlib))
    (native-inputs
     (list pkg-config))
    (home-page "https://yoshimi.sourceforge.net/")
    (synopsis "Multi-paradigm software synthesizer")
    (description
     "Yoshimi is a fork of ZynAddSubFX, a feature-heavy real-time software
synthesizer.  It offers three synthesizer engines, multitimbral and polyphonic
synths, microtonal capabilities, custom envelopes, effects, etc.  Yoshimi
improves on support for JACK features, such as JACK MIDI.")
    (license license:gpl2)))

(define-public libgig
  (package
    (name "libgig")
    (version "4.2.0")
    (source (origin
              (method url-fetch)
              (uri (string-append "http://download.linuxsampler.org/packages/"
                                  "libgig-" version ".tar.bz2"))
              (sha256
               (base32
                "1zs5yy124bymfyapsnljr6rv2lnn5inwchm0xnwiw44b2d39l8hn"))))
    (build-system gnu-build-system)
    (inputs
     (list `(,util-linux "lib") libsndfile))
    (native-inputs
     (list pkg-config))
    (home-page "https://linuxsampler.org/libgig/")
    (synopsis "C++ library for working with Gigasampler (.gig) files")
    (description
     "Libgig is a C++ library for loading, modifying existing and creating new
Gigasampler (.gig) files and DLS (Downloadable Sounds) Level 1/2 files, KORG
sample based instruments (.KSF and .KMP files), SoundFont v2 (.sf2) files and
AKAI sampler data.  The package includes a couple of command line tools based
on the library.")
    ;; The library and tools are released under the GPL, except the AKAI
    ;; classes which are released under the LGPL.
    (license (list license:gpl2+ license:lgpl2.1+))))

(define-public jack-keyboard
  (package
    (name "jack-keyboard")
    (version "2.7.2")
    (source
     (origin
       (method url-fetch)
       (uri (string-append "mirror://sourceforge/jack-keyboard/jack-keyboard/"
                           version "/jack-keyboard-" version ".tar.gz"))
       (sha256
        (base32
         "1z34ga1z6ivgxbp0afsfghz7rn6s8vc9fxnb9ini8mx0dackr5ar"))))
    (build-system cmake-build-system)
    ;; Disable Lash support, as it is unmaintained and depends on Python 2.
    (arguments
     (list #:tests? #f                  ;no test suite
           #:configure-flags
           #~(list "-DLashEnable=OFF"
                   ;; XXX: FindGTK2.cmake from CMake expects the
                   ;; headers to be in FHS locations; give it some
                   ;; clues.
                   (string-append "-DGTK2_ADDITIONAL_SUFFIXES="
                                  "lib/glib-2.0;" ;for glibconfig.h
                                  "lib/gtk-2.0")))) ;for gdkconfig.h
    (inputs (list jack-2 gtk+-2))
    (home-page "https://jack-keyboard.sourceforge.net/")
    (synopsis "Virtual MIDI keyboard")
    (description "Jack-keyboard is a virtual MIDI keyboard, a program that
allows you to send JACK MIDI events (i.e. play) using your PC keyboard.")
    (license license:bsd-2)))

(define-public jack-capture
  (package
    (name "jack-capture")
    (version "0.9.73")
    (source (origin
              (method git-fetch)
              (uri (git-reference
                    (url "https://github.com/kmatheussen/jack_capture")
                    (commit version)))
              (file-name (string-append name "-" version "-checkout"))
              (sha256
               (base32
                "0jcqky96q8xgya6wqv1p8pj9fkf2wh7ynl67ah7x5bn3basgfclf"))))
    (build-system gnu-build-system)
    (arguments
     `(#:make-flags
       (list (string-append "PREFIX=" (assoc-ref %outputs "out")))
       #:tests? #f ; there are none
       #:phases
       (modify-phases %standard-phases
         (delete 'configure))))
    (native-inputs
     (list pkg-config which))
    (inputs
     (list gtk+-2
           jack-2
           libogg
           liblo
           lame
           libsndfile))
    (home-page "https://github.com/kmatheussen/jack_capture")
    (synopsis "Program for recording sound files with JACK")
    (description "This is a program for recording sound files with JACK.  It
can connect to any JACK port and record the output into a stereo WAV file.")
    (license license:gpl2+)))

(define-public jack-select
  (package
    (name "jack-select")
    (version "1.5.0")
    (source (origin
              (method url-fetch)
              (uri (pypi-uri "jack-select" version))
              (sha256
               (base32
                "1zijk9ly2fczxsnnrqr8s0ajmlyx1j1vd8gk0rm5dj5zyhhmia7f"))))
    (build-system gnu-build-system)
    (arguments
     `(#:modules ((guix build gnu-build-system)
                  ((guix build python-build-system) #:prefix python:)
                  (guix build utils))
       #:imported-modules (,@%gnu-build-system-modules
                           (guix build python-build-system))
       #:make-flags
       (list (string-append "PREFIX=" (assoc-ref %outputs "out")))
       #:tests? #f                      ; there are none
       #:phases
       (modify-phases %standard-phases
         (replace 'configure
           (lambda* (#:key inputs #:allow-other-keys)
             ;; python-dbus cannot be found but it's really there.  See
             ;; https://github.com/SpotlightKid/jack-select/issues/2
             (substitute* "setup.py"
               (("'dbus-python',") ""))
             ;; Fix reference to dlopened libraries.
             (substitute* "jackselect/alsainfo.py"
               (("libasound.so.2")
                (search-input-file inputs "/lib/libasound.so.2")))))
         (replace 'build
           (assoc-ref python:%standard-phases 'build))
         (add-after 'install 'wrap
           (assoc-ref python:%standard-phases 'wrap)))))
    (native-inputs
     (list pkg-config))
    (inputs
     (list alsa-lib
           python-dbus
           python-pygobject
           python-pyudev
           python-pyxdg
           python-wrapper))
    (home-page "https://github.com/SpotlightKid/jack-select")
    (synopsis "Systray application to quickly change the JACK-DBus configuration")
    (description "This application displays an icon in the system tray (also
known as notification area) of your desktop, which shows the status of the
JACK audio server and when you click on it, a menu pops up, which lets you
quickly select from the JACK configuration presets you created with QjackCtl.
When you select a preset, its JACK engine and driver configuration settings
are loaded via DBus into JACK and then the server is restarted.  This allows
you to switch between different audio setups with just two mouse clicks.")
    (license license:expat)))

(define-public cursynth
  (package
    (name "cursynth")
    (version "1.5")
    (source
     (origin
      (method url-fetch)
      (uri (string-append "mirror://gnu/cursynth/cursynth-"
                          version ".tar.gz"))
      (sha256
       (base32 "1dhphsya41rv8z6yqcv9l6fwbslsds4zh1y56zizi39nd996d40v"))
      (patches (search-patches "cursynth-wave-rand.patch"))))
    (build-system gnu-build-system)
    (native-inputs (list pkg-config))
    ;; TODO: See https://github.com/iyoko/cursynth/issues/4 which currently
    ;; prevents us from using pulseaudio
    (inputs (list ncurses alsa-lib))
    (home-page "https://www.gnu.org/software/cursynth/")
    (synopsis "Polyphonic and MIDI subtractive music synthesizer using curses")
    (description "GNU cursynth is a polyphonic synthesizer that runs
graphically in the terminal.  It is built on a full-featured subtractive
synthesis engine.  Notes and parameter changes may be entered via MIDI or the
computer's keyboard.")
    (license license:gpl3+)))

(define-public aj-snapshot
  (package
    (name "aj-snapshot")
    (version "0.9.9")
    (source (origin
              (method url-fetch)
              (uri (string-append "mirror://sourceforge/aj-snapshot/"
                                  "aj-snapshot-" version ".tar.bz2"))
              (sha256
               (base32
                "0z8wd5yvxdmw1h1rj6km9h01xd4xmp4d86gczlix7hsc7zrf0wil"))))
    (build-system gnu-build-system)
    (inputs
     (list minixml jack-1 alsa-lib))
    (native-inputs
     (list pkg-config))
    (home-page "https://aj-snapshot.sourceforge.net/")
    (synopsis "Snapshot connections between ALSA and JACK clients")
    (description "Aj-snapshot is a small program that can be used to make
snapshots of the connections made between JACK and/or ALSA clients.  Because
JACK can provide both audio and MIDI support to programs, aj-snapshot can
store both types of connections for JACK.  ALSA, on the other hand, only
provides routing facilities for MIDI clients.  Aj-snapshot is meant to be used
from the command line.")
    (license license:gpl3+)))

(define-public qtractor
  (package
    (name "qtractor")
    (version "0.9.29")
    (source (origin
              (method url-fetch)
              (uri (string-append "https://downloads.sourceforge.net/qtractor/"
                                  "qtractor-" version ".tar.gz"))
              (sha256
               (base32
                "05g0zj5iy8knqccwglgql1flabgvpy4yqms4z1zqrkl9ws9bwc1x"))))
    (build-system cmake-build-system)
    (arguments
     `(#:tests? #f))                    ; no "check" target
    (inputs
     (list alsa-lib
           jack-1
           ladspa
           liblo
           libmad
           libsamplerate
           libsndfile
           libvorbis
           lilv
           lv2
           qtbase
           qtsvg
           rubberband
           suil
           zlib))
    (native-inputs
     (list pkg-config qttools))
    (home-page "https://qtractor.org/")
    (synopsis "Audio/MIDI multi-track sequencer")
    (description
     "Qtractor is an Audio/MIDI multi-track sequencer application.  It uses
JACK for audio and ALSA sequencer for MIDI as multimedia infrastructures and
follows a traditional multi-track tape recorder control paradigm.")
    (license license:gpl2+)))

(define-public ams-lv2
  (package
    (name "ams-lv2")
    (version "1.2.2")
    (source
     (origin
       (method git-fetch)
       (uri (git-reference
             (url "https://github.com/blablack/ams-lv2")
             (commit (string-append "v" version))))
       (file-name (git-file-name name version))
       (sha256
        (base32 "1lz2mvk4gqsyf92yxd3aaldx0d0qi28h4rnnvsaz4ls0ccqm80nk"))))
    (build-system waf-build-system)
    (arguments
     `(#:phases
       (modify-phases %standard-phases
         (add-after 'unpack 'remove-sse-flags
           (lambda* (#:key system #:allow-other-keys)
             (unless (or (string-prefix? "x86_64" system)
                         (string-prefix? "i686" system))
               (substitute* "wscript"
                 (("'-msse', '-mfpmath=sse', ") ""))))))
       #:tests? #f))                    ;no tests
    (inputs
     (list cairo
           fftw
           gtk+-2
           gtkmm-2
           lv2
           lvtk))
    (native-inputs
     (list pkg-config))
    (home-page "https://github.com/blablack/ams-lv2")
    (synopsis "Port of Alsa Modular Synth internal modules into LV2")
    (description "This set of LV2 plugins is a port of the internal modules
found in Alsa Modular Synth.  These plugins are used to create modular
synthesizers and contain: VCO, VCF, VCA, LFO, slew limiter, envelopes, sample
and hold, etc.")
    (license license:gpl2)))

(define-public gxtuner
  (package
    (name "gxtuner")
    (version "2.4")
    (source (origin
              (method git-fetch)
              (uri (git-reference
                    (url "https://github.com/brummer10/gxtuner")
                    (commit (string-append "v" version))))
              (file-name (git-file-name name version))
              (sha256
               (base32
                "1fxd2akan2njlr7fpkh84830783qhh1gg7yakswqk5dd466dcn96"))))
    (build-system gnu-build-system)
    (arguments
     `(#:make-flags
       (list (string-append "PREFIX=" (assoc-ref %outputs "out"))
             (string-append "INCLUDE_L_DIR="
                            (assoc-ref %build-inputs "zita-resampler")
                            "/include/"))
       #:phases
       (modify-phases %standard-phases
         (delete 'configure)
         (add-before 'build 'target-specific-glib-API-version
           (lambda _
             ;; See https://github.com/brummer10/gxtuner/pull/21
             (setenv "CFLAGS"
                     "-DGLIB_VERSION_MIN_REQUIRED=GLIB_VERSION_2_54\
 -DGLIB_VERSION_MAX_ALLOWED=GLIB_VERSION_2_54"))))))
    (inputs
     (list gtk+ jack-1 fftwf cairo zita-resampler))
    (native-inputs
     (list pkg-config))
    (home-page "https://github.com/brummer10/gxtuner")
    (synopsis "Guitar tuner")
    (description "GXtuner is a simple guitar tuner for JACK with an
analogue-like user interface.")
    (license license:gpl2+)))

(define-public mod-host
  ;; The last release was in 2014 but since then hundreds of commits have
  ;; been made.
  (let ((commit "cdd30ddbd2cc916be8a0364275071c3d8335b3a7")
        (revision "4"))
    (package
      (name "mod-host")
      (version (git-version "0.10.6" revision commit))
      (source (origin
                (method git-fetch)
                (uri (git-reference
                      (url "https://github.com/moddevices/mod-host")
                      (commit commit)))
                (sha256
                 (base32
                  "1xnflvcyj071gn9nhv5dynd0v85nq99sz1wn3adlj43l5m4fbx3a"))
                (file-name (git-file-name name version))))
      (build-system gnu-build-system)
      (arguments
       (list
        #:tests? #f                     ; no tests included
        #:make-flags
        #~(list (string-append "PREFIX=" #$output) "CC=gcc")
        #:phases
        #~(modify-phases %standard-phases
            (delete 'configure)
            (add-after 'unpack 'fix-jack-installation-directory
              (lambda _
                ;; Do not attempt to install files to output of "jack" package.
                (substitute* "Makefile"
                  (("\\$\\(shell pkg-config --variable=libdir jack\\)")
                   "lib")))))))
      (inputs
       (list lilv
             fftw
             fftwf
             lv2
             jack-2
             readline))
      (native-inputs
       (list pkg-config
             python-wrapper))
      (home-page "https://github.com/moddevices/mod-host")
      (synopsis "LV2 host for Jack controllable via socket or command line")
      (description "mod-host is an LV2 plugin host for JACK, controllable via
socket or command line.")
      (license license:gpl3+))))

(define-public synthpod
  (package
    (name "synthpod")
    (version "0.1.6507")
    (source (origin
              (method git-fetch)
              (uri (git-reference
                    (url "https://git.open-music-kontrollers.ch/lv2/synthpod")
                    ;; Version is not tagged but mentioned in VERSION file.
                    (commit "6e84a075ea8fea95094dcbc2b30f968717a81960")))
              (file-name (git-file-name name version))
              (sha256
               (base32
                "1chazkdxjgjzfxqmlk4ywhilkj9l3bybd9xghjg9r67df2diqhbs"))))
    (build-system meson-build-system)
    (arguments
     (list
      #:phases
      #~(modify-phases %standard-phases
          (add-after 'unpack 'patch-references
            (lambda* (#:key inputs #:allow-other-keys)
              (substitute* '("bin/synthpod_ui"
                             "bin/synthpod_d2tk")
                (("lv2info") (search-input-file inputs "/bin/lv2info"))
                ((" synthpod_sandbox_x11")
                 (string-append " " #$output "/bin/synthpod_sandbox_x11")))
              (substitute* "bin/synthpod_bin.c"
                (("%s/.lv2") (string-append #$output "/lib/lv2"))
                ((", home_dir") ""))))
          (add-before 'check 'set-home-directory
            (lambda _
              ;; Tests fail with: Fontconfig error: No writable cache
              ;; directories
              (setenv "HOME" "/tmp"))))))
    (inputs
     (list alsa-lib
           cairo
           eudev
           freetype
           font-fira-code
           font-fira-sans
           fontconfig
           glew
           glu
           jack-2
           libvterm
           libevdev
           libinput
           libvterm
           lilv ;for lv2info
           lv2
           pixman
           sratom
           xcb-util
           xcb-util-wm
           xcb-util-xrm
           zita-alsa-pcmi))
    (native-inputs (list pkg-config))
    (home-page "https://open-music-kontrollers.ch/lv2/synthpod/")
    (synopsis "Nonlinear LV2 plugin container")
    (description
     "Synthpod is an LV2 host.  It can be run as a standalone app and be used
as a tool for live performances or general audio and event filtering.")
    (license (list license:artistic2.0 license:gpl3+))))

(define-public curseradio
  (let ((commit "1bd4bd0faeec675e0647bac9a100b526cba19f8d")
        (revision "1"))
    (package
      (name "curseradio")
      (version (git-version "0" revision commit))
      (source (origin
                (method git-fetch)
                (uri (git-reference
                      (url "https://github.com/chronitis/curseradio")
                      (commit commit)))
                (file-name (git-file-name name version))
                (sha256
                 (base32
                  "11bf0jnj8h2fxhpdp498189r4s6b47vy4wripv0z4nx7lxajl88i"))))
    (build-system python-build-system)
    (arguments
     `(#:phases
       (modify-phases %standard-phases
         (add-after 'unpack 'link-to-mpv
           (lambda* (#:key inputs #:allow-other-keys)
             (substitute* "curseradio/curseradio.py"
               (("/usr/bin/mpv")
                (search-input-file inputs "/bin/mpv"))))))))
    (propagated-inputs
     (list python-lxml python-requests python-pyxdg))
    (inputs
     (list mpv))
    (home-page "https://github.com/chronitis/curseradio")
    (synopsis "Command-line Internet radio player")
    (description "Curseradio is a Curses-based radio player that uses a
tune-in sender list from @url{http://opml.radiotime.com}.")
    (license license:expat))))

(define-public pianobar
  (package
    (name "pianobar")
    (version "2022.04.01")
    (source (origin
              (method git-fetch)
              (uri (git-reference
                    (url "https://github.com/PromyLOPh/pianobar")
                    (commit version)))
              (file-name (git-file-name name version))
              (sha256
               (base32
                "14s97fx83dg8szbib2y608hjzfdhz20hch2ify3gqhji58v69wil"))))
    (build-system gnu-build-system)
    (arguments
     `(#:tests? #f                      ; no tests
       #:make-flags (list "CC=gcc" (string-append "PREFIX=" %output))
       #:phases (modify-phases %standard-phases
                  (delete 'configure))))
    (inputs
     (list ao curl libgcrypt json-c ffmpeg))
    (native-inputs
     (list pkg-config))
    (home-page "https://6xq.net/pianobar/")
    (synopsis "Console-based pandora.com player")
    (description "pianobar is a console-based music player for the
personalized online radio pandora.com.  It has configurable keys for playing
and managing stations, can be controlled remotely via fifo, and can run
event-based scripts for scrobbling, notifications, etc.")
    (license license:expat)))

(define-public picard
  (package
    (name "picard")
    (version "2.8.5")
    (source (origin
              (method url-fetch)
              (uri (string-append
                    "https://musicbrainz.osuosl.org/pub/musicbrainz/"
                    "picard/picard-" version ".tar.gz"))
              (sha256
               (base32
                "1kjl7iqgvvrv7mygsb7491cz872gm334489nyj0v8b79bxnzghdi"))))
    (build-system python-build-system)
    (arguments
     (list
      #:use-setuptools? #f
      #:configure-flags
      #~(list "--root=/"
              ;; Don't phone home or show ‘Check for Update…’ in the Help menu.
              "--disable-autoupdate")
      #:phases
      #~(modify-phases %standard-phases
          (add-after 'unpack 'patch-source
            (lambda* (#:key inputs #:allow-other-keys)
              (substitute* "picard/const/__init__.py"
                (("pyfpcalc")
                 (string-append
                  "pyfpcalc', '"
                  (assoc-ref inputs "chromaprint") "/bin/fpcalc"))))))))
    (native-inputs
     (list gettext-minimal python-dateutil))
    (inputs
     (list chromaprint
           python-discid
           python-pyqt
           python-mutagen
           python-fasteners
           python-pyyaml
           python-markdown
           python-pyjwt))
    (home-page "https://picard.musicbrainz.org/")
    (synopsis "Graphical music tagging application")
    (description
     "MusicBrainz Picard is a music tagging application, supporting multiple
formats, looking up tracks through metadata and audio fingerprints.")
    (license license:gpl2+)))

(define-public python-mutagen
  (package
    (name "python-mutagen")
    (version "1.45.1")
    (source (origin
              (method url-fetch)
              (uri (pypi-uri "mutagen" version))
              (sha256
               (base32
                "1qdk6i8gyhbi1c4j5jmbfpac3q8sff2ysri1pnp7nb9wzcp615v3"))))
    (build-system python-build-system)
    (arguments
     (list
       #:phases
       #~(modify-phases %standard-phases
           (add-before 'check 'remove-hypothesis-deadlines
             ;; These tests can timeout on slower architectures.
             (lambda _
               (substitute* "tests/test___init__.py"
                 (("import given") "import given, settings")
                 (("( +)@given" all spaces)
                  (string-append spaces "@settings(deadline=None)\n" all))))))))
    (native-inputs
     (list python-pytest python-hypothesis python-flake8))
    (home-page "https://mutagen.readthedocs.io/")
    (synopsis "Read and write audio tags")
    (description "Mutagen is a Python module to handle audio metadata.  It
supports ASF, FLAC, M4A, Monkey’s Audio, MP3, Musepack, Ogg FLAC, Ogg Speex, Ogg
Theora, Ogg Vorbis, True Audio, WavPack and OptimFROG audio files.  All versions
of ID3v2 are supported, and all standard ID3v2.4 frames are parsed.  It can read
Xing headers to accurately calculate the bitrate and length of MP3s.  ID3 and
APEv2 tags can be edited regardless of audio format.  It can also manipulate Ogg
streams on an individual packet/page level.")
    (license license:gpl2))) ; "later version" never mentioned

(define-public python-mediafile
  (package
    (name "python-mediafile")
    (version "0.8.0")
    (source
     (origin
       (method url-fetch)
       (uri (pypi-uri "mediafile" version))
       (sha256
        (base32
         "0ipb001j19s9wvssmrj8wz0nrkbl0k3zr3dgzyp1bd9cjc6vklnp"))))
    (build-system python-build-system)
    (propagated-inputs
     (list python-mutagen python-six))
    (home-page "https://github.com/beetbox/mediafile")
    (synopsis "Read and write audio file tags")
    (description
     "MediaFile is a simple interface to the metadata tags for many audio file
formats.  It wraps Mutagen, a high-quality library for low-level tag
manipulation, with a high-level, format-independent interface for a common set
of tags.")
    (license license:expat)))

(define-public python-musicbrainzngs
  (package
    (name "python-musicbrainzngs")
    (version "0.7.1")
    (source (origin
              (method url-fetch)
              (uri (pypi-uri "musicbrainzngs" version))
              (sha256
               (base32
                "09z6k07pxncfgfc8clfmmxl2xqbd7h8x8bjzwr95hc0bzl00275b"))))
    (build-system python-build-system)
    (home-page "https://python-musicbrainzngs.readthedocs.org/")
    (synopsis "Python bindings for MusicBrainz NGS webservice")
    (description "Musicbrainzngs implements Python bindings of the MusicBrainz
web service.  This library can be used to retrieve music metadata from the
MusicBrainz database.")
    ;; 'musicbrainzngs/compat.py' is ISC licensed.
    (license (list license:bsd-2 license:isc))))

(define-public python-isrcsubmit
  (package
    (name "python-isrcsubmit")
    (version "2.0.1")
    (source
     (origin
       (method url-fetch)
       (uri (pypi-uri "isrcsubmit" version))
       (sha256
        (base32
         "0jh4cni8qhri6dh83cmp0i0m0384vv0vznlygv49wj9xzh1d99qv"))))
    (build-system python-build-system)
    (propagated-inputs
     (list python-discid python-musicbrainzngs))
    (home-page "https://github.com/JonnyJD/musicbrainz-isrcsubmit")
    (synopsis "Submit ISRCs from CDs to MusicBrainz")
    (description "@code{isrcsubmit} is a tool to extract @dfn{International
Standard Recording Code} (ISRCs) from audio CDs and submit them to
@url{https://musicbrainz.org/, MusicBrainz}.")
    (license license:gpl3+)))

(define-public python-pylast
  (package
    (name "python-pylast")
    (version "4.2.1")
    (source (origin
              (method url-fetch)
              (uri (pypi-uri "pylast" version))
              (sha256
               (base32
                "0pzzhr4mlwpvfhy9gzq86ppz29fmf5z0w3xkl5if1fm59r1afms7"))))
    (build-system python-build-system)
    ;; Tests require network access.  See
    ;; https://github.com/pylast/pylast/issues/105
    (arguments '(#:tests? #f))
    (native-inputs
     (list python-coverage python-pytest python-flaky python-pyyaml
           python-setuptools-scm))
    (home-page "https://github.com/pylast/pylast")
    (synopsis "Python interface to Last.fm and Libre.fm")
    (description "A Python interface to Last.fm and other API-compatible
websites such as Libre.fm.")
    (license license:asl2.0)))

(define-public instantmusic
  (let ((commit "300891d09c703525215fa5a116b9294af1c923c8")
        (revision "1"))
    (package
      (name "instantmusic")
      (version (git-version "1.0" revision commit))
      (source (origin
                (method git-fetch)
                (uri (git-reference
                      (url "https://github.com/yask123/Instant-Music-Downloader")
                      (commit commit)))
                (file-name (git-file-name name version))
                (sha256
                 (base32
                  "0j7qivaa04bpdz3anmgci5833dgiyfqqwq9fdrpl9m68b34gl773"))))
    (build-system python-build-system)
    (propagated-inputs
     (list python-requests eyed3 python-beautifulsoup4 youtube-dl))
    (arguments
     '(#:modules ((guix build python-build-system)
                  (guix build utils)
                  (srfi srfi-26))
       #:phases (modify-phases %standard-phases
                  (add-before 'build 'change-directory
                    (lambda _
                      (chdir "instantmusic-0.1") #t))
                  (add-before 'install 'fix-file-permissions
                    (lambda _
                      ;; Fix some read-only files that would cause a build failure
                      (for-each (cut chmod <> #o644)
                                (find-files "instantmusic.egg-info"
                                            "PKG-INFO|.*\\.txt"))
                      #t)))))
    (home-page "https://github.com/yask123/Instant-Music-Downloader")
    (synopsis "Command-line program to download a song from YouTube")
    (description "InstantMusic downloads a song from YouTube in MP3 format.
    Songs can be searched by artist, name or even by a part of the song text.")
    (license license:expat))))

(define-public beets
  (package
    (name "beets")
    (version "1.6.0")
    (source (origin
              (method url-fetch)
              (uri (pypi-uri "beets" version))
              (sha256
               (base32
                "0paj2nxvdx4zz9xawjpbsh0dy1kp9kfhxg8akh1rpz2awhsbfvxa"))))
    (build-system python-build-system)
    (arguments
     `(#:phases
       (modify-phases %standard-phases
         (add-after 'unpack 'set-HOME
           (lambda _
             (setenv "HOME" (string-append (getcwd) "/tmp"))
             #t))
         (replace 'check
           (lambda* (#:key tests? #:allow-other-keys)
             (when tests?
               (invoke "pytest" "-v" "test"))))
         ;; Wrap the executable, so it can find python-gi (aka
         ;; pygobject) and gstreamer plugins.
         (add-after 'wrap 'wrap-typelib
           (lambda* (#:key outputs #:allow-other-keys)
             (let ((prog (string-append (assoc-ref outputs "out")
                                        "/bin/beet"))
                   (plugins (getenv "GST_PLUGIN_SYSTEM_PATH"))
                   (types (getenv "GI_TYPELIB_PATH")))
               (wrap-program prog
                 `("GST_PLUGIN_SYSTEM_PATH" ":" prefix (,plugins))
                 `("GI_TYPELIB_PATH" ":" prefix (,types)))
               #t))))))
    (native-inputs
     (list gobject-introspection
           python-flask
           python-mock
           python-py7zr
           python-pytest
           python-responses))
    (inputs
     (list bash-minimal
           gst-plugins-base
           gst-plugins-good
           gstreamer
           python-confuse
           python-jellyfish
           python-mediafile
           python-munkres
           python-musicbrainzngs
           python-pyyaml
           python-unidecode
           ;; Optional dependencies for plugins. Some of these are also required by tests.
           python-beautifulsoup4 ; For lyrics.
           python-discogs-client ; For discogs.
           python-mpd2 ; For mpdstats.
           python-mutagen ; For scrub.
           python-langdetect ; For lyrics.
           python-pillow ; For fetchart, embedart, thumbnails.
           python-pyacoustid ; For chroma.
           python-pygobject ; For bpd, replaygain.
           python-pylast ; For lastgenre, lastimport.
           python-pyxdg ; For thumbnails.
           python-rarfile ; For import.
           python-reflink ; For reflink.
           python-requests
           python-requests-oauthlib)) ; For beatport.
    (home-page "https://beets.io")
    (synopsis "Music organizer")
    (description "The purpose of beets is to get your music collection
right once and for all.  It catalogs your collection, automatically
improving its metadata as it goes using the MusicBrainz database.
Then it provides a variety of tools for manipulating and accessing
your music.")
    (license license:expat)))

(define-public beets-next
  (deprecated-package "beets-next" beets))

(define-public beets-bandcamp
  (package
    (name "beets-bandcamp")
    (version "0.1.4")
    (source (origin
              (method url-fetch)
              (uri (pypi-uri "beets-bandcamp" version))
              (sha256
               (base32
                "0dwbdkrb9c0ppzm5s78h47ndpr88cw1k0z8fgfhkl706wazx2ddg"))))
    (build-system python-build-system)
    (arguments '(#:tests? #f))          ; there are no tests
    (propagated-inputs
     (list beets
           python-beautifulsoup4
           python-confuse
           python-isodate
           python-jellyfish
           python-mediafile
           python-munkres
           python-musicbrainzngs
           python-requests
           python-six
           python-unidecode))
    (home-page "https://github.com/unrblt/beets-bandcamp")
    (synopsis "Bandcamp plugin for beets")
    (description
     "This plugin for beets automatically obtains tag data from @uref{Bandcamp,
https://bandcamp.com/}.  It's also capable of getting song lyrics and album art
using the beets FetchArt plugin.")
    (license license:gpl2)))

(define-public milkytracker
  (package
    (name "milkytracker")
    (version "1.03.00")
    (source (origin
              (method git-fetch)
              (uri (git-reference
                    (url "https://github.com/milkytracker/MilkyTracker")
                    (commit (string-append "v" version))))
              (file-name (git-file-name name version))
              (sha256
               (base32
                "025fj34gq2kmkpwcswcyx7wdxb89vm944dh685zi4bxx0hz16vvk"))
              (modules '((guix build utils)))
              ;; Remove non-FSDG compliant sample songs.
              (snippet
               '(begin
                  (delete-file-recursively "resources/music")
                  (substitute* "CMakeLists.txt"
                    (("add_subdirectory\\(resources/music\\)") ""))))))
    (build-system cmake-build-system)
    (arguments
     '(#:tests? #f ; no check target
       ;; This flag ensures that MilkyTracker links with the JACK library.
       #:configure-flags '("-DCMAKE_CXX_FLAGS=-ljack")))
    (inputs
     (list alsa-lib
           lhasa
           jack-2
           rtmidi-4.0
           sdl2
           zlib
           zziplib))
    (native-inputs
     (list pkg-config))
    (synopsis "Music tracker for working with .MOD/.XM module files")
    (description "MilkyTracker is a music application for creating .MOD and
.XM module files.  It attempts to recreate the module replay and user
experience of the popular DOS program Fasttracker II, with special playback
modes available for improved Amiga ProTracker 2/3 compatibility.")
    (home-page "https://milkytracker.titandemo.org/")
    ;; 'src/milkyplay' is under Modified BSD, the rest is under GPL3 or later.
    (license (list license:bsd-3 license:gpl3+))))

(define-public schismtracker
  (package
    (name "schismtracker")
    (version "20221201")
    (source (origin
              (method git-fetch)
              (uri (git-reference
                    (url "https://github.com/schismtracker/schismtracker")
                    (commit version)))
              (file-name (git-file-name name version))
              (sha256
               (base32
                "11yy5zrdfvnwzwdwmc3s3lx1ymwiyp1si5mmv4h9qxipd9j96ijp"))
              (modules '((guix build utils)))
              (snippet
               ;; Remove use of __DATE__ and __TIME__ for reproducibility.
               #~(substitute* "schism/version.c"
                   (("Schism Tracker built %s %s.*$")
                    (string-append
                     "Schism Tracker version " #$version "\") ;"))))))
    (build-system gnu-build-system)
    (arguments
     (list #:configure-flags #~(list "--with-flac=yes" "--with-x11=no")
           #:phases #~(modify-phases %standard-phases
                        (add-before 'configure 'link-libm
                          (lambda _
                            (setenv "LIBS" "-lm"))))))
    (native-inputs
     (list autoconf automake python))
    (inputs
     (list alsa-lib ; for asound dependency
           flac
           sdl2))
    (home-page "https://schismtracker.org")
    (synopsis "Oldschool sample-based music composition tool")
    (description
     "Schism Tracker is a reimplementation of Impulse Tracker, a program used to
create high quality music without the requirements of specialized, expensive
equipment, and with a unique \"finger feel\" that is difficult to replicate in
part.  The player is based on a highly modified version of the ModPlug engine,
with a number of bugfixes and changes to improve IT playback.")
    (license license:gpl2+)))

(define-public sooperlooper
  (package
    (name "sooperlooper")
    (version "1.7.8")
    (source
     (origin
       (method url-fetch)
       (uri (string-append "https://sonosaurus.com/sooperlooper"
                           "/sooperlooper-" version ".tar.gz"))
       (sha256
        (base32 "0dd2kryizwrzndbwafpbddf9w2ghw9gfmb8nyss5hll70b1dx59f"))))
    (build-system gnu-build-system)
    (arguments
     `(#:phases
       (modify-phases %standard-phases
         (add-after 'unpack 'add-sigc++-includes
           (lambda* (#:key inputs #:allow-other-keys)
             (let ((sig (search-input-directory inputs "include/sigc++-2.0"))
                   (xml (search-input-directory inputs "include/libxml2"))
                   (cwd (getcwd)))
               (setenv "CPATH"
                       (string-append sig ":"
                                      sig "../../lib/sigc++-2.0/include:"
                                      xml ":"
                                      cwd "/libs/pbd:"
                                      cwd "/libs/midi++:"
                                      (or (getenv "CPATH") ""))))
             (substitute* '("src/control_osc.hpp"
                            "src/gui/app_frame.hpp"
                            "src/gui/config_panel.hpp"
                            "src/gui/keys_panel.hpp"
                            "src/gui/latency_panel.hpp"
                            "src/gui/main_panel.hpp"
                            "src/gui/midi_bind_panel.hpp"
                            "src/gui/prefs_dialog.hpp")
               (("sigc\\+\\+/object.h")
                "sigc++/sigc++.h"))
             (substitute* '("src/engine.cpp"
                            "src/gui/latency_panel.cpp"
                            "src/gui/looper_panel.cpp"
                            "src/gui/main_panel.cpp")
               (("(\\(| )bind " _ pre)
                (string-append pre "sigc::bind ")))
             #t))
         (add-after 'unpack 'fix-xpm-warnings
           (lambda _
             (substitute* (find-files "." "\\.xpm$")
               (("static char") "static const char"))
             #t)))))
    (inputs
     (list jack-1
           alsa-lib
           wxwidgets-gtk2-3.0
           libsndfile
           libsamplerate
           liblo
           rubberband
           libxml2
           libsigc++-2
           ncurses))
    (native-inputs
     (list pkg-config))
    (home-page "https://sonosaurus.com/sooperlooper/")
    (synopsis "Live looping sampler")
    (description
     "SooperLooper is a live looping sampler capable of immediate loop
recording, overdubbing, multiplying, reversing and more. It allows for
multiple simultaneous multi-channel loops limited only by your computer's
available memory.")
    (license license:gpl2+)))

(define-public moc
  (package
    (name "moc")
    (version "2.5.2")
    (source (origin
              (method url-fetch)
              (uri (string-append "http://ftp.daper.net/pub/soft/"
                                  name "/stable/"
                                  name "-" version ".tar.bz2"))
              (sha256
               (base32
                "026v977kwb0wbmlmf6mnik328plxg8wykfx9ryvqhirac0aq39pk"))))
    (build-system gnu-build-system)
    (inputs
     (list alsa-lib
           curl
           faad2
           ffmpeg-3.4
           file
           jack-1
           libid3tag
           libltdl
           libmodplug
           libmpcdec
           libmad
           libogg
           libvorbis
           ncurses
           openssl
           cyrus-sasl
           speex
           taglib
           wavpack
           zlib))
    (native-inputs
     (list pkg-config))
    (synopsis "Console audio player designed to be powerful and easy to use")
    (description
     "Music on Console is a console audio player that supports many file
formats, including most audio formats recognized by FFMpeg.")
    (home-page "http://moc.daper.net")
    (license license:gpl2+)))

(define-public midicsv
  (package
    (name "midicsv")
    (version "1.1")
    (source (origin
              (method url-fetch)
              (uri (string-append "https://www.fourmilab.ch/webtools/midicsv/"
                                  name "-" version ".tar.gz"))
              (sha256
               (base32
                "1vvhk2nf9ilfw0wchmxy8l13hbw9cnpz079nsx5srsy4nnd78nkw"))))
    (build-system gnu-build-system)
    (arguments
     `(#:phases (modify-phases %standard-phases (delete 'configure))
       #:make-flags (list "CC=gcc" (string-append "INSTALL_DEST=" %output))))
    (synopsis "Convert MIDI files to and from CSV")
    (description
     "Midicsv reads a standard MIDI file and decodes it into a comma-separated
value file (CSV), which preserves all the information in the MIDI file.  The
ASCII CSV file may be loaded into a spreadsheet or database application, or
processed by a program to transform the MIDI data (for example, to key
transpose a composition or extract a track from a multi-track sequence).  A
CSV file in the format created by midicsv may be converted back into a
standard MIDI file with the csvmidi program.")
    (home-page "https://www.fourmilab.ch/webtools/midicsv/")
    (license license:public-domain)))

(define-public gx-guvnor-lv2
  (package
    (name "gx-guvnor-lv2")
    (version "0.1")
    (source (origin
              (method git-fetch)
              (uri (git-reference
                    (url "https://github.com/brummer10/GxGuvnor.lv2")
                    (commit (string-append "v" version))))
              (file-name (string-append name "-" version "-checkout"))
              (sha256
               (base32
                "1wa5070j40p7f0b3kr259pzm99xb6cf2badr2capayjvgayd6gnm"))))
    (build-system gnu-build-system)
    (arguments
     `(;; The check target is used only to output a warning.
       #:tests? #f
       #:make-flags
       (list (string-append "DESTDIR=" (assoc-ref %outputs "out")))
       #:phases
       (modify-phases %standard-phases
         (replace 'configure
           (lambda _
             (substitute* "Makefile"
               (("INSTALL_DIR = .*") "INSTALL_DIR=/lib/lv2\n")
               (("install : all") "install :"))
             #t)))))
    (inputs
     (list lv2))
    (home-page "https://github.com/brummer10/GxGuvnor.lv2")
    (synopsis "Overdrive/distortion pedal simulation")
    (description "This package provides the LV2 plugin \"GxGuvnor\", a
simulation of an overdrive or distortion pedal for guitars.")
    ;; The LICENSE file says GPLv3 but the license headers in the files say
    ;; GPLv2 or later.  The whole project is released under GPLv3 or later
    ;; according to https://github.com/brummer10/GxGuvnor.lv2/issues/1
    (license license:gpl3+)))

(define-public gx-vbass-preamp-lv2
  (let ((commit "eb999b0ca0ef4da40a59e458a9ab6e7042b96c99")
        (revision "2"))
    (package (inherit gx-guvnor-lv2)
      (name "gx-vbass-preamp-lv2")
      (version (string-append "0-" revision "." (string-take commit 9)))
      (source (origin
                (method git-fetch)
                (uri (git-reference
                      (url "https://github.com/brummer10/GxVBassPreAmp.lv2")
                      (commit commit)))
                (sha256
                 (base32
                  "0firap073ldw4nrykkd7jvyyj0jbl1nslxyzjj4kswazp99x7d9h"))
                (file-name (string-append name "-" version "-checkout"))))
      (inputs
       (list lv2 gtk+-2))
      (native-inputs
       (list pkg-config))
      (home-page "https://github.com/brummer10/GxVBassPreAmp.lv2")
      (synopsis "Simulation of the Vox Venue Bass 100 Pre Amp Section")
      (description "This package provides the LV2 plugin \"GxVBassPreAmp\", a
pre-amplifier simulation modelled after the 1984 Vox Venue Bass 100 Pre Amp
Section."))))

(define-public gx-overdriver-lv2
  (let ((commit "ed71801987449414bf3adaa0dbfac68e8775f1ce")
        (revision "1"))
    (package (inherit gx-guvnor-lv2)
      (name "gx-overdriver-lv2")
      (version (string-append "0-" revision "." (string-take commit 9)))
      (source (origin
                (method git-fetch)
                (uri (git-reference
                      (url "https://github.com/brummer10/GxOverDriver.lv2")
                      (commit commit)))
                (sha256
                 (base32
                  "13j614jh525fbkby79nnzwj0z1ac0c9wclyn5pfqvkmx6a7j24r8"))
                (file-name (string-append name "-" version "-checkout"))))
      (home-page "https://github.com/brummer10/GxOverDriver.lv2")
      (synopsis "Overdrive effect with level and tone control")
      (description "This package provides the LV2 plugin \"GxOverDriver\", an
overdrive effect."))))

(define-public gx-tone-mender-lv2
  (let ((commit "b6780b4a3e4782b3ed0e5882d6788f178aed138f")
        (revision "1"))
    (package (inherit gx-guvnor-lv2)
      (name "gx-tone-mender-lv2")
      (version (string-append "0-" revision "." (string-take commit 9)))
      (source (origin
                (method git-fetch)
                (uri (git-reference
                      (url "https://github.com/brummer10/GxToneMender.lv2")
                      (commit commit)))
                (sha256
                 (base32
                  "07qdcfsvv2vdnfnjh91pfgvjdcs5y91nvwfm8c0z8fp6b4bk7a9q"))
                (file-name (string-append name "-" version "-checkout"))))
      (home-page "https://github.com/brummer10/GxToneMender.lv2")
      (synopsis "Clean boost with a 3-knob tonestack")
      (description "This package provides the LV2 plugin \"GxToneMender\", a
clean boost effect with a 3-knob tonestack."))))

(define-public gx-push-pull-lv2
  (let ((commit "7f76ae2068498643ac8671ee0930b13ee3fd8eb5")
        (revision "1"))
    (package (inherit gx-guvnor-lv2)
      (name "gx-push-pull-lv2")
      (version (string-append "0-" revision "." (string-take commit 9)))
      (source (origin
                (method git-fetch)
                (uri (git-reference
                      (url "https://github.com/brummer10/GxPushPull.lv2")
                      (commit commit)))
                (sha256
                 (base32
                  "12f5hwck2irph0gjbj8xy8jqcqdwb8l1hlwf29k0clz52h1jhb5q"))
                (file-name (string-append name "-" version "-checkout"))))
      (home-page "https://github.com/brummer10/GxPushPull.lv2")
      (synopsis "Octave up push pull transistor fuzz simulation")
      (description "This package provides the LV2 plugin \"GxPushPull\", a
simulation of a push pull transistor fuzz effect with added high octave."))))

(define-public gx-suppa-tone-bender-lv2
  (package (inherit gx-guvnor-lv2)
    (name "gx-suppa-tone-bender-lv2")
    (version "0.1")
    (source (origin
              (method git-fetch)
              (uri (git-reference
                    (url "https://github.com/brummer10/GxSuppaToneBender.lv2")
                    (commit (string-append "v" version))))
              (file-name (string-append name "-" version "-checkout"))
              (sha256
               (base32
                "01x6bjmllkmvxfzc5xwdix7w021j26js71awv728cxsmkxgqw0zy"))))
    (home-page "https://github.com/brummer10/GxSuppaToneBender.lv2")
    (synopsis "Simulation of the Vox Suppa Tone Bender pedal")
    (description "This package provides the LV2 plugin
\"GxSuppaToneBender\", a simulation modelled after the Vox Suppa Tone Bender
pedal.")))

(define-public gx-saturator-lv2
  (let ((commit "605330f432c94b6eb3f8203cbe472befae959532")
        (revision "3"))
    (package (inherit gx-vbass-preamp-lv2)
      (name "gx-saturator-lv2")
      (version (string-append "0-" revision "." (string-take commit 9)))
      (source (origin
                (method git-fetch)
                (uri (git-reference
                      (url "https://github.com/brummer10/GxSaturator.lv2")
                      (commit commit)))
                (sha256
                 (base32
                  "1w4nvh0rmxrv3s3hmh4fs74f3hc0jn31v00j769j7v68mqr7kawy"))
                (file-name (string-append name "-" version "-checkout"))))
      (home-page "https://github.com/brummer10/GxSaturator.lv2")
      (synopsis "Saturation effect")
      (description "This package provides the LV2 plugin \"GxSaturator\", a
saturation effect."))))

(define-public gx-hyperion-lv2
  (package (inherit gx-guvnor-lv2)
    (name "gx-hyperion-lv2")
    (version "0.1")
    (source (origin
              (method git-fetch)
              (uri (git-reference
                    (url "https://github.com/brummer10/GxHyperion.lv2")
                    (commit (string-append "v" version))))
              (file-name (string-append name "-" version "-checkout"))
              (sha256
               (base32
                "1vx79s6s9if117y2g0ppdja2sv2wcny6xcfl3j1z4cipahnildxf"))))
    (home-page "https://github.com/brummer10/GxHyperion.lv2")
    (synopsis "Simulation of the Hyperion Fuzz pedal")
    (description "This package provides the LV2 plugin \"GxHyperion\", a
simulation of the Hyperion Fuzz pedal.")))

(define-public gx-voodoo-fuzz-lv2
  (package (inherit gx-guvnor-lv2)
    (name "gx-voodoo-fuzz-lv2")
    (version "0.1")
    (source (origin
              (method git-fetch)
              (uri (git-reference
                    (url "https://github.com/brummer10/GxVoodoFuzz.lv2")
                    (commit (string-append "v" version))))
              (file-name (string-append name "-" version "-checkout"))
              (sha256
               (base32
                "1v0scphivri1fk4hl20j13f92i48mnx1zsil4hgnadsmm4nsfw43"))))
    (home-page "https://github.com/brummer10/GxVoodoFuzz.lv2")
    (synopsis "Fuzz effect modelled after the Voodoo Lab SuperFuzz")
    (description "This package provides the LV2 plugin \"GxVoodooFuzz\", a
simulation modelled after the Voodoo Lab SuperFuzz pedal.  It's basically a
Bosstone circuit, followed by the tone control of the FoxToneMachine in
parallel with a DarkBooster, followed by a volume control.")))

(define-public gx-super-fuzz-lv2
  (package (inherit gx-guvnor-lv2)
    (name "gx-super-fuzz-lv2")
    (version "0.1")
    (source (origin
              (method git-fetch)
              (uri (git-reference
                    (url "https://github.com/brummer10/GxSuperFuzz.lv2")
                    (commit (string-append "v" version))))
              (file-name (string-append name "-" version "-checkout"))
              (sha256
               (base32
                "1jlljd9hlgfflbiizq47lv1xbbgjyx3v835mf24zmh1q5zsw4np4"))))
    (home-page "https://github.com/brummer10/GxSuperFuzz.lv2")
    (synopsis "Fuzz effect modelled after the UniVox SuperFuzz")
    (description "This package provides the LV2 plugin \"GxSuperFuzz\", an
analog simulation of the UniVox SuperFuzz pedal.  In this simulation the trim
pot, which is usually in the housing, is exposed as a control parameter.  It
adjusts the amount of harmonics.")))

(define-public gx-vintage-fuzz-master-lv2
  (package (inherit gx-guvnor-lv2)
    (name "gx-vintage-fuzz-master-lv2")
    (version "0.1")
    (source (origin
              (method git-fetch)
              (uri (git-reference
                    (url "https://github.com/brummer10/GxVintageFuzzMaster.lv2")
                    (commit (string-append "v" version))))
              (file-name (string-append name "-" version "-checkout"))
              (sha256
               (base32
                "02jb211z8rw2qr5r1z5mdxlqgiw6cbc319xpqplvn6k21c59mskv"))))
    (home-page "https://github.com/brummer10/GxVintageFuzzMaster.lv2")
    (synopsis "Fuzz effect simulation of the vintage Fuzz Master")
    (description "This package provides the LV2 plugin
\"GxVintageFuzzMaster\", a simulation of the vintage Fuzz Master pedal.")))

(define-public gx-slow-gear-lv2
  (let ((commit "5d37e775b0feef1d82feee94e2a7a2d7e57efe2d")
        (revision "3"))
    (package (inherit gx-vbass-preamp-lv2)
      (name "gx-slow-gear-lv2")
      (version (string-append "0-" revision "." (string-take commit 9)))
      (source (origin
                (method git-fetch)
                (uri (git-reference
                      (url "https://github.com/brummer10/GxSlowGear.lv2")
                      (commit commit)))
                (sha256
                 (base32
                  "141mz69zkhk3lm54bb6wgpnghb92zm1ig7fv07240cmhydqji1q1"))
                (file-name (string-append name "-" version "-checkout"))))
      (home-page "https://github.com/brummer10/GxSlowGear.lv2")
      (synopsis "Slow gear audio effect")
      (description "This package provides the LV2 plugin \"GxSlowGear\", a
slow gear audio effect to produce volume swells."))))

(define-public gx-switchless-wah-lv2
  (let ((commit "7b08691203314612999f0ce2328cdc1161cd6665")
        (revision "2"))
    (package (inherit gx-guvnor-lv2)
      (name "gx-switchless-wah-lv2")
      (version (string-append "0-" revision "." (string-take commit 9)))
      (source (origin
                (method git-fetch)
                (uri (git-reference
                      (url "https://github.com/brummer10/GxSwitchlessWah.lv2")
                      (commit commit)))
                (sha256
                 (base32
                  "04jqfpncmrrqn34p21w4v9m2x5a5wsqwbm4f3byxvq4vcibwxzk2"))
                (file-name (string-append name "-" version "-checkout"))))
      (home-page "https://github.com/brummer10/GxSwitchlessWah.lv2")
      (synopsis "Wah emulation with switchless activation")
      (description "This package provides the LV2 plugin \"GxSwitchlessWah\",
a simulation of an analog Wah pedal with switchless activation."))))

(define-public rkrlv2
  ;; This commit corresponds to the beta_3 tag
  (let ((commit "7edcb4e29a358623bfd57fa2c27e5da60adfcec3")
        (revision "2"))
    (package
      (name "rkrlv2")
      (version (git-version "0" revision commit))
      (source (origin
                (method git-fetch)
                (uri (git-reference
                      (url "https://github.com/ssj71/rkrlv2")
                      (commit commit)))
                (sha256
                 (base32
                  "16i4ajrib7kb0abdcn4901g8a4lkwkp2fyqyms38dhqq84slyfjs"))
                (file-name (git-file-name name version))))
      (build-system cmake-build-system)
      (arguments '(#:tests? #f)) ; there are no tests
      (inputs
       (list fftw libsamplerate lv2))
      (native-inputs
       (list pkg-config))
      (home-page "https://github.com/ssj71/rkrlv2")
      (synopsis "Rakarrack effects ported to LV2 plugins")
      (description "This package provides the Rakarrack effects as LV2
plugins.  The ports are done such that hopefully when Rakarrack gets an active
maintainer these will get merged into the original project.")
      (license license:gpl2))))

(define-public mod-utilities
  (let ((commit "80ea3ea9f52fab7f191671f4810bf90fc955a046")
        (revision "2"))
    (package
      (name "mod-utilities")
      (version (string-append "0-" revision "." (string-take commit 9)))
      (source (origin
                (method git-fetch)
                (uri (git-reference
                      (url "https://github.com/moddevices/mod-utilities")
                      (commit commit)))
                (file-name (string-append name "-" version "-checkout"))
                (sha256
                 (base32
                  "1v55zmzmlg0ka7341x5lsvb44amy17vk27s669ps1basd1bk5s5v"))))
      (build-system gnu-build-system)
      (arguments
       `(#:tests? #f ; there are no tests
         #:make-flags
         (list (string-append "INSTALL_PATH="
                              (assoc-ref %outputs "out")
                              "/lib/lv2")
               (string-append "PREFIX=" (assoc-ref %outputs "out"))
               "CC=gcc")
         #:phases
         (modify-phases %standard-phases
           (delete 'configure))))
      (inputs
       (list lv2))
      (home-page "https://github.com/moddevices/mod-utilities")
      (synopsis "LV2 utility plugins")
      (description "This package provides LV2 audio utility plugins, such as
filters, crossovers, simple gain plugins without zipper noise, switch box
plugins, a switch trigger, a toggle switch, and a peakmeter.")
      (license license:gpl2+))))

(define-public qmidiarp
  (package
    (name "qmidiarp")
    (version "0.6.5")
    (source (origin
              (method url-fetch)
              (uri (string-append "mirror://sourceforge/qmidiarp/qmidiarp/"
                                  version "/qmidiarp-" version ".tar.bz2"))
              (sha256
               (base32
                "043yh1p0rrbj1v840y27529m9260g55gvh1km8az4jxy7mns58r2"))))
    (build-system gnu-build-system)
    (arguments
     `(#:configure-flags
       (list "--enable-qt5")))
    (inputs
     (list qtbase-5 alsa-lib jack-1 liblo lv2))
    (native-inputs
     (list pkg-config qttools-5))
    (home-page "https://qmidiarp.sourceforge.net/")
    (synopsis "MIDI arpeggiator")
    (description "QMidiArp is an advanced MIDI arpeggiator, programmable step
sequencer and LFO.  It can hold any number of arpeggiator, sequencer, or LFO
modules running in parallel.")
    (license license:gpl2+)))

(define-public qmidiroute
  (package
    (name "qmidiroute")
    (version "0.4.0")
    (source (origin
              (method url-fetch)
              (uri (string-append "mirror://sourceforge/alsamodular/QMidiRoute/"
                                  version "/qmidiroute-" version ".tar.bz2"))
              (sha256
               (base32
                "19v1ppbglgl3z9v7xdqc0k33w71cqq8a7d6ihvfs7iz77dygrih9"))))
    (build-system gnu-build-system)
    (arguments
     `(#:configure-flags
       (list "--enable-qt5")))
    (inputs
     (list qtbase-5 alsa-lib))
    (native-inputs
     (list pkg-config qttools-5))
    (home-page "https://alsamodular.sourceforge.net/")
    (synopsis "MIDI event router and filter")
    (description "QMidiRoute is a MIDI event router and filter.  MIDI note,
control change, program change and pitch bend events are logged, and can be
filtered, redirected and transformed into other events according to MIDI maps
defined as tabs in the main control surface.")
    (license license:gpl2+)))

(define-public seq24
  (package
    (name "seq24")
    (version "0.9.3")
    (source (origin
              (method url-fetch)
              (uri (string-append "https://launchpad.net/seq24/trunk/"
                                  version "/+download/seq24-"
                                  version ".tar.bz2"))
              (sha256
               (base32
                "12dphdhnvfk1k0vmagi1v2lhyxjyj1j3cz6ksjw0ydcvid1x8ap2"))
              (patches (search-patches "seq24-rename-mutex.patch"))))
    (build-system gnu-build-system)
    (inputs (list alsa-lib gtkmm-2 jack-2))
    (native-inputs (list pkg-config))
    (home-page "https://launchpad.net/seq24/")
    (synopsis "Real-time MIDI sequencer")
    (description "Seq24 is a real-time MIDI sequencer.  It was created to
provide a very simple interface for editing and playing MIDI loops.")
    (license license:gpl2+)))

(define-public python-discogs-client
  (package
    (name "python-discogs-client")
    (version "2.3.12")
    (source (origin
              (method url-fetch)
              (uri (pypi-uri "python3-discogs-client" version))
              (sha256
               (base32
                "1zmib0i9jicv9fyphgkcrk418qmpv3l4p38ibl31sh237ki5xqw9"))))
    (build-system python-build-system)
    (propagated-inputs
     (list python-dateutil python-oauthlib python-requests))
    (home-page "https://github.com/joalla/discogs_client")
    (synopsis "Python client for the Discogs API")
    (description "This is the continuation of the official Discogs API
client for Python. It enables you to query the Discogs database for
information on artists, releases, labels, users, Marketplace listings,
and more.  It also supports OAuth 1.0a authorization, which allows you to
change user data such as profile information, collections and wantlists,
inventory, and orders.")
    (license license:bsd-2)))

(define-public libsmf
  (package
    (name "libsmf")
    (version "1.3")
    (source
     (origin
       (method url-fetch)
       ;; SF download page says development moved, but the link it points to
       ;; is gone (https://github.com/nilsgey/libsmf).  Someone else adopted
       ;; it but made no release so far (https://github.com/stump/libsmf).
       (uri (string-append "mirror://sourceforge/libsmf/libsmf/"
                           version "/libsmf-" version ".tar.gz"))
       (sha256
        (base32
         "16c0n40h0r56gzbh5ypxa4dwp296dan3jminml2qkb4lvqarym6k"))))
    (build-system gnu-build-system)
    (outputs '("out"
               "static")) ; 88KiB of .a files
    (arguments
     (list
      #:phases
      #~(modify-phases %standard-phases
          (add-after 'install 'move-static-libraries
            (lambda _
              ;; Move static libraries to the "static" output.
              (let ((lib  (string-append #$output "/lib"))
                    (slib (string-append #$output:static "/lib")))
                (mkdir-p slib)
                (for-each (lambda (file)
                            (install-file file slib)
                            (delete-file file))
                          (find-files lib "\\.a$"))))))))
    (inputs
     (list readline glib))
    (native-inputs
     (list doxygen pkg-config))
    (home-page "http://libsmf.sourceforge.net/")
    (synopsis "Standard MIDI File format library")
    (description
     "LibSMF is a C library for handling SMF (\"*.mid\") files.  It
transparently handles conversions between time and pulses, tempo map handling
and more.  Full API documentation and examples are included.")
    (license license:bsd-2)))

(define-public lmms
  (package
    (name "lmms")
    (version "1.2.2")
    (source
     (origin
       (method git-fetch)
       (uri (git-reference
             (url "https://github.com/LMMS/lmms")
             (commit (string-append "v" version))))
       (file-name (git-file-name name version))
       (sha256
        (base32
         "11xgf461cnmq0jkgdgx5bddi87ammpik4whg1m4fcvd3i0d5i601"))))
    (build-system cmake-build-system)
    (arguments
     (list
      #:tests? #f                       ; no tests
      ;; Qt 5 support must be explicitly enabled in the 1.2 stable versions of
      ;; LMMS, so try removing "-DWANT_QT5=ON" in later versions.
      ;; Also, explicitly disabling VST support gets rid of the in-tree
      ;; dependency on qt5-x11embed.
      #:configure-flags '(list "-DWANT_QT5=ON" "-DWANT_VST=OFF")
      #:phases
      #~(modify-phases %standard-phases
          (add-after 'unpack 'unpack-rpmalloc
            (lambda* (#:key inputs #:allow-other-keys)
              (copy-recursively (assoc-ref inputs "rpmalloc")
                                "src/3rdparty/rpmalloc/rpmalloc")))
          (add-before 'configure 'set-ldflags
            (lambda _
              (setenv "LDFLAGS"
                      (string-append
                       "-Wl,-rpath=\"" #$output "/lib/lmms"
                       ":" #$output "/lib/lmms/ladspa" "\"")))))))
    (native-inputs
     `(("pkg-config" ,pkg-config)
       ("qttools-5" ,qttools-5)
       ;; rpmalloc is a public domain memory allocator. This version specified
       ;; below is the version required by LMMS.
       ;; To get the new commit of rpmalloc to use here, run
       ;;   `git submodule--helper list | grep rpmalloc | cut -f2 -d' '`
       ;; in the cloned LMMS repository.
       ("rpmalloc"
        ,(origin
           (method git-fetch)
           (uri (git-reference
                 (url "https://github.com/mjansson/rpmalloc")
                 (commit "b5bdc18051bb74a22f0bde4bcc90b01cf590b496")))
           (sha256
            (base32
             "0g9pls46iggg7rdm65vzfj8nyr3v2n5xkp54c4qbh9hhalpsw4ay"))))))
    (inputs
     (list alsa-lib
           carla
           fftwf
           fltk
           fluidsynth
           freetype
           jack-2
           ladspa
           libogg
           libsamplerate
           libsndfile
           libvorbis
           libxft
           portaudio
           qtbase-5
           qtx11extras
           sdl))
    (home-page "https://lmms.io/")
    (synopsis "Music composition tool")
    (description "LMMS is a digital audio workstation.  It includes tools for
sequencing melodies and beats and for mixing and arranging songs.  LMMS
includes instruments based on audio samples and various soft sythesizers.  It
can receive input from a MIDI keyboard.")
    (license license:gpl2+)))

(define-public liquidsfz
  (package
    (name "liquidsfz")
    (version "0.3.1")
    (source (origin
              (method git-fetch)
              (uri (git-reference
                    (url "https://github.com/swesterfeld/liquidsfz")
                    (commit version)))
              (file-name (git-file-name name version))
              (sha256
               (base32
                "0kijisxv8f8ihv8rk5cg1cmdh29zkr7i2ghds6wz0iq9mdkga12s"))))
    (build-system gnu-build-system)
    (arguments
     (list
      #:configure-flags '(list "--enable-shared")
      #:phases
      '(modify-phases %standard-phases
         (replace 'bootstrap
           (lambda _
             ;; The default 'bootstrap' phase would run 'autogen.sh', which
             ;; would try to run ./configure and fail due to unpatched
             ;; shebangs.
             (invoke "autoreconf" "-v" "--install"))))))
    (native-inputs
     (list autoconf automake libtool pkg-config))
    (inputs
     (list jack-2 libsndfile lv2 readline))
    (home-page "https://github.com/swesterfeld/liquidsfz")
    (synopsis "Sampler library")
    (description "The main goal of liquidsfz is to provide an SFZ sampler
implementation library that is easy to integrate into other projects.  A
standalone JACK client and an LV2 plugin is also available.")
    (license license:lgpl2.1+)))

(define-public sfizz
  (package
    (name "sfizz")
    (version "1.2.0")
    (source (origin
              (method url-fetch)
              (uri (string-append "https://github.com/sfztools/sfizz"
                                  "/releases/download/" version
                                  "/sfizz-" version ".tar.gz"))
              (sha256
               (base32
                "1wsr3dpn7a7whqn480m02kp6n4raamnfi3imhf2q8k58md1yn9jw"))
              (modules '((guix build utils)))
              (snippet
               '(for-each delete-file-recursively
                          '("external/abseil-cpp"
                            ;; This package needs an unreleased version of
                            ;; simde.
                            ;; "external/simde"
                            "plugins/editor/external/vstgui4"
                            "plugins/vst"
                            "src/external/pugixml")))))
    (build-system cmake-build-system)
    (arguments
     (list
      #:configure-flags
      #~(list "-DSFIZZ_LV2_UI=OFF"
              "-DSFIZZ_VST=OFF"
              "-DSFIZZ_VST2=OFF"
              "-DSFIZZ_TESTS=ON"
              "-DSFIZZ_USE_SYSTEM_ABSEIL=ON"
              "-DSFIZZ_USE_SYSTEM_PUGIXML=ON"
              ;; XXX: Guix SIMDe version 0.7.2 is not enough.
              ;; "-DSFIZZ_USE_SYSTEM_SIMDE=ON"
              )))
    (native-inputs
     (list pkg-config))
    (inputs
     (list abseil-cpp
           glib
           jack-2
           lv2
           libsamplerate
           pugixml
           simde))
    (home-page "https://sfz.tools/sfizz/")
    (synopsis "SFZ parser and synth library")
    (description "Sfizz provides an SFZ parser and synth C++ library.  It
includes LV2 plugins and a JACK standalone client.")
    (license license:bsd-2)))

(define-public musescore
  (package
    (name "musescore")
    (version "4.0.2")
    (source
     (origin
       (method git-fetch)
       (uri (git-reference
             (url "https://github.com/musescore/MuseScore")
             (commit (string-append "v" version))))
       (file-name (git-file-name name version))
       (sha256
        (base32 "1yri94xs4xw0lsvmk5q7bqnpgmdadchfn08r7bb2y07jsi8qgm6w"))
       (modules '((guix build utils)))
       (snippet
        '(begin
           ;; Remove unused libraries...
           (for-each delete-file-recursively
                     '("thirdparty/freetype"))
           ;; ... and precompiled binaries.
           (delete-file-recursively "src/diagnostics/crashpad_handler")
           (substitute* "src/diagnostics/CMakeLists.txt"
             (("install") "#install"))))))
    (build-system qt-build-system)
    (arguments
     `(#:configure-flags
       `("-DDOWNLOAD_SOUNDFONT=OFF"
         "-DBUILD_DIAGNOSTICS=OFF"
         "-DMUSESCORE_BUILD_CONFIG=release"
         "-DUSE_SYSTEM_FREETYPE=ON")
       ;; There are tests, but no simple target to run.  The command used to
       ;; run them is:
       ;;
       ;;   make debug && sudo make installdebug && cd \
       ;;   build.debug/mtest && make && ctest
       ;;
       ;; Basically, it requires to start a whole new build process.
       ;; So we simply skip them.
       #:tests? #f))
    (native-inputs
     (list git-minimal pkg-config qttools-5))
    (inputs
     (list alsa-lib
           freetype
           `(,gtk+ "bin")               ;for gtk-update-icon-cache
           jack-1
           lame
           libogg
           libsndfile
           libvorbis
           portaudio
           portmidi
           pulseaudio
           python
           qtbase-5
           qtdeclarative-5
           qtgraphicaleffects
           qtnetworkauth-5
           qtquickcontrols-5
           qtquickcontrols2-5
           qtscript
           qtsvg-5
           qtx11extras
           qtxmlpatterns))
    (synopsis "Music composition and notation software")
    (description
     "MuseScore is a music score typesetter.  Its main purpose is the creation
of high-quality engraved musical scores in a WYSIWYG environment.

It supports unlimited staves, linked parts and part extraction, tablature,
MIDI input, percussion notation, cross-staff beaming, automatic transposition,
lyrics (multiple verses), fretboard diagrams, and in general everything
commonly used in sheet music.  Style options and style sheets to change the
appearance and layout are provided.

MuseScore can also play back scores through the built-in sequencer and SoundFont
sample library.")
    (home-page "https://musescore.org")
    (license license:gpl3)))

(define-public muse-sequencer
  (package
    (name "muse-sequencer")
    (version "4.1.0")
    (source (origin
              (method git-fetch)
              (uri (git-reference
                    (url "https://github.com/muse-sequencer/muse")
                    (commit version)))
              (file-name (git-file-name name version))
              (sha256
               (base32
                "1iihjivpkvmdfqf20kcl9k0s1iwlv9p5vpna7c58lbw3573fiyr4"))))
    (build-system qt-build-system)
    (arguments
     (list
      #:tests? #f                       ; there is no test target
      #:configure-flags
      #~(list "-DENABLE_VST_NATIVE=OFF"
              (string-append "-DCMAKE_EXE_LINKER_FLAGS="
                             "-Wl,-rpath=" #$output "/lib/muse-"
                             #$(version-major+minor version) "/modules")
              (string-append "-DCMAKE_SHARED_LINKER_FLAGS="
                             "-Wl,-rpath=" #$output "/lib/muse-"
                             #$(version-major+minor version) "/modules"))
      #:phases
      #~(modify-phases %standard-phases
          (add-after 'unpack 'chdir
            (lambda _ (chdir "src"))))))
    (inputs
     (list alsa-lib
           dssi
           fluidsynth
           glib
           jack-1
           ladspa
           libinstpatch
           liblo
           libsamplerate
           libsndfile
           lilv
           lrdf
           lv2
           pcre
           pulseaudio                   ; required by rtaudio
           qtbase-5
           qtsvg-5
           qtwayland-5
           rtaudio
           rubberband
           sord))
    (native-inputs
     (list perl
           pkg-config
           python-wrapper
           qttools-5))
    (home-page "https://muse-sequencer.github.io/")
    (synopsis "MIDI/Audio sequencer")
    (description "MusE is a MIDI/Audio sequencer with recording and editing
capabilities.  Its audio sequencer supports the LADSPA, DSSI, and LV2 audio
plugin formats; the MIDI sequencer provides a piano roll, a drum editor, a
list view, and a score editor.  MusE aims to be a complete multitrack virtual
studio.")
    (license license:gpl2+)))

(define-public gsequencer
  (package
    (name "gsequencer")
    (version "4.5.0")
    (source
     (origin
       (method git-fetch)
       (uri (git-reference
             (url "https://git.savannah.gnu.org/git/gsequencer")
             (commit version)))
       (file-name (git-file-name name version))
       (sha256
        (base32 "0j66b8y1pyka2im5hbwz6yh3hip0wsw7fa3kwl2212wq1y2a4ys1"))))
    (build-system glib-or-gtk-build-system)
    (arguments
     `(#:phases
       (modify-phases %standard-phases
         (add-before 'build 'prepare-x-for-test
           (lambda _
             (system "Xvfb &")
             (setenv "DISPLAY" ":0"))))))
    (native-inputs
     (list autoconf
           automake
           cunit
           gettext-minimal
           gobject-introspection
           gtk-doc
           libtool
           libxslt
           pkg-config
           xorg-server-for-tests))
    (inputs
     (list alsa-lib
           dssi
           fftw
           gst-plugins-base
           gstreamer
           gtk
           jack-1
           ladspa
           libinstpatch
           libsamplerate
           libsndfile
           libsoup
           libxml2
           lv2
           pulseaudio
           `(,util-linux "lib")
           webkitgtk))
    (home-page "https://nongnu.org/gsequencer/")
    (synopsis "Advanced Gtk+ Sequencer")
    (description
     "GSequencer allows you to play, capture and create music.  There is a piano
roll, automation and wave form editor.  It has machines for playing drum samples,
Soundfont2 sound containers and synthesizers.  They usually can be connected to a
MIDI input source (instrument).  It has support for various audio backends like
ALSA, Pulseaudio, JACK, OSSv4 and CoreAudio.")
    (license license:gpl3+)))

(define-public dssi
  (package
    (name "dssi")
    (version "1.1.1")
    (source (origin
              (method url-fetch)
              (uri (string-append
                    "mirror://sourceforge/dssi/dssi/" version
                    "/dssi-" version ".tar.gz"))
              (sha256
               (base32
                "0kl1hzhb7cykzkrqcqgq1dk4xcgrcxv0jja251aq4z4l783jpj7j"))))
    (build-system gnu-build-system)
    (inputs
     (list alsa-lib
           jack-1
           ladspa
           libsamplerate
           libsndfile
           liblo))
    (native-inputs
     (list pkg-config))
    (synopsis "Audio plugin API for soft synths and effects")
    (description "DSSI is a plugin API for software instruments with user
interfaces, permitting them to be hosted in-process by audio applications.
It is intended to be simple, GUI-toolkit-agnostic, and slightly biased
towards familiarity with MIDI.  The DSSI distribution package contains
a JACK/ALSA-sequencer reference host and some plugins as well as the
specification and header.")
    (home-page "https://dssi.sourceforge.net/")
    ;; The DSSI interface is LGPL2.1+, some tests and examples are GPL2+.
    ;; The vast majority of examples are in the public domain.
    (license (list license:lgpl2.1+ license:gpl2+))))

(define-public rosegarden
  (package
    (name "rosegarden")
    (version "22.12.1")
    (source
     (origin
       (method url-fetch)
       (uri (string-append "mirror://sourceforge/rosegarden/rosegarden/"
                           (version-major+minor version) "/"
                           "rosegarden-" version ".tar.bz2"))
       (sha256
        (base32 "01ljv4rkglicvx7fd6d5chi8k6wia5d6374gf20rgi75grzs59vy"))))
    (build-system cmake-build-system)
    (arguments
     (list
      #:configure-flags #~(list "-DCMAKE_BUILD_TYPE=Release")
      #:phases
      #~(modify-phases %standard-phases
          (add-after 'unpack 'patch-tests
            (lambda _
              (substitute* "CMakeLists.txt"
                (("(BUILD_TESTING .* )OFF" _ prefix)
                 (string-append prefix "ON"))
                ;; Make tests work.
                ((" -fvisibility=hidden") ""))))
          (add-after 'unpack 'fix-references
            (lambda* (#:key inputs #:allow-other-keys)
              (substitute* "src/gui/general/ProjectPackager.cpp"
                (("\"flac\\>")
                 (string-append "\"" (search-input-file inputs "/bin/flac")))
                (("\"wavpack\\>")
                 (string-append "\"" (search-input-file inputs "/bin/wavpack")))
                (("\"wvunpack\\>")
                 (string-append "\"" (search-input-file inputs "/bin/wvunpack")))
                (("\"bash\\>")
                 (string-append "\"" (search-input-file inputs "/bin/bash")))
                (("\"tar\\>")
                 (string-append "\"" (search-input-file inputs "/bin/tar"))))
              (substitute* "src/gui/general/LilyPondProcessor.cpp"
                (("\"convert-ly\\>")
                 (string-append "\"" (search-input-file inputs "/bin/convert-ly")))
                (("\"lilypond\\>")
                 (string-append "\"" (search-input-file inputs "/bin/lilypond"))))))
          (add-after 'unpack 'make-reproducible
            (lambda _
              ;; Prevent Last-Modified from being written.
              ;; The "*.qm" files that are used in locale.qrc would have a new
              ;; mtime otherwise that is written into qrc_locale.cpp in the
              ;; end - except when we disable it.
              (substitute* "src/CMakeLists.txt"
                (("COMMAND [$][{]QT_RCC_EXECUTABLE[}]")
                 "COMMAND ${QT_RCC_EXECUTABLE} --format-version 1")
                ;; Extraneous.
                ;;(("qt5_add_resources[(]rg_SOURCES ../data/data.qrc[)]")
                ;; "qt5_add_resources(rg_SOURCES ../data/data.qrc OPTIONS --format-version 1)")
                )
              ;; Make hashtable traversal order predicable.
              (setenv "QT_RCC_TEST" "1"))) ; important
          (add-before 'check 'prepare-check
            (lambda _
              (setenv "QT_QPA_PLATFORM" "offscreen")
              ;; Tests create files in $HOME/.local/share/rosegarden and
              ;; expect permissions set to 0700.
              (mkdir-p "/tmp/foo")
              (chmod "/tmp/foo" #o700)
              (setenv "HOME" "/tmp/foo")
              (setenv "XDG_RUNTIME_DIR" "/tmp/foo")))
          (replace 'check
            (lambda* (#:key tests? #:allow-other-keys)
              (when tests?
                ;; Skip a failing test.
                (invoke "ctest" "-E" "test_notationview_selection")))))))
    (inputs
     (list alsa-lib
           bash-minimal
           dssi
           flac
           fftwf
           jack-1
           ladspa
           liblo
           libsamplerate
           lilypond
           lrdf
           qtbase-5
           shared-mime-info
           tar
           lirc
           wavpack
           zlib))
    (native-inputs
     (list pkg-config qttools-5))       ;for qtlinguist
    (synopsis "Music composition and editing environment based around a MIDI
sequencer")
    (description "Rosegarden is a music composition and editing environment
based around a MIDI sequencer that features a rich understanding of music
notation and includes basic support for digital audio.")
    (home-page "https://www.rosegardenmusic.com/")
    (license license:gpl2)))

(define-public patchmatrix
  (package
    (name "patchmatrix")
    (version "0.16.0")
    (source (origin
              (method git-fetch)
              (uri (git-reference
                    (url "https://github.com/OpenMusicKontrollers/patchmatrix")
                    (commit version)))
              (file-name (git-file-name "patchmatrix" version))
              (sha256
               (base32
                "020vp7zzxxzzjfic57vkpg68dm8hi98ilr1bj88xjsv6i47xmjbn"))))
    (build-system meson-build-system)
    (arguments '(#:tests? #f))          ; no test target
    (inputs
     (list jack-1 lv2 mesa))
    (native-inputs
     (list pkg-config))
    (home-page "https://github.com/OpenMusicKontrollers/patchmatrix")
    (synopsis "Simple JACK patch bay")
    (description "PatchMatrix is a patch bay for the JACK audio connection
kit.  It provides a patch bay in flow matrix style for audio, MIDI, CV, and
OSC connections.")
    (license license:artistic2.0)))

(define-public luppp
  (let ((revision "1")
        ;; The last release was in 2019.  Since then some build fixes have
        ;; been added.
        (commit "23da1497f80dbace48b7807afd3570c57a4d5994"))
    (package
      (name "luppp")
      (version (git-version "1.2.1" revision commit))
      (source (origin
                (method git-fetch)
                (uri (git-reference
                      (url "https://github.com/openAVproductions/openAV-Luppp")
                      (commit commit)))
                (file-name (git-file-name name version))
                (sha256
                 (base32
                  "1rjl7fwnqq1gxa3haw1z0p1mld23i194sc43m03h9isagkwxrx9d"))))
      (build-system meson-build-system)
      (inputs
       (list cairo
             ntk
             liblo
             jack-2
             libsndfile
             libsamplerate))
      (native-inputs (list pkg-config cmake-minimal))
      (home-page "http://openavproductions.com/luppp/")
      (synopsis "Live performance tool")
      (description
       "Luppp is a music creation tool, intended for live use.  The focus is on real
time processing and a fast and intuitive workflow.  With extensive MIDI
mapping support, you can get looping just how you like!")
      (license license:gpl3+))))

(define-public fabla
  (let ((revision "1")
        ;; The last release was in 2016.  Since then a number of commits have
        ;; been added to fix build problems.
        (commit "10acf03046d980f96ed192d5acb9deb812f5c639"))
    (package
      (name "fabla")
      (version (git-version "1.3.2" revision commit))
      (source (origin
                (method git-fetch)
                (uri (git-reference
                      (url "https://github.com/openAVproductions/openAV-Fabla")
                      (commit commit)))
                (file-name (git-file-name name version))
                (sha256
                 (base32
                  "0ybbzb86j1n5dfhzc6aa3cibkwi6q3x0c18b1w3anyibanmr1wmc"))))
      (build-system cmake-build-system)
      (arguments '(#:tests? #f)) ;there are none
      (inputs (list ntk cairomm libsndfile))
      (native-inputs (list pkg-config lv2 mesa))
      (home-page "http://openavproductions.com/fabla/")
      (synopsis "Sampler LV2 plugin")
      (description
       "Fabla is an LV2 drum sampler plugin instrument.  It is ideal for loading up
your favorite sampled sounds and bashing away on a MIDI controller.")
      (license license:gpl2+))))

(define-public sorcer
  (let ((revision "1")
        ;; The last release was in 2016.  Since then a couple of commits have
        ;; been added to fix build problems, so we take this arbitrary recent
        ;; commit.
        (commit "cc7f6f58af3188a8620b90fdad6e8ca5d026f543"))
    (package
      (name "sorcer")
      (version (git-version "1.1.3" revision commit))
      (source (origin
                (method git-fetch)
                (uri (git-reference
                      (url "https://github.com/openAVproductions/openAV-Sorcer")
                      (commit commit)))
                (file-name (git-file-name name version))
                (sha256
                 (base32
                  "0ryaglp2pzln2bm0pwc5p9lb2nk0x4wmrs4c4cp6d2m2hhk82yk7"))
                (snippet
                 '(delete-file "faust/main.cpp"))))
      (build-system cmake-build-system)
      (arguments
       `(#:tests? #f                    ;no tests included
         #:phases
         (modify-phases %standard-phases
           (add-after 'unpack 'remove-architecture-specific-flags
             (lambda _
               (substitute* "CMakeLists.txt"
                 (("-msse2 -mfpmath=sse") ""))))
           (add-after 'unpack 'build-faust-sources
             (lambda* (#:key inputs #:allow-other-keys)
               (with-directory-excursion "faust"
                 (invoke "faust" "-i"
                         "-a" "lv2synth.cpp"
                         "-o" "main.cpp" "main.dsp")))))))
      (inputs (list boost lv2 ntk))
      (native-inputs (list faust-0.9.67 pkg-config))
      (home-page "http://openavproductions.com/sorcer/")
      (synopsis "Wavetable LV2 plugin synth")
      (description "Sorcer is a wavetable LV2 plugin synthesizer, targeted at
the electronic or dubstep genre.")
      (license license:gpl3+))))

(define-public sonivox-eas
  (package
    (name "sonivox-eas")
    (version "1.3.0")
    (source (origin
              (method git-fetch)
              (uri (git-reference
                    (url "https://github.com/pedrolcl/Linux-SonivoxEas")
                    (commit (string-append "v" version))))
              (file-name (string-append name "-" version "-checkout"))
              (sha256
               (base32
                "1ygmlrsdzxii2dvj6id2ai3xv3klw2x67ip5rcp823jzczl0wpjd"))))
    (build-system cmake-build-system)
    (arguments '(#:tests? #f)) ; there are no tests
    (inputs
     (list alsa-lib drumstick pulseaudio qtbase-5))
    (native-inputs
     (list pkg-config))
    (home-page "https://github.com/pedrolcl/Linux-SonivoxEas")
    (synopsis "MIDI synthesizer library")
    (description "This project is a real time General MIDI synthesizer based
on the Sonivox EAS Synthesizer by Google.  It does not need external
soundfonts, using embedded samples instead.")
    ;; Sonivox is released under the ASL2.0; the rest of the code is under
    ;; GPLv2+.
    (license (list license:gpl2+ license:asl2.0))))

(define-public whysynth
  (package
    (name "whysynth")
    (version "20170701")
    (source (origin
              (method url-fetch)
              (uri (string-append "http://smbolton.com/whysynth/whysynth-"
                                  version ".tar.bz2"))
              (sha256
               (base32
                "02qbn0hbvn1iym4zxv35b201blg31yjpgh71h8db0j5zls2xc0m6"))))
    (build-system gnu-build-system)
    (inputs
     (list dssi
           liblo
           fftwf
           gtk+-2
           ladspa
           alsa-lib))
    (native-inputs
     (list pkg-config))
    (home-page "http://smbolton.com/whysynth.html")
    (synopsis "DSSI software synthesizer")
    (description "WhySynth is a versatile softsynth which operates as a plugin
for the DSSI Soft Synth Interface.  A brief list of features:

@enumerate
@item 4 oscillators, 2 filters, 3 LFOs, and 5 envelope generators per voice.
@item 11 oscillator modes: minBLEP, wavecycle, chorused wavecycle,
  asynchronous granular, three FM modes, waveshaper, noise, PADsynth, and phase
  distortion.
@item 10 filter modes.
@item flexible modulation and mixdown options, plus effects.
@end enumerate
")
    (license license:gpl2+)))

(define-public libdiscid
  (package
    (name "libdiscid")
    (version "0.6.2")
    (source
     (origin
       (method url-fetch)
       (uri (string-append
             "http://ftp.musicbrainz.org/pub/musicbrainz/libdiscid/libdiscid-"
             version ".tar.gz"))
       (sha256
        (base32
         "1f9irlj3dpb5gyfdnb1m4skbjvx4d4hwiz2152f83m0d9jn47r7r"))))
    (arguments `(#:test-target "check"))
    (build-system cmake-build-system)
    (home-page "https://musicbrainz.org/doc/libdiscid")
    (synopsis "Disc id reader library")
    (description "libdiscid is a C library for creating MusicBrainz and freedb
disc IDs from audio CDs.  It reads a CD's table of contents (TOC) and generates
an identifier which can be used to lookup the CD at MusicBrainz.  Additionally,
it provides a submission URL for adding the disc ID to the database and gathers
ISRCs and the MCN (=UPC/EAN) from disc.")
    (license license:lgpl2.1+)))

(define-public python-discid
  (package
    (name "python-discid")
    (version "1.1.1")
    (source
     (origin
       (method url-fetch)
       (uri (pypi-uri "discid" version))
       (sha256
        (base32
         "1fgp67nhqlbvhhwrcxq5avil7alpzw4s4579hlyvxzbphdnbz8vq"))))
    (build-system python-build-system)
    (inputs
     (list libdiscid))
    (arguments
     `(#:phases
       (modify-phases %standard-phases
         (add-before 'build 'set-libdiscid
           ;; Set path of libdiscid
           (lambda* (#:key inputs #:allow-other-keys)
             (let ((discid (assoc-ref inputs "libdiscid")))
               (substitute* "discid/libdiscid.py"
                 (("lib_name = (.*)$" all name)
                  (string-append "lib_name = \"" discid
                                 "/lib/libdiscid.so.0\"\n")))
               #t))))))
    (home-page "https://python-discid.readthedocs.io/")
    (synopsis "Python bindings for Libdiscid")
    (description
     "This package provides Python bindings for the Libdiscid library.  The
main purpose is the calculation of @url{https://musicbrainz.org/doc/Disc%20ID,
Disc IDs} for use with the MusicBrainz database.  Additionally the disc
@dfn{Media Catalog Number} (MCN) and track @dfn{International Standard
Recording Code} (ISRC) can be extracted.}")
    (license license:lgpl3+)))

(define-public libmusicbrainz
  (package
    (name "libmusicbrainz")
    (version "5.1.0")
    (source
     (origin
       (method url-fetch)
       (uri (string-append
             "https://github.com/metabrainz/libmusicbrainz/releases/download/release-"
             version "/libmusicbrainz-" version ".tar.gz"))
       (sha256
        (base32
         "0ikb9igyyk28jm34raxfzkw2qyn4nzzwsymdyprp7cmvi6g2ajb7"))))
    (build-system cmake-build-system)
    (arguments
     `(#:phases
       (modify-phases %standard-phases
         (add-after 'unpack 'fix-build
           (lambda _
             (substitute* "src/CMakeLists.txt"
               (("\\*.inc") ""))))
         (replace 'check
           (lambda _
             ;; requires network connections
             ;; (invoke "tests/mbtest")
             (invoke "tests/ctest")
             #t)))))
    (inputs (list neon libxml2))
    (native-inputs (list pkg-config))
    (home-page "https://musicbrainz.org/doc/libmusicbrainz")
    (synopsis "MusicBrainz client library")
    (description "The MusicBrainz Client Library (libmusicbrainz), also known as
mb_client, is a development library geared towards developers who wish to add
MusicBrainz lookup capabilities to their applications.")
    (license license:lgpl2.1+)))

(define-public perl-musicbrainz-discid
  (package
    (name "perl-musicbrainz-discid")
    (version "0.06")
    (source (origin
              (method url-fetch)
              (uri (string-append
                    "mirror://cpan/authors/id/N/NJ/NJH/MusicBrainz-DiscID-"
                    version ".tar.gz"))
              (sha256
               (base32
                "1azc91jnwa3gdmy9pc8mflakgvsvf69ywwlqllxmdzwpk386w2xs"))))
    (build-system perl-build-system)
    (native-inputs (list pkg-config which))
    (inputs (list libdiscid))
    (home-page "https://metacpan.org/release/MusicBrainz-DiscID")
    (synopsis "Perl interface to the MusicBrainz libdiscid library")
    (description
     "The @code{MusicBrainz::DiscID} module is a Perl interface to the
MusicBrainz libdiscid library, allowing you to manipulate digital audio
compact disc (CDDA) identifiers.")
    (license license:gpl2)))

(define-public perl-webservice-musicbrainz
  (package
    (name "perl-webservice-musicbrainz")
    (version "1.0.5")
    (source (origin
              (method url-fetch)
              (uri (string-append
                    "mirror://cpan/authors/id/B/BF/BFAIST/WebService-MusicBrainz-"
                    version ".tar.gz"))
              (sha256
               (base32
                "16chs1l58cf000d5kalkyph3p31ci73p1rlyx98mfv10d2cq6fsj"))))
    (build-system perl-build-system)
    (arguments
     ;; Tests try to connect to http://musicbrainz.org.
     '(#:tests? #f))
    (native-inputs
     (list perl-module-build))
    (propagated-inputs
     (list perl-mojolicious))
    (home-page "https://metacpan.org/release/WebService-MusicBrainz")
    (synopsis "Web service API to the MusicBrainz database")
    (description
     "This module searches the MusicBrainz database through their web service
at @code{musicbrainz.org}.")
    (license license:perl-license)))

(define-public clyrics
  (package
    (name "clyrics")
    (version "0.13")
    (source
     (origin
       (method git-fetch)
       (uri (git-reference
             (url "https://github.com/trizen/clyrics")
             (commit version)))
       (file-name (git-file-name name version))
       (sha256
        (base32 "0py31linlbphl18wxj5v00gggvxp9djg466mjncf5wpa147hs8r3"))))
    (build-system trivial-build-system)
    (inputs
     (list bash ; for the wrapped program
           perl
           perl-www-mechanize
           perl-lwp-protocol-https
           ;; Required or else LWP will fail with "GET https://www.google.com/ ==>
           ;; 500 Can't verify SSL peers without knowing which Certificate
           ;; Authorities to trust".
           perl-mozilla-ca))
    (arguments
     `(#:modules ((guix build utils))
       #:builder (begin
                   (use-modules (guix build utils)
                                (ice-9 match)
                                (srfi srfi-26))
                   (let* ((source (assoc-ref %build-inputs "source"))
                          (output (assoc-ref %outputs "out")))
                     (setenv "PATH"
                             (string-append
                              (assoc-ref %build-inputs "bash") "/bin" ":"
                              (assoc-ref %build-inputs "perl") "/bin" ":"))
                     (copy-recursively source (getcwd))
                     (patch-shebang "clyrics")
                     (substitute* "clyrics"
                       (("/usr/share") output))
                     (install-file "clyrics" (string-append output "/bin"))
                     (wrap-program (string-append output "/bin/clyrics")
                       `("PERL5LIB" ":" =
                         ,(delete
                           ""
                           (map (match-lambda
                                 (((?  (cut string-prefix? "perl-" <>) name) . dir)
                                  (string-append dir "/lib/perl5/site_perl"))
                                 (_ ""))
                                %build-inputs))))
                     (copy-recursively "plugins" (string-append output "/clyrics"))
                     #t))))
    (home-page "https://github.com/trizen/clyrics")
    (synopsis "Extensible lyrics fetcher")
    (description
     "Clyrics is an extensible command-line tool to fetch the lyrics of songs.
It can be used in daemon mode along with the Music-on-Console (MOC) and cmus
console music players.")
    (license license:gpl3+)))

(define-public demlo
  (let ((commit "fe9ec4c8ac2fa995ec18e6ac86d50d46df06ec01")
        (revision "0"))
    (package
      (name "demlo")
      (version (git-version "3.8" revision commit))
      (source
       (origin
         (method git-fetch)
         (uri (git-reference
               (url
                "https://gitlab.com/ambrevar/demlo")
               (commit commit)))
         (file-name (git-file-name name version))
         (sha256
          (base32
           "1afkbqhzn6da7zaf5ab7dvyqj1izqhzprwfb4hw448fllda9bdvk"))))
      (build-system go-build-system)
      (native-inputs
       (list lua
             go-github-com-mattn-go-isatty
             go-github-com-mattn-go-colorable
             go-github-com-aarzilli-golua
             go-gitlab-com-ambrevar-damerau
             go-gitlab-com-ambrevar-golua-unicode
             go-github-com-mgutz-ansi
             go-github-com-michiwend-gomusicbrainz
             go-github-com-stevedonovan-luar
             go-github-com-wtolson-go-taglib
             go-github-com-yookoala-realpath))
      (inputs
       (list chromaprint ffmpeg))
      (arguments
       `(#:import-path "gitlab.com/ambrevar/demlo"
         #:phases
         (modify-phases %standard-phases
           (add-after 'install 'wrap-program
             (lambda* (#:key inputs outputs #:allow-other-keys)
               (let ((out (assoc-ref outputs "out"))
                     (ffmpeg (assoc-ref inputs "ffmpeg"))
                     (chromaprint (assoc-ref inputs "chromaprint")))
                 (wrap-program (string-append out "/bin/demlo")
                   `("XDG_DATA_DIRS" ":" prefix (,out))
                   `("PATH" ":" prefix
                     ,(map (lambda (dir)
                             (string-append dir "/bin:"
                                            dir "/sbin"))
                           (list ffmpeg chromaprint))))
                 #t)))
           (add-after 'install 'install-scripts
             (lambda* (#:key outputs #:allow-other-keys)
               (let* ((out (assoc-ref outputs "out"))
                      (root (string-append out "/src/gitlab.com/ambrevar/demlo"))
                      (xdg-data-dirs (string-append out "/demlo")))
                 (copy-recursively (string-append root "/actions")
                                   (string-append xdg-data-dirs "/actions"))
                 (copy-recursively (string-append root "/scripts")
                                   (string-append xdg-data-dirs "/scripts"))
                 (install-file (string-append root "/config.lua") xdg-data-dirs)
                 ;; TODO: Test fish completion.
                 (install-file (string-append root "/completion/demlo.fish")
                               (string-append out "/share/fish/vendor_completions.d"))
                 #t))))))
      (home-page "https://gitlab.com/ambrevar/demlo")
      (synopsis "Dynamic and extensible music library organizer")
      (description "Demlo is a music library organizer.  It can encode, fix
case, change folder hierarchy according to tags or file properties, tag from
an online database, copy covers while ignoring duplicates or those below a
quality threshold, and much more.  It makes it possible to manage your
libraries uniformly and dynamically.  You can write your own rules to fit your
needs best.

Demlo can address any of these recurring music library issues (and much more):

@itemize
@item Fix the lack of folder structure.
@item Normalize tags, fix their case, chose which tags to keep and which to
discard.
@item Handle lossy and lossless audio differently.
@item Handle mp3 id3tags hell...
@item Handle multiple covers, whether embedded and/or external, resize covers,
discard bad quality ones.
@end itemize\n")
      (license license:expat))))

(define-public fmit
  (package
    (name "fmit")
    (version "1.2.14")
    (source (origin
	      (method git-fetch)
	      (uri (git-reference
		    (url "https://github.com/gillesdegottex/fmit/")
		    (commit (string-append "v" version))))
              (file-name (git-file-name name version))
	      (sha256
               (base32
                "1q062pfwz2vr9hbfn29fv54ip3jqfd9r99nhpr8w7mn1csy38azx"))))
    (build-system gnu-build-system)
    (arguments
     '(#:phases
       (modify-phases %standard-phases
	 (delete 'configure)
	 (add-before 'build 'qmake
	   (lambda _
	     (let ((out (assoc-ref %outputs "out")))
               (invoke "qmake"
                       "fmit.pro"
                       (string-append "PREFIX=" out)
                       (string-append "PREFIXSHORTCUT=" out)
                       "CONFIG+=acs_qt acs_alsa acs_jack acs_portaudio"))))
         (add-after 'install 'wrap-executable
           (lambda* (#:key inputs outputs #:allow-other-keys)
             (let ((out (assoc-ref outputs "out")))
               (wrap-program (string-append out "/bin/fmit")
                 `("QT_PLUGIN_PATH" ":" prefix
                   ,(map (lambda (label)
                           (string-append (assoc-ref inputs label)
                                          "/lib/qt5/plugins"))
                         '("qtbase" "qtmultimedia" "qtsvg")))
                 `("QML2_IMPORT_PATH" ":" prefix
                   ,(map (lambda (label)
                           (string-append (assoc-ref inputs label)
                                          "/lib/qt5/qml"))
                         '("qtmultimedia"))))))))))
    (inputs
     (list alsa-lib
           fftw
           jack-1
           portaudio
           qtbase-5
           qtmultimedia-5
           qtsvg-5))
    (native-inputs
     (list gettext-minimal hicolor-icon-theme itstool qttools-5))
    (synopsis "Musical instrument tuner")
    (description "FMIT is a graphical utility for tuning musical instruments,
with error and volume history, and advanced features.")
    (home-page "https://gillesdegottex.github.io/fmit/")
    ;; Most of the code is under GPL2+, but some abstract or helper classes
    ;; are under LGPL2.1.
    (license (list license:gpl2+ license:lgpl2.1))))

(define-public pragha
  (package
    (name "pragha")
    (version "1.3.4")
    (source (origin
              (method url-fetch)
              (uri (string-append "https://github.com/pragha-music-player/pragha/"
                                  "releases/download/v" version "/pragha-" version
                                  ".tar.bz2"))
              (sha256
               (base32
                "19kbhq99bkimx3aqrdzln0vlr4slkpx6kq66j731jvqyq76nlkp5"))))
    (build-system glib-or-gtk-build-system)
    (native-inputs
     (list intltool pkg-config))
    (inputs
     (list glib
           grilo
           gstreamer
           gst-plugins-base
           gst-plugins-good
           gtk+
           libcddb
           libcdio
           libcdio-paranoia
           libgudev
           libnotify
           libpeas
           libsoup
           sqlite
           taglib))
    (arguments
     `(#:phases
       (modify-phases %standard-phases
         (add-after 'install 'wrap-program
           (lambda* (#:key inputs outputs #:allow-other-keys)
             (let ((out (assoc-ref outputs "out"))
                   (gst-plugin-path (getenv "GST_PLUGIN_SYSTEM_PATH")))
               (wrap-program (string-append out "/bin/pragha")
                 `("GST_PLUGIN_SYSTEM_PATH" ":" prefix (,gst-plugin-path)))
               #t))))))
    (home-page "https://pragha-music-player.github.io")
    (synopsis "Music player")
    (description "Pragha is a lightweight music player based on Gtk and
sqlite.  It is constructed to be fast, light, and simultaneously tries to be
complete without obstructing your daily work.")
    (license license:gpl3+)))

(define-public playerctl
  (package
    (name "playerctl")
    (version "2.4.1")
    (source (origin
              (method git-fetch)
              (uri (git-reference
                    (url "https://github.com/altdesktop/playerctl")
                    (commit (string-append "v" version))))
              (file-name (git-file-name name version))
              (sha256
               (base32
                "0ij065blj3h5v6iivvpmgh1095vicj1nc7hp1nhlhpqagd98l89s"))))
    (build-system meson-build-system)
    (arguments
     `(#:configure-flags '("-Dgtk-doc=false")))
    (native-inputs
     `(("glib:bin" ,glib "bin")
       ("pkg-config" ,pkg-config)
       ("gobject-introspection" ,gobject-introspection)))
    (synopsis "Control MPRIS-supporting media player applications")
    (description
     "Playerctl is a command-line utility and library for controlling media
players that implement the MPRIS D-Bus Interface Specification.  Playerctl
makes it easy to bind player actions, such as play and pause, to media keys.
You can also get metadata about the playing track such as the artist and title
for integration into status line generators or other command-line tools.")
    (home-page "https://github.com/altdesktop/playerctl")
    (license license:lgpl3+)))

(define-public artyfx
  (package
    (name "artyfx")
    (version "1.3.1")
    (source (origin
              (method git-fetch)
              (uri (git-reference
                    (url
                     "https://github.com/openAVproductions/openAV-ArtyFX")
                    (commit (string-append "release-" version))))
              (file-name (git-file-name name version))
              (sha256
               (base32
                "0cxikdnxgjk5gp6kmml4dx2jy2cy4x0c837h7bwraj2pfz0nfgqq"))))
    (build-system cmake-build-system)
    (arguments
     `(#:tests? #f                                ; no tests included
       #:phases
       (modify-phases %standard-phases
         (add-after 'unpack 'remove-architecture-specific-flags
           (lambda _
             (substitute* "CMakeLists.txt"
               (("-msse2 -mfpmath=sse") ""))
             #t)))))
    (inputs
     (list cairo libsndfile))
    (native-inputs
     (list pkg-config lv2))
    (home-page "http://openavproductions.com/artyfx/")
    (synopsis "Audio effect LV2 plugin bundle")
    (description "ArtyFX is an LV2 plugin bundle of artistic real-time audio
effects.  It contains a bitcrusher, delay, distortion, equalizer, compressor,
and reverb.")
    (license license:gpl2+)))

(define-public lsp-plugins
  (package
    (name "lsp-plugins")
    (version "1.2.3")
    (source
      (origin
        (method url-fetch)
        (uri (string-append "https://github.com/sadko4u/lsp-plugins"
                            "/releases/download/" version
                            "/lsp-plugins-src-" version ".tar.gz"))
        (sha256
         (base32 "0asgwrkyncxz5h7kjkbwm78z8l2jndxvsrgd634m5x9n37gjsgvs"))))
    (build-system gnu-build-system)
    (arguments
     `(#:make-flags
       (list
         (string-append "CC=" ,(cc-for-target))
         "BUILD_MODULES=\"lv2 ladspa jack\"" "VST_UI=0"
         (string-append "PREFIX=" (assoc-ref %outputs "out"))
         (string-append "ETC_PATH=" (assoc-ref %outputs "out") "/etc"))
       #:phases
       (modify-phases %standard-phases
         (replace 'configure
           (lambda* (#:key outputs #:allow-other-keys)
             (let ((out (assoc-ref outputs "out")))
               (invoke "make" "config" "TEST=1"
                       (string-append "PREFIX=" out)
                       (string-append "ETCDIR=" out "/etc")))))
         (replace 'check
           (lambda _
             (invoke ".build/host/lsp-plugin-fw/lsp-plugins-test" "utest"))))))
    (inputs
     (list cairo
           freetype
           hicolor-icon-theme
           jack-1
           ladspa
           libsndfile
           libx11
           libxrandr
           lv2
           mesa))
    (native-inputs
     (list pkg-config php))
    (synopsis "Audio plugin collection")
    (description "LSP (Linux Studio Plugins) is a collection of audio
plugins available as LADSPA/LV2 plugins and as standalone JACK
applications.")
    (home-page "https://lsp-plug.in/")
    (license license:lgpl3)))

(define-public sherlock-lv2
  (package
    (name "sherlock-lv2")
    (version "0.24.0")
    (source
     (origin
       (method url-fetch)
       (uri (string-append
             "https://git.open-music-kontrollers.ch/lv2/"
             "sherlock.lv2/snapshot/sherlock.lv2-"
             version ".tar.xz"))
       (sha256
        (base32
         "08gjfx7vrsx9zvj04j8cr3vscxmq6jr2hbdi6dfgp1l1dnnpxsgq"))))
    (build-system meson-build-system)
    (inputs
     (list glu libx11 mesa sratom))
    (native-inputs
     (list flex pkg-config))
    (synopsis "Investigative LV2 plugin bundle")
    (description "The Sherlock plugin bundle contains LV2 plugins for
visualizing LV2 atom, MIDI and OSC events.  They can be used for monitoring
and debugging of event signal flows inside plugin graphs.")
    (home-page "https://open-music-kontrollers.ch/lv2/sherlock/")
    (license license:artistic2.0)))

(define-public foo-yc20
  (package
    (name "foo-yc20")
    (version "1.3.0")
    (source
     (origin
       (method url-fetch)
       (uri (string-append "https://github.com/sampov2/foo-yc20/releases/download/"
                           version "/foo-yc20-" version ".tar.bz2"))
       (sha256
        (base32
         "1drzfyr7mzb58pdv0gsqkg6ds6kbgp6g25rrv1yya1611cljgvjh"))))
    (build-system gnu-build-system)
    (arguments
     (list
      #:make-flags
      #~(list (string-append "PREFIX=" #$output))
      #:tests? #f  ; no automated test
      #:phases
      '(modify-phases %standard-phases
         (replace 'configure
           (lambda _
             (substitute* "Makefile"
               (("-mtune=native") "")
               (("-march=native") "")))))))
    (inputs
     (list cairo
           gtk+-2
           jack-1
           lv2))
    (native-inputs
     (list faust pkg-config))
    (home-page "https://foo-yc20.codeforcode.com/")
    (synopsis "Implementation of Yamaha YC-20 combo organ from 1969")
    (description "This is a Faust implementation of a 1969 designed Yamaha
combo organ, the YC-20.  This package provides an LV2 plugin and a standalone
version.  Processing for the organ is based on original schematics and
measurements from a working specimen.  This instrument simulates the circutry
as a whole to realisticly reproduce the features and flaws of the real deal.")
    ;; Note that after 1.3.0 the license was changed.
    (license license:gpl3+)))

(define-public spectacle-analyzer
  (package
    (name "spectacle-analyzer")
    (version "1.0")
    (source
     (origin
       (method git-fetch)
       (uri (git-reference
             (url "https://github.com/jpcima/spectacle")
             (commit (string-append "v" version))
             ;; Bundles a specific commit of the DISTRHO plugin framework.
             (recursive? #t)))
       (file-name (git-file-name name version))
       (sha256
        (base32
         "0xiqa6z8g68lcvnwhws4j7c4py35r9d20cirrili7ycyp3a6149a"))))
    (build-system gnu-build-system)
    (arguments
     `(#:tests? #f                      ; no check target
       #:make-flags
       (list "CC=gcc"
             (string-append "PREFIX=" (assoc-ref %outputs "out")))
       #:phases
       (modify-phases %standard-phases
         (delete 'configure))))
    (native-inputs
     (list pkg-config xxd))
    (inputs
     (list cairo
           fftw
           fftwf
           jack-1
           lv2
           mesa))
    (synopsis "Realtime graphical spectrum analyzer")
    (description "Spectacle is a real-time spectral analyzer using the
short-time Fourier transform, available as LV2 audio plugin and JACK client.")
    (home-page "https://github.com/jpcima/spectacle")
    ;; The project is licensed under the ISC license, and files in
    ;; sources/plugin carry the Expat license.
    (license (list license:isc license:expat))))

(define-public x42-plugins
  (package
    (name "x42-plugins")
    (version "20221119")
    (source
     (origin
       (method url-fetch)
       (uri
        (string-append "https://gareus.org/misc/x42-plugins/x42-plugins-"
                       version ".tar.xz"))
       (sha256
        (base32 "128h9x7yzhy6q6l0fqk2zd6l48wgs2lhf2pzbiba6h3n6l9n555b"))))
    (build-system gnu-build-system)
    (arguments
     (list
      #:tests? #f                      ; no "check" target
      #:make-flags
      #~(list (string-append "PREFIX=" #$output)
              "LIBZITACONVOLVER=-lzita-convolver"
              (string-append "FONTFILE="
                             #$(this-package-native-input "font-dejavu")
                             "/share/fonts/truetype/DejaVuSans-Bold.ttf")
              (string-append "CC=" #$(cc-for-target)))
      #:phases
      #~(modify-phases %standard-phases
        (delete 'configure))))
    (inputs
     (list cairo
           fftwf
           ftgl
           glib
           glu
           hicolor-icon-theme
           jack-1
           libltc
           libsamplerate
           libx11
           pango
           zita-convolver))
    (native-inputs
     (list help2man liblo lv2 font-dejavu pkg-config))
    (synopsis "Collection of LV2/JACK audio/MIDI processing plugins")
    (description "x42-plugins is a collection of over 80 cross-platform LV2
audio and MIDI plugins that can also run as standalone JACK applications.")
    (home-page "https://x42-plugins.com/x42/")
    (license license:gpl2+)))

(define-public xuidesigner
  (package
    (name "xuidesigner")
    (version "0.9")
    (source (origin
              (method git-fetch)
              (uri (git-reference
                    (url "https://github.com/brummer10/XUiDesigner")
                    (commit (string-append "v" version))
                    ;; For libxputty
                    (recursive? #true)))
              (file-name (git-file-name name version))
              (sha256
               (base32 "1ap6g2j9lr4x9gpnavdhs4qa3z4dw100xgknpi6ysj0rmzc220mi"))))
    (build-system gnu-build-system)
    (arguments
     (list
      #:tests? #f                       ;no "check" target
      #:make-flags
      #~(list (string-append "PREFIX=" #$output)
              (string-append "CC=" #$(cc-for-target)))
      #:phases
      #~(modify-phases %standard-phases
          (delete 'configure))))
    (inputs
     (list cairo libx11 lilv))
    (native-inputs
     (list pkg-config which xxd))
    (home-page "https://github.com/brummer10/XUiDesigner")
    (synopsis "GUI generator tool to create X11 UIs for LV2 plugins")
    (description "XUiDesigner parses an LV2 plugin's ttl file and generates
the needed controller widgets.  The created GUI can be saved as UI-Bundle,
which then could be built and installed.  For later editing of the UI, a JSON
file is added, which you could load per drag 'n drop into XUiDesigner.")
    (license license:bsd-0)))

(define-public zam-plugins
  (package
    (name "zam-plugins")
    (version "4.1")
    (source
     (origin
       (method git-fetch)
       (uri
        (git-reference
         (url "https://github.com/zamaudio/zam-plugins")
         (commit version)
         ;; Recursive to fetch the DISTRHO plugin framework. This
         ;; framework is intended to be included in the sources
         ;; and not to be used as a library.
         (recursive? #t)))
       (file-name (git-file-name name version))
       (sha256
        (base32 "0p3y3r2nrhzr0xlcy5rz4c2jsvc10l1n8cwc642r0zppwfabm9il"))))
    (build-system gnu-build-system)
    (arguments
     (list
      #:tests? #f                      ;no "check" target
      #:make-flags
      #~(list (string-append "PREFIX=" #$output)
              "HAVE_ZITA_CONVOLVER=true")
      #:phases
      #~(modify-phases %standard-phases
          (add-before 'build 'set-CC-variable
            (lambda _
              (setenv "CC" "gcc")))
          (delete 'configure))))
    (inputs
     (list fftwf
           jack-1 ;for the standalone JACK application
           liblo
           libsamplerate
           mesa
           zita-convolver))
    (native-inputs
     (list ladspa lv2 pkg-config))
    (synopsis "Collection of audio processing plugins")
    (description
     "Zam plugins is a collection of audio processing plugins in the LADSPA,
LV2 and VST2 formats, as well as standalone JACK versions.  The collection
includes ZaMaximX2, ZamAutoSat, ZamComp, ZamCompX2, ZamEQ2, ZamGEQ31,
ZamHeadX2, ZamPhono, ZamGate, ZamGateX2, ZamTube, ZamDelay, ZamDynamicEQ,
ZaMultiComp, ZaMultiCompX2 and ZamSynth.")
    (home-page "https://www.zamaudio.com/?p=976")
    (license license:gpl2+)))

(define-public geonkick
  (package
    (name "geonkick")
    (version "2.7.0")
    (source
     (origin
       (method git-fetch)
       (uri (git-reference
             (url "https://gitlab.com/iurie-sw/geonkick")
             (commit (string-append "v" version))))
       (file-name (git-file-name name version))
       (sha256
        (base32 "0w1mvqm46qdwldcl81svaykwii4wvx7mcr57kwvnj0iv2qrc891i"))))
    (build-system cmake-build-system)
    (arguments
     `(#:tests? #f                      ;no tests included
       #:configure-flags
       (list (string-append "-DGKICK_REDKITE_SDK_PATH="
                            (assoc-ref %build-inputs "redkite"))
             (string-append "-DCMAKE_INSTALL_PREFIX="
                            (assoc-ref %outputs "out")))))
    (inputs
     (list hicolor-icon-theme
           jack-1 ;for the standalone JACK application
           libsndfile
           libx11
           redkite
           rapidjson))
    (native-inputs
     (list lv2 pkg-config sord))
    (synopsis "Percussion synthesizer")
    (description "Geonkick is a synthesizer that can synthesize elements
of percussion such as kicks, snares, hit-hats, shakers, claps and sticks.
It can also play and mix samples.")
    (home-page "https://gitlab.com/iurie-sw/geonkick")
    (license license:gpl3+)))

(define-public mamba
  (package
   (name "mamba")
   (version "2.3")
   (source
    (origin
      (method git-fetch)
      (uri
       (git-reference
        (url "https://github.com/brummer10/Mamba")
        (commit (string-append "v" version))
        (recursive? #t))) ; references specific commit of libxputty
      (file-name (git-file-name name version))
      (sha256
       (base32
        "12w85i86jbnihd7w81vhvg8hkn7r32hyk9m1pdh3bd44dcz34gqf"))))
   (build-system gnu-build-system)
   (arguments
    (list #:tests? #f  ; no "check" target
          #:make-flags
          #~(list (string-append "PREFIX=" #$output)
                  (string-append "CC=" #$(cc-for-target)))
          #:phases
          #~(modify-phases %standard-phases
              (delete 'configure))))
   (inputs
    (list alsa-lib
          cairo
          fluidsynth
          jack-1
          liblo
          libsigc++-2
          libsmf
          libx11))
   (native-inputs
    (list pkg-config xxd))
   (home-page "https://github.com/brummer10/Mamba")
   (synopsis "Virtual MIDI keyboard and MIDI file player/recorder for JACK")
   (description "Mamba is a virtual MIDI keyboard and MIDI file
player/recorder for the JACK Audio Connection Kit.  It comes with predefined
keymaps for QWERTZ, QWERTY and AZERTY keyboards and also allows custom
ones.")
   (license license:bsd-0)))

(define-public dpf-plugins
  (package
    (name "dpf-plugins")
    (version "1.4")
    (source
     (origin
       (method git-fetch)
       (uri
        (git-reference
         (url "https://github.com/DISTRHO/DPF-Plugins")
         (commit (string-append "v" version))))
       (file-name (git-file-name name version))
       (sha256
        (base32 "0y7qvpfm34g6f7d786c6c9043dlbg5c4h71l2s24dsc9m8i7x2ww"))))
    (build-system gnu-build-system)
    (arguments
     `(#:tests? #f                      ; no "check" target
       #:make-flags
       (list (string-append "PREFIX=" (assoc-ref %outputs "out"))
             (string-append "CC=" ,(cc-for-target)))
       #:phases
       (modify-phases %standard-phases
         (delete 'configure))))
    (inputs
     (list cairo
           liblo ; for dssi plugins
           jack-1 ; for standalone applications
           mesa))
    (native-inputs
     (list pkg-config dssi lv2))
    (home-page "https://github.com/DISTRHO/DPF-Plugins")
    (synopsis "Audio plugin collection")
    (description "Collection of audio plugins built with the DISTRHO Plugin
Framework (DPF) available in LADSPA, DSSI, LV2 and VST2 formats.  This
package includes the following plugins: glBars, Kars, Max-Gen examples
(MaBitcrush, MaFreeverb, MaGigaverb, MaPitchshift), Mini-Series (3BandEQ,
3BandSplitter, PingPongPan), ndc-Plugs (Amplitude Imposer, Cycle Shifter,
Soul Force), MVerb, Nekobi, and ProM.")
    ;; This package consists of several plugins refactored to use the
    ;; DISTHRO Plugin Framework (DPF). Different copyrights and licenses
    ;; apply to different plugins. The root LICENSE file has a table with
    ;; license information for each plugin and paths to each license
    (license (list license:isc license:gpl3 license:lgpl3 license:expat license:gpl2))))

(define-public avldrums-lv2
  (package
    (name "avldrums-lv2")
    (version "0.4.2")
    (source
     (origin
       (method git-fetch)
       (uri (git-reference
             (url "https://github.com/x42/avldrums.lv2")
             (commit (string-append "v" version))
             ;; This plugin expects the robtk submodule's source files to be
             ;; there in order to build.
             (recursive? #t)))
       (file-name (git-file-name name version))
       (sha256
        (base32 "14gka5g7va30gm1hn0cas4vvb8s764rfvzcxm67ww86hf54cpnig"))))
    (build-system gnu-build-system)
    (arguments
     `(#:tests? #f                      ; no "check" target
       #:make-flags
       (list (string-append "PREFIX=" (assoc-ref %outputs "out")))
       #:phases
       (modify-phases %standard-phases
         (delete 'configure)            ; no configure script
         (add-before 'build 'set-CC-variable
           (lambda _
             (setenv "CC" "gcc"))))))
    (inputs
     (list cairo dssi glu mesa pango))
    (native-inputs
     (list pkg-config lv2))
    (home-page "https://x42-plugins.com/x42/x42-avldrums")
    (synopsis "Drum sample player LV2 plugin dedicated to the AVLinux Drumkits")
    (description "AVLdrums is a drum sample player LV2 plugin dedicated to Glen
MacArthur's AVLdrums.  This plugin provides a convenient way to sequence and mix
MIDI drums and comes as two separate drumkits: Black Pearl and Red Zeppelin.")
    (license license:gpl2+)))

(define-public helm
  (package
    (name "helm")
    (version "0.9.0")
    (source
     (origin
       (method git-fetch)
       (uri
        (git-reference
         (url "https://github.com/mtytel/helm")
         (commit (string-append "v" version))))
       (file-name (git-file-name name version))
       (sha256
        (base32
         "17ys2vvhncx9i3ydg3xwgz1d3gqv4yr5mqi7vr0i0ca6nad6x3d4"))
       ;; Apply GCC 9 fixes from https://github.com/mtytel/helm/pull/233
       (patches (search-patches "helm-fix-gcc-9-build.patch"))))
    (build-system gnu-build-system)
    (arguments
     (list
      #:tests? #f                       ; no "check" target
      #:make-flags
      #~(list (string-append "DESTDIR=" #$output) "lv2" "standalone")
      #:phases
      #~(modify-phases %standard-phases
          (add-after 'unpack 'include-pnglib-code-and-remove-usr-from-paths
            (lambda _
              (substitute* (list "standalone/builds/linux/Makefile"
                                 "builds/linux/LV2/Makefile")
                (("JUCE_INCLUDE_PNGLIB_CODE=0") "JUCE_INCLUDE_PNGLIB_CODE=1"))
              (substitute* "Makefile"
                (("/usr") ""))))
          (add-after 'unpack 'fix-hardcoded-paths
            (lambda _
              (substitute* (list "src/common/load_save.cpp"
                                 "src/editor_sections/patch_browser.cpp")
                (("/usr") #$output))))
          (delete 'configure))))
    (inputs
     (list alsa-lib
           curl
           freetype
           hicolor-icon-theme
           jack-1
           libxcursor
           libxinerama
           mesa))
    (native-inputs
     (list lv2 pkg-config))
    (home-page "https://tytel.org/helm/")
    (synopsis "Polyphonic synth with lots of modulation")
    (description "Helm is a cross-platform polyphonic synthesizer available standalone
and as an LV2 plugin.")
    (license license:gpl3+)))

(define-public zrythm
  (package
    ;; Zrythm contains trademarks and comes with a trademark policy found in
    ;; TRADMARKS.md inside the release distribution.  The trademark policy
    ;; allows verbatim re-distribution, and it also allows FSF-approved
    ;; distros to make necessary changes to integrate the software into the
    ;; distribution.
    (name "zrythm")
    (version "1.0.0-beta.4.9.1")
    (source
     (origin
       (method url-fetch)
       (uri (string-append "https://www.zrythm.org/releases/zrythm-"
                           version ".tar.xz"))
       (sha256
        (base32
         "0skdb4bpw4v5175yw9wijrc6j36mxjq8i7p8nn9650lipxg6bshd"))))
    (build-system meson-build-system)
    (arguments
     (list #:glib-or-gtk? #t
           #:configure-flags
           #~(list "-Dtests=true"
                   "-Dmanpage=false"    ;fish-completions breaks this
                   "-Ddseg_font=false"
                   "-Dextra_optimizations=false" ;machine-specific
                   "-Dgraphviz=enabled" ;for exporting routing graphs
                   "-Dguile=enabled"    ;for Guile scripting
                   "-Djack=enabled"     ;for JACK audio/MIDI backend
                   "-Drtmidi=enabled"   ;for RtMidi backend (ALSA sequencer)
                   "-Dsdl=enabled")     ;for SDL audio backend (which uses ALSA)
           #:phases
           #~(modify-phases %standard-phases
               (add-after 'unpack 'patch-tests
                 (lambda _
                   ;; io_mkdir must be called with a GError value, not plain
                   ;; NULL, or else the assertion in io_mkdir segfaults.
                   (substitute* "tests/helpers/zrythm.h"
                     (("success = io_mkdir \\(tmp_log_dir, NULL\\);" m)
                      (string-append "err = NULL;
success = io_mkdir (tmp_log_dir, &err);")))

                   ;; zrythm: fails because curl wants to access the internet.
                   ;; project: unknown failure XXX
                   ;; The other tests fail with this error:
                   ;;     error: attempt to map invalid URI `'
                   ;; This means that lilv is given an empty LV2 plugin URI.
                   ;; This is probably because we don't provide all LV2
                   ;; plugins that are needed for running the tests.
                   (substitute* "tests/meson.build"
                     (("foreach name, info : tests")
                      "\
  disabled_tests = {
    'zrythm': 0,
    'project': 0,
    'audio/midi_track': 0,
    'integration/recording': 0,
    'actions/mixer_selections_action': 0,
    'actions/tracklist_selections': 0
  }
  enabled_tests = {}
  foreach name, info : tests
    if name not in disabled_tests
      enabled_tests += {name: info}
    endif
  endforeach
  foreach name, info : enabled_tests"))))
               (add-before 'build 'disable-guile-auto-compilation
                 (lambda _
                   (setenv "GUILE_AUTO_COMPILE" "0")))
               (add-after 'install 'wrap-program
                 (lambda _
                   (wrap-program (string-append #$output "/bin/zrythm")
                     ;; Wrapping GDK_PIXBUF_MODULE_FILE allows Zrythm to load
                     ;; its own SVG icons in pure environments.
                     `("GDK_PIXBUF_MODULE_FILE" =
                       (,(getenv "GDK_PIXBUF_MODULE_FILE")))))))))
    (inputs
     (list alsa-lib
           boost
           carla-2.6
           curl
           fftw
           fftwf
           flex
           font-dseg
           gettext-minimal
           glib
<<<<<<< HEAD
           glibc
=======
>>>>>>> b96b82bc
           graphviz
           gtk
           gtksourceview
           guile-3.0
           jack-2
           json-glib
           libadwaita
           libaudec
           (module-ref
            (resolve-interface '(gnu packages debug)) 'libbacktrace)
           libcyaml
           libpanel
           (librsvg-for-system)
           libsamplerate
           libsndfile
           libyaml
           lilv
           lv2
           pango
           pipewire
           pulseaudio
           reproc
           rtmidi
           rubberband
           sdl2
           vamp
           xdg-utils
           xxhash
           zix
           `(,zstd "lib")))
    (native-inputs
     ;; Zrythm require breeze-icons to be installed.  Having them listed in
     ;; the native inputs cause them to be wrapped and made available via
     ;; XDG_DATA_DIRS.
     (list breeze-icons                 ;native because not executable
           help2man
           `(,glib "bin")               ;for 'glib-compile-resources'
           pkg-config
           python-sphinx
           python-sphinx-intl
           sassc))
    (synopsis "Digital audio workstation focusing on usability")
    (description "Zrythm is a digital audio workstation designed to be
featureful and easy to use.  It offers unlimited automation options, LV2
plugin support, JACK support and chord assistance.")
    (home-page "https://www.zrythm.org/en/index.html")
    (license license:agpl3+)))

(define-public dragonfly-reverb
  (package
    (name "dragonfly-reverb")
    (version "3.2.5")
    (source
     (origin
       (method git-fetch)
       (uri
        (git-reference
         (url "https://github.com/michaelwillis/dragonfly-reverb")
         (commit version)
         ;; Bundles a specific commit of the DISTRHO plugin framework.
         (recursive? #t)))
       (file-name (git-file-name name version))
       (sha256
        (base32 "14kia9wjs0nqfx4psnr3vf4x6hihkf80gb0mjzmdnnnk4cnrdydm"))))
    (build-system gnu-build-system)
    (arguments
     `(#:tests? #f                      ; no check target
       #:make-flags
       (list (string-append "CC=" ,(cc-for-target)))
       #:phases
       (modify-phases %standard-phases
         (delete 'configure)            ;no configure target
         (replace 'install              ;no install target
           (lambda* (#:key outputs #:allow-other-keys)
             (let* ((out (assoc-ref outputs "out"))
                    (bin (string-append out "/bin"))
                    (lv2 (string-append out "/lib/lv2")))
               ;; Install LV2.
               (for-each
                (lambda (file)
                  (copy-recursively file
                                    (string-append lv2 "/" (basename file))))
                (find-files "bin" "\\.lv2$" #:directories? #t))
               ;; Install executables.
               (for-each
                 (lambda (file)
                   (install-file file bin))
                 (find-files "bin"
                             (lambda (name stat)
                               (and
                                 (equal? (dirname name) "bin")
                                 (not (string-suffix? ".so" name))
                                 (not (string-suffix? ".lv2" name))))))))))))
    (native-inputs
     (list pkg-config))
    (inputs
     (list jack-1 libx11 mesa))
    (home-page "https://michaelwillis.github.io/dragonfly-reverb/")
    (synopsis "Concert hall reverb and room reverb effects")
    (description
     "Dragonfly Reverb is a bundle of two free audio effects: a concert
hall reverb and a room reverb.  Both are available as LV2 plugins as well
as JACK standalone applications.")
    (license license:gpl3+)))

(define-public zplugins
  (package
    (name "zplugins")
    (version "0.2.5")
    (source
     (origin
       (method git-fetch)
       (uri
        (git-reference
         (url "https://git.zrythm.org/zrythm/zplugins")
         (commit (string-append "v" version))))
       (file-name (git-file-name name version))
       (sha256
        (base32
         "0xsnq8kg57pdswqi9yy5nrpjbfgmym2m1qi3cj3hki33kwzx2nn1"))))
    (build-system meson-build-system)
    (inputs
      (list guile-3.0 libsndfile lv2 ztoolkit-rsvg))
    (native-inputs
      (list pkg-config))
    (synopsis "Audio plugin collection")
    (description "ZPlugins is a collection of audio DSP plugins intended
to be bundled with the Zrythm @dfn{digital audio workstation} (DAW).")
    (home-page "https://www.zrythm.org/en/plugins.html")
    (license license:agpl3+)))

(define-public remid-lv2
  (package
    (name "remid-lv2")
    (version "0.3")
    (source
     (origin
       (method git-fetch)
       (uri (git-reference
             (url "https://github.com/ssj71/reMID.lv2")
             (commit (string-append "v" version))))
       (file-name (git-file-name name version))
       (sha256
        (base32
         "062kriniidsrhzwrf89kfxm9wb0cmgrl07asnlmgil8vcl7gl9y5"))))
    (build-system cmake-build-system)
    (arguments
     `(#:tests? #f))                    ; no tests included
    (inputs
     (list alsa-lib glib jack-1 lv2))
    (native-inputs
     (list pkg-config))
    (home-page "https://github.com/ssj71/reMID.lv2")
    (synopsis
     "MIDI-controlled implementation of the SID 6581 chip used in the
Commodore 64")
    (description
     "The 6581 SID chip is the sound chip used in the Commodore 64 computer.
reMID is a MIDI implementation of the 6581 SID chip using the reSID library
to provide a virtual SID-based synthesizer, controllable in real-time via
MIDI.  It includes support for scripted instruments that allow complex sonic
control of the chip.")
    (license license:gpl2+)))

(define-public vl1-emulator
  (package
    (name "vl1-emulator")
    (version "1.1.0.0")
    (source
     (origin
       (method git-fetch)
       (uri (git-reference
             (url "https://github.com/linuxmao-org/VL1-emulator")
             (commit (string-append "v" version))
             ;; bundles a specific commit of the DISTRHO plugin framework
             (recursive? #t)))
       (file-name (git-file-name name version))
       (sha256
        (base32
         "1npc86vqma8gk1hawa0lii0r2xmnv846plyl1ci3bdswyrdk5chm"))))
    (build-system gnu-build-system)
    (arguments
     `(#:tests? #f                      ;no check target
       #:make-flags
       (list (string-append "PREFIX=" (assoc-ref %outputs "out"))
             "CC=gcc")
       #:phases
       (modify-phases %standard-phases
         (delete 'configure))))         ;no configure target
    (inputs
     (list cairo jack-1 mesa))
    (native-inputs
     (list pkg-config))
    (home-page "https://github.com/linuxmao-org/VL1-emulator")
    (synopsis "Emulator of Casio VL-Tone VL1")
    (description "The VL1-Emulator is an emulator of Casio VL-Tone VL1,
based on source code by PolyValens, offered as an LV2 plugin and a
standalone JACK application.")
    ;; Expat or CC0
    (license (list license:expat license:cc0))))

(define-public regrader
  (package
    (inherit vl1-emulator)
    (name "regrader")
    (version "1.0.0")
    (source
     (origin
       (method git-fetch)
       (uri (git-reference
             (url "https://github.com/linuxmao-org/regrader")
             (commit (string-append "v" version))
             ;; bundles a specific commit of the DISTRHO plugin framework
             (recursive? #t)))
       (file-name (git-file-name name version))
       (sha256
        (base32
         "0gl4d5lf2afqknz22jz7hh7029sc9v1xrz6nbz9dlv42bwc0cvl0"))))
    (home-page "https://github.com/linuxmao-org/regrader")
    (synopsis "Delay effect plugin")
    (description
     "Regrader is a delay effect where the repeats degrade in resolution.
This is an unofficial port of the Regrader plugin created by Igorski.  It
is available as an LV2 plugin and a standalone JACK application.")
    (license license:expat)))

(define-public fogpad
  (package
    (inherit vl1-emulator)
    (name "fogpad")
    (version "1.0.0")
    (source
     (origin
       (method git-fetch)
       (uri (git-reference
             (url "https://github.com/linuxmao-org/fogpad")
             (commit (string-append "v" version))
             ;; bundles a specific commit of the DISTRHO plugin framework
             (recursive? #t)))
       (file-name (git-file-name name version))
       (sha256
        (base32
         "1j1hbya2dsqpf22zkpi4kwz3dram9g1ndxzmgfwpmf3i4jd3csgb"))))
    (home-page "https://github.com/linuxmao-org/fogpad")
    (synopsis "Reverb effect plugin")
    (description
     "Fogpad is a reverb effect in which the reflections can be frozen,
filtered, pitch shifted and ultimately disintegrated.  This is an unofficial
port of the Regrader plugin created by Igorski.  It is available as an LV2
plugin and a standalone JACK application.")
    (license license:expat)))

(define-public tap-lv2
  (let ((commit "cab6e0dfb2ce20e4ad34b067d1281ec0b193598a")
        (revision "1"))
    (package
      (name "tap-lv2")
      (version (git-version "0.0" revision commit))
      (source
        (origin
          (method git-fetch)
          (uri (git-reference
                 (url "https://github.com/moddevices/tap-lv2")
                 (commit commit)))
          (file-name (git-file-name name version))
          (sha256
            (base32
              "0q480djfqd9g8mzrggc4vl7yclrhdjqx563ghs8mvi2qq8liycw3"))))
      (build-system gnu-build-system)
      (arguments
       `(#:tests? #f                      ; no check target
         #:make-flags
         (list "CC=gcc")
         #:phases
         (modify-phases %standard-phases
           (delete 'configure) ; no configure
           (replace 'install
             (lambda _
               (invoke "make"
               (string-append "INSTALL_PATH="
                              (assoc-ref %outputs "out")
                              "/lib/lv2")
                       "install"))))))
      (inputs
        (list lv2))
      (native-inputs
        (list pkg-config))
      (synopsis "Audio plugin collection")
      (description "TAP (Tom's Audio Processing) plugins is a collection of
  audio effect plugins originally released as LADSPA plugins.  This package
  offers an LV2 version ported by moddevices.")
      (home-page "https://tap-plugins.sourceforge.net/")
      (license license:gpl2))))

(define-public wolf-shaper
  (package
    (name "wolf-shaper")
    (version "0.1.8")
    (source
      (origin
        (method git-fetch)
        (uri (git-reference
               (url "https://github.com/pdesaulniers/wolf-shaper")
               (commit (string-append "v" version))
               ;; Bundles a specific commit of the DISTRHO plugin framework.
               (recursive? #t)))
        (file-name (git-file-name name version))
        (sha256
          (base32
            "1j9xmh1nkf45ay1c5dz2g165qvrwlanzcq6mvb3nfxar265drd9q"))))
    (build-system gnu-build-system)
    (arguments
     `(#:tests? #f                      ; no check target
       #:make-flags (list "CC=gcc")
       #:phases
       (modify-phases %standard-phases
         (delete 'configure)            ;no configure target
         (replace 'install              ;no install target
           (lambda* (#:key outputs #:allow-other-keys)
             (let* ((out (assoc-ref outputs "out"))
                    (bin (string-append out "/bin"))
                    (lv2 (string-append out "/lib/lv2")))
               ;; Install LV2.
               (for-each
                (lambda (file)
                  (copy-recursively file
                                    (string-append lv2 "/" (basename file))))
                (find-files "bin" "\\.lv2$" #:directories? #t))
               ;; Install executables.
               (for-each
                 (lambda (file)
                   (install-file file bin))
                 (find-files "bin"
                             (lambda (name stat)
                               (and
                                 (equal? (dirname name) "bin")
                                 (not (string-suffix? ".so" name))
                                 (not (string-suffix? ".lv2" name))))))
               #t))))))
    (native-inputs
     (list pkg-config))
    (inputs
      (list jack-1 lv2 mesa))
    (synopsis "Waveshaper plugin")
    (description "Wolf Shaper is a waveshaper plugin with a graph editor.
It is provided as an LV2 plugin and as a standalone Jack application.")
    (home-page "https://pdesaulniers.github.io/wolf-shaper/")
    (license license:gpl3)))

(define-public wolf-spectrum
  (package
    (inherit wolf-shaper)
    (name "wolf-spectrum")
    (version "1.0.0")
    (source
      (origin
        (method git-fetch)
        (uri (git-reference
               (url "https://github.com/pdesaulniers/wolf-spectrum")
               (commit (string-append "v" version))
               ;; Bundles a specific commit of the DISTRHO plugin framework.
               (recursive? #t)))
        (file-name (git-file-name name version))
        (sha256
          (base32
            "17db1jlj7vb1xyvkdhhrsvdbwb7jqw6i4168cdvlj3yvn2ra8gpm"))))
    (synopsis "2D spectrogram plugin")
    (description "Wolf Spectrum is a real-time 2D spectrogram plugin.
It is provided as an LV2 plugin and as a standalone Jack application.")
    (home-page "https://github.com/pdesaulniers/wolf-spectrum")
    (license license:gpl3)))

(define-public shiru-lv2
  (let ((commit "08853f99140012234649e67e5647906fda74f6cc")
        (revision "1"))
    (package
      (name "shiru-lv2")
      (version (git-version "0.0" revision commit))
      (source
        (origin
          (method git-fetch)
          (uri (git-reference
                 (url "https://github.com/linuxmao-org/shiru-plugins")
                 (commit commit)
                 ;; Bundles a specific commit of the DISTRHO plugin framework.
                 (recursive? #t)))
          (file-name (git-file-name name version))
          (sha256
            (base32
              "00rf6im3rhg98h60sgl1r2s37za5vr5h14pybwi07h8zbc8mi6fm"))))
      (build-system gnu-build-system)
      (arguments
       `(#:tests? #f                      ; no check target
         #:make-flags (list "CC=gcc")
         #:phases
         (modify-phases %standard-phases
           (delete 'configure)            ;no configure target
           (replace 'install              ;no install target
             (lambda* (#:key outputs #:allow-other-keys)
               (let* ((out (assoc-ref outputs "out"))
                      (bin (string-append out "/bin"))
                      (lv2 (string-append out "/lib/lv2")))
                 ;; Install LV2.
                 (for-each
                  (lambda (file)
                    (copy-recursively file
                                      (string-append lv2 "/" (basename file))))
                  (find-files "bin" "\\.lv2$" #:directories? #t))
                 ;; Install executables.
                 (for-each
                   (lambda (file)
                     (install-file file bin))
                   (find-files "bin"
                               (lambda (name stat)
                                 (and
                                   (equal? (dirname name) "bin")
                                   (not (string-suffix? ".so" name))
                                   (not (string-suffix? ".lv2" name))))))
                 #t))))))
      (native-inputs
       (list pkg-config))
      (inputs
        (list cairo
              glu
              jack-1
              lv2
              mesa
              pango))
      (synopsis "Audio plugin collection")
      (description "Shiru plugins is a collection of audio plugins created
  by Shiru, ported to LV2 by the Linux MAO project using the DISTRHO plugin
  framework.")
      (home-page "https://shiru.untergrund.net/software.shtml")
      (license license:wtfpl2))))

(define-public a2jmidid
  (package
    (name "a2jmidid")
    (version "9")
    (source (origin
              (method git-fetch)
              (uri (git-reference
                    (url "https://github.com/jackaudio/a2jmidid")
                    (commit version)))
              (sha256
               (base32 "1x6rcl3f4nklnx4p5jln9a7fpj9y7agjxs9rw7cccmwnski7pnsq"))
              (file-name (git-file-name name version))))
    (arguments
     `(#:tests? #f      ; No tests.
       #:phases
       (modify-phases %standard-phases
         (add-after 'install 'wrap-programs
           (lambda* (#:key inputs outputs #:allow-other-keys)
             (let* ((out (assoc-ref outputs "out"))
                    (bin (string-append out "/bin/")))
               (substitute* (string-append bin "a2j")
                 (("a2j_control") (string-append bin "a2j_control")))
               (wrap-program (string-append bin "a2j_control")
                `("PYTHONPATH" prefix (,(getenv "GUIX_PYTHONPATH"))))
               #t))))))
    (build-system meson-build-system)
    (inputs
     (list alsa-lib
           bash-minimal ; for wrap-program
           dbus
           jack-1
           python
           python-dbus))
    (native-inputs
     (list pkg-config))
    (synopsis "ALSA sequencer to JACK MIDI bridging")
    (description
     "@code{a2jmidid} is a daemon that implements automatic bridging of ALSA
midi devices to JACK midi devices.")
    (home-page "https://github.com/jackaudio/a2jmidid")
    (license license:gpl2)))

(define-public opustags
  (package
    (name "opustags")
    (version "1.6.0")
    (source (origin
              (method git-fetch)
              (uri (git-reference
                    (url "https://github.com/fmang/opustags")
                    (commit version)))
              (sha256
               (base32 "1wsfw713rhi2gg5xc04cx5i31hlw0l3wdflj3r1y8w45bdk6ag1z"))
              (file-name (git-file-name name version))))
    (arguments
     (list
       #:test-target "check"
       #:phases
       #~(modify-phases %standard-phases
         ;; This package does not use the perl-build-system, so we have to
         ;; manually set up the Perl environment used by the test suite.
         (add-before 'check 'setup-perl-environment
           (lambda* (#:key inputs #:allow-other-keys)
             (let* ((perl-list-moreutils-lib
                      (string-append #$(this-package-native-input "perl-list-moreutils")
                                     "/lib/perl5/site_perl/"
                                     #$(package-version perl)))
                    (perl-exporter-tiny-lib
                      (string-append #$(this-package-native-input "perl-exporter-tiny")
                                     "/lib/perl5/site_perl/"
                                     #$(package-version perl))))
               (setenv "PERL5LIB" (string-append perl-list-moreutils-lib ":"
                                                 perl-exporter-tiny-lib))))))))
    (build-system cmake-build-system)
    (inputs
      (list libogg))
    (native-inputs
      (list pkg-config
            ffmpeg
            perl-exporter-tiny
            perl-list-moreutils
            perl-test-harness))
    (synopsis "Ogg Opus tags editor")
    (description "@code{opustags} is an Ogg Opus tag editor.  It reads and edits
the comment header of an Ogg Opus audio file, offering both read-only and
editing modes.  Tags can be edited interactively with an editor of your
choice.")
    (home-page "https://github.com/fmang/opustags")
    (license license:bsd-3)))

(define-public musikcube
  (package
    (name "musikcube")
    (version "0.96.10")
    (source (origin
              (method git-fetch)
              (uri (git-reference
                     (url "https://github.com/clangen/musikcube/")
                     (commit version)))
              (file-name (git-file-name name version))
              (sha256
               (base32
                "06myr83x8jvzlzchg3jsw1163n2lcsbmb176zgnx7xxa26jpdbh1"))))
    (build-system cmake-build-system)
    (arguments
     '(#:tests? #f ; No test suite
       #:configure-flags
       '("-DCMAKE_BUILD_TYPE=Release"
         "-DENABLE_BUNDLED_TAGLIB=false"
         ;; Use the "wide" ncurses headers but don't look for them in an
         ;; ncursesw directory. For more info:
         ;; https://github.com/clangen/musikcube/wiki/building#compiler-cannot-find-ncurseswcursesh
         "-DNO_NCURSESW=true"
         ;; We will strip the binaries ourselves in the 'strip' phase.
         "-DDISABLE_STRIP=true")))
    (native-inputs
     (list pkg-config))
    (inputs
     (list alsa-lib
           boost
           curl
           ffmpeg-4
           lame
           libev
           libmicrohttpd
           libopenmpt
           ncurses
           openssl
           pulseaudio
           taglib
           zlib))
    (synopsis "Terminal-based music player, library, and streaming audio server")
    (description "Musikcube is a terminal-based music player, library, and
streaming audio server.")
    (home-page "https://musikcube.com/")
    (license license:bsd-3)))

(define-public quodlibet
  (package
    (name "quodlibet")
    (version "4.5.0")
    (source
     (origin
       (method git-fetch)
       (uri (git-reference
             (url "https://github.com/quodlibet/quodlibet")
             (commit (string-append "release-" version))))
       (file-name (git-file-name name version))
       (sha256
        (base32 "1i5k93k3bfp7hpcwkbr865mbj9jam3jv2a5k1bazcyp4f5vdrb0v"))))
    (build-system python-build-system)
    (arguments
     (list
      #:modules '((guix build python-build-system)
                  ((guix build glib-or-gtk-build-system) #:prefix glib-or-gtk:)
                  (guix build utils))
      #:imported-modules `((guix build python-build-system)
                           ,@%glib-or-gtk-build-system-modules)
      #:phases
      #~(modify-phases %standard-phases
          (add-before 'check 'pre-check
            (lambda _
              (setenv "HOME" (getcwd))))
          (replace 'check
            (lambda* (#:key tests? #:allow-other-keys)
              (if tests?
                  (invoke "xvfb-run" "pytest"
                          ;; needs network
                          "--ignore=tests/test_browsers_iradio.py"
                          ;; broken upstream
                          "--disable-warnings"
                          "--ignore=tests/quality"
                          ;; missing legacy icons in adwaita-icon-theme
                          "--ignore=tests/plugin/test_trayicon.py")
                  (format #t "test suite not run~%"))))
          (add-after 'install 'glib-or-gtk-wrap ; ensure icons loaded
            (assoc-ref glib-or-gtk:%standard-phases 'glib-or-gtk-wrap))
          (add-after 'install 'wrap-extra-paths
            (lambda* (#:key outputs #:allow-other-keys)
              (let ((out (assoc-ref outputs "out"))
                    (gi-typelib-path (getenv "GI_TYPELIB_PATH"))
                    (gst-plugins-path (getenv "GST_PLUGIN_SYSTEM_PATH")))
                (for-each
                 (lambda (prog)
                   (wrap-program (string-append out "/bin/" prog)
                     `("GI_TYPELIB_PATH" ":" = (,gi-typelib-path))
                     `("GST_PLUGIN_SYSTEM_PATH" ":" suffix (,gst-plugins-path))))
                 '("exfalso" "quodlibet"))))))))
    (native-inputs (list xvfb-run gettext-minimal))
    (inputs
     (list adwaita-icon-theme
           bash-minimal
           glib
           gsettings-desktop-schemas
           gst-plugins-bad
           gst-plugins-base
           gst-plugins-good
           gst-plugins-ugly
           gstreamer
           gtk+
           gtksourceview-4 ; undo, redo, multiline text fields
           hicolor-icon-theme
           keybinder-3.0 ; keybindings outside of GNOME
           librsvg
           libsoup-minimal-2
           python
           python-cheetah
           python-dbus
           python-feedparser
           python-gst
           python-iniconfig
           python-musicbrainzngs
           python-mutagen
           python-pycairo
           python-pygobject
           python-pyinotify
           python-pytest
           python-sgmllib3k
           python-toml))
    (home-page "https://github.com/quodlibet/quodlibet")
    (synopsis "Music manager and player")
    (description "Quod Libet provides several ways to browse and view your
local music library, along with flexible search capabilities.  It includes
a tag editor, which can also be invoked as a standalone program, and further
supports streaming audio and feeds (such as podcasts).")
    (license license:gpl2+)))

(define-public orca-music
  (let ((commit "e55b8fdc3606341345938d5b24b2d9d9326afdb5") (revision "1"))
    (package
      (name "orca-music")
      ;; No upstream version numbers; Using commit instead.
      (version (git-version "0" revision commit))
      (source (origin
                (method git-fetch)
                (uri (git-reference
                      (url "https://git.sr.ht/~rabbits/orca")
                      (commit commit)))
                (file-name (git-file-name name version))
                (sha256
                 (base32
                  "0xf5i9vd2wyrhvfp68j5gvd40iqm9rf6g1p74jan7d875g6kpppq"))))
      (build-system gnu-build-system)
      (arguments
       `(#:tests? #f
         #:phases
         (modify-phases %standard-phases
           (delete 'configure) ;No autoconf
           (replace 'build
             (lambda* (#:key inputs outputs #:allow-other-keys)
               (setenv "CC"
                       ,(cc-for-target))
               (invoke "make" "release")))
           (add-after 'build 'rename-orca
             (lambda* _
               (invoke "mv" "-v" "./build/orca" "./build/orca-music")))
           (replace 'install
             (lambda* (#:key outputs #:allow-other-keys)
               (let* ((out (assoc-ref outputs "out")) (dest-bin (string-append
                                                                 out "/bin"))
                      (share (string-append out "/share"))
                      (dest-examples (string-append share "/examples"))
                      (dest-doc (string-append share "/doc")))
                 (install-file "./build/orca-music" dest-bin)
                 (copy-recursively "./examples" dest-examples)
                 (install-file "./README.md" dest-doc)))))))
      (inputs (list ncurses portmidi alsa-plugins
                    `(,alsa-plugins "pulseaudio")))
      (native-inputs (list pkg-config))
      (native-search-paths
       (list (search-path-specification
              (variable "TERMINFO_DIRS")
              (files '("share/terminfo")))))
      (synopsis "Musical live-coding environment")
      (description
       "This is the C implementation of the ORCΛ language and terminal
livecoding environment.  It's designed to be power efficient.  It can handle
large files, even if your terminal is small.

Orca is not a synthesizer, but a flexible livecoding environment capable of
sending MIDI, OSC, and UDP to your audio/visual interfaces like Ableton,
Renoise, VCV Rack, or SuperCollider.")
      (home-page "https://100r.co/site/orca.html")
      (license license:expat))))

(define-public samplebrain
  (package
    (name "samplebrain")
    (version "0.18.5")
    (source (origin
              (method git-fetch)
              (uri (git-reference
                    (url "https://gitlab.com/then-try-this/samplebrain")
                    (commit (string-append "v" version "_release"))))
              (file-name (git-file-name name version))
              (sha256
               (base32
                "17p6n16x89bbzlpn9r7w1lgr1ifxs45npn8gxymkdr3j16dhg4zy"))))
    (build-system qt-build-system)
    (arguments
     (list #:tests? #f ;no tests
           #:phases #~(modify-phases %standard-phases
                        (replace 'configure
                          (lambda _
                            (substitute* "samplebrain.pro"
                              (("\\/usr")
                               #$output))
                            (invoke "qmake"))))))
    (inputs (list fftw liblo libsndfile portaudio))
    (home-page "https://thentrythis.org/projects/samplebrain/")
    (synopsis "Sample mashing synthesizer designed by Aphex Twin")
    (description
     "Samplebrain chops samples up into a 'brain' of
interconnected small sections called blocks which are connected into a network
by similarity.  It processes a target sample, chopping it up into blocks in
the same way, and tries to match each block with one in its brain to play in
realtime.")
    (license license:gpl2+)))

;;;
;;; Avoid adding new packages to the end of this file. To reduce the chances
;;; of a merge conflict, place them above by existing packages with similar
;;; functionality or similar names.
;;;<|MERGE_RESOLUTION|>--- conflicted
+++ resolved
@@ -6567,10 +6567,6 @@
            font-dseg
            gettext-minimal
            glib
-<<<<<<< HEAD
-           glibc
-=======
->>>>>>> b96b82bc
            graphviz
            gtk
            gtksourceview
