--- conflicted
+++ resolved
@@ -9,12 +9,9 @@
 # Copyright © 2016 Adonay "adfeno" Felipe Nogueira <https://libreplanet.org/wiki/User:Adfeno> <adfeno@openmailbox.org>
 # Copyright © 2016, 2017 Ricardo Wurmus <rekado@elephly.net>
 # Copyright © 2016 Ben Woodcroft <donttrustben@gmail.com>
-<<<<<<< HEAD
 # Copyright © 2016, 2017 Alex Vong <alexvong1995@gmail.com>
 # Copyright © 2016, 2017 Efraim Flashner <efraim@flashner.co.il>
-=======
 # Copyright © 2017 Tobias Geerinckx-Rice <me@tobias.gr>
->>>>>>> 03d0aa8b
 # Copyright © 2017 Clément Lassieur <clement@lassieur.org>
 # Copyright © 2017 Mathieu Othacehe <m.othacehe@gmail.com>
 #
